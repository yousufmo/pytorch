#pragma once

#include <ATen/cpu/vec/intrinsics.h>
#include <ATen/cpu/vec/vec_base.h>
#include <ATen/cpu/vec/vec_mask.h>

namespace at::vec {
inline namespace CPU_CAPABILITY {

#if defined(CPU_CAPABILITY_AVX2) && !defined(_MSC_VER)

template <typename T, typename mask_t>
struct VecMaskLoad<
    T,
    1,
    mask_t,
    1,
    typename std::enable_if_t<
        std::is_same_v<T, float> || std::is_same_v<T, int32_t> ||
            std::is_same_v<T, uint32_t>,
        void>> {
  static inline VectorizedN<T, 1> apply(
      const T* ptr,
      const VecMask<mask_t, 1>& vec_mask) {
    auto int_mask = vec_mask.template cast<int, 1>()[0];
    if constexpr (std::is_same_v<T, float>) {
      return Vectorized<T>(_mm256_maskload_ps(ptr, int_mask));
    } else {
      return Vectorized<T>(_mm256_maskload_epi32(ptr, int_mask));
    }
  }
};

// TODO: add specialization of VecMaskLoad for bfloat16/half and int8/uint8

template <>
struct VecMaskCast<float, 1, int, 1> {
  static inline VecMask<float, 1> apply(const VecMask<int, 1>& vec_mask) {
    return Vectorized<float>(_mm256_castsi256_ps(vec_mask[0]));
  }
};

template <>
struct VecMaskCast<int, 1, float, 1> {
  static inline VecMask<int, 1> apply(const VecMask<float, 1>& vec_mask) {
    return Vectorized<int>(_mm256_castps_si256(vec_mask[0]));
  }
};

template <typename dst_t>
struct VecMaskCast<dst_t, 1, int64_t, 2> {
  static inline VecMask<dst_t, 1> apply(const VecMask<int64_t, 2>& vec_mask) {
<<<<<<< HEAD
    auto int_vec = convert<int, 1, int64_t, 2>(VectorizedN<int64_t, 2>(vec_mask));
    return VecMask<int, 1>(int_vec).cast<dst_t, 1>();
=======
    auto low = _mm256_shuffle_epi32(vec_mask[0], _MM_SHUFFLE(2, 0, 2, 0));
    auto high = _mm256_shuffle_epi32(vec_mask[1], _MM_SHUFFLE(2, 0, 2, 0));
    low = _mm256_permute4x64_epi64(low, _MM_SHUFFLE(3, 1, 2, 0));
    high = _mm256_permute4x64_epi64(high, _MM_SHUFFLE(3, 1, 2, 0));
    return VecMask<int, 1>(Vectorized<int>(_mm256_blend_epi32(low, high, 0xF0)))
        .cast<dst_t, 1>();
>>>>>>> 34491928
  }
};

template <>
inline bool VecMask<int, 1>::all_zero() const {
  return _mm256_testz_si256(mask_[0], mask_[0]);
}

template <>
inline bool VecMask<int, 1>::is_masked(int i) const {
  return _mm256_movemask_ps(_mm256_castsi256_ps(mask_[0])) & (1 << i);
}

template <>
inline bool VecMask<int, 1>::all_masked() const {
  int mask = _mm256_movemask_ps(_mm256_castsi256_ps(mask_[0]));
  return mask == 0xff;
}

#define VEC_MASK_METHOD_WITH_CAST_TO_INT(                   \
    T, N, return_type, method, args_def, args)              \
  template <>                                               \
  inline return_type VecMask<T, N>::method args_def const { \
    return cast<int, 1>().method args;                      \
  }

VEC_MASK_METHOD_WITH_CAST_TO_INT(float, 1, bool, all_zero, (), ())
VEC_MASK_METHOD_WITH_CAST_TO_INT(int64_t, 2, bool, all_zero, (), ())
VEC_MASK_METHOD_WITH_CAST_TO_INT(float, 1, bool, is_masked, (int i), (i))
VEC_MASK_METHOD_WITH_CAST_TO_INT(int64_t, 2, bool, is_masked, (int i), (i))
VEC_MASK_METHOD_WITH_CAST_TO_INT(float, 1, bool, all_masked, (), ())
VEC_MASK_METHOD_WITH_CAST_TO_INT(int64_t, 2, bool, all_masked, (), ())

#undef VEC_MASK_DEFINE_METHOD_WITH_CAST_TO_INT

#endif

} // namespace CPU_CAPABILITY
} // namespace at::vec<|MERGE_RESOLUTION|>--- conflicted
+++ resolved
@@ -50,17 +50,8 @@
 template <typename dst_t>
 struct VecMaskCast<dst_t, 1, int64_t, 2> {
   static inline VecMask<dst_t, 1> apply(const VecMask<int64_t, 2>& vec_mask) {
-<<<<<<< HEAD
     auto int_vec = convert<int, 1, int64_t, 2>(VectorizedN<int64_t, 2>(vec_mask));
     return VecMask<int, 1>(int_vec).cast<dst_t, 1>();
-=======
-    auto low = _mm256_shuffle_epi32(vec_mask[0], _MM_SHUFFLE(2, 0, 2, 0));
-    auto high = _mm256_shuffle_epi32(vec_mask[1], _MM_SHUFFLE(2, 0, 2, 0));
-    low = _mm256_permute4x64_epi64(low, _MM_SHUFFLE(3, 1, 2, 0));
-    high = _mm256_permute4x64_epi64(high, _MM_SHUFFLE(3, 1, 2, 0));
-    return VecMask<int, 1>(Vectorized<int>(_mm256_blend_epi32(low, high, 0xF0)))
-        .cast<dst_t, 1>();
->>>>>>> 34491928
   }
 };
 

--- conflicted
+++ resolved
@@ -280,14 +280,9 @@
         yield val
     elif isinstance(val, (int, float, bool)):
         pass
-<<<<<<< HEAD
-    elif is_sparse_any(val):
-        yield from _iterate_exprs(val.size())
-=======
     elif isinstance(val, (tuple, list)):
         for s in val:
             yield from _iterate_exprs(s)
->>>>>>> 19d27a13
     elif isinstance(val, torch.Tensor):
         yield from _iterate_exprs(val.size())
         yield from _iterate_exprs(val.stride())

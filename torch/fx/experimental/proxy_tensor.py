--- conflicted
+++ resolved
@@ -27,11 +27,7 @@
 from torch.utils._stats import count
 from torch.utils._traceback import CapturedTraceback
 import logging
-<<<<<<< HEAD
-import traceback
-=======
 from torch._library.fake_class_registry import FakeScriptObject
->>>>>>> 0fcddb56
 
 from torch.overrides import TorchFunctionMode
 
@@ -1120,7 +1116,7 @@
                     )
                 ]
                 if stack_trace:  # empty list for strict mode, dynamo should handle stack_trace
-                    stack_trace = traceback.StackSummary.from_list(stack_trace)
+                    stack_trace = CapturedTraceback(stack_trace)
                     node.meta["stack_trace"] = ''.join(stack_trace.format()).strip()
 
         return node

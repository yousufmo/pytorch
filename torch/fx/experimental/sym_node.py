--- conflicted
+++ resolved
@@ -79,13 +79,6 @@
     ):
         self._expr = expr
         self.shape_env = shape_env
-        # The is_singleton-ness of SymNode is determined by whether its hint is
-        # a singleton. If so, it would hold the following information.
-        # The fields below are set after the SymNode is created, but before
-        # it is assigned to the size field of a NestedTensor.
-        # Symbolic singleton int have pytype int.
-        self._singleton_data = None
-        self._singleton_sum_offsets = None
         self.pytype = pytype
         # What's the difference between hint and constant?
         #
@@ -180,24 +173,6 @@
     def is_bool(self):
         return self.pytype is bool
 
-<<<<<<< HEAD
-    def is_singleton(self):
-        # Unbacked SymInts cannot be singletons today
-        return (
-            self.hint is not None
-            and isinstance(self.hint, SymInt)
-            and self.hint.node.is_singleton()
-        )
-
-    def singleton_data(self):
-        assert self._singleton_data is not None
-        return self._singleton_data
-
-    def singleton_sum_offsets(self):
-        assert self._singleton_sum_offsets is not None
-        return self._singleton_sum_offsets
-
-=======
     def is_nested_int(self):
         # Unbacked SymInts cannot be nested int today
         return (
@@ -206,7 +181,6 @@
             and self._hint.node.is_nested_int()
         )
 
->>>>>>> 950b4843
     def wrap_int(self, num):
         assert type(num) is int
         import sympy

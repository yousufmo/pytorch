--- conflicted
+++ resolved
@@ -25,12 +25,7 @@
     symbolic_helper,
 )
 from torch.onnx._globals import GLOBALS
-<<<<<<< HEAD
-from torch.onnx._internal import _beartype, registration
-from torch.onnx._internal.torchscript import GraphContext
-=======
 from torch.onnx._internal import _beartype, registration, torchscript
->>>>>>> 12769958
 from torch.types import Number
 
 # EDITING THIS FILE? READ THIS FIRST!
@@ -6304,13 +6299,8 @@
 # -----------------------------------------------------------------------------
 @_onnx_symbolic("prim::device")
 @_beartype.beartype
-<<<<<<< HEAD
-def prim_device(g: GraphContext, *inputs, **kwargs) -> None:
+def prim_device(g: torchscript.GraphContext, *inputs, **kwargs) -> None:
     output_type = g.original_node.output().type()
-=======
-def prim_device(ctx: SymbolicContext, g: torchscript.GraphContext, *inputs, **kwargs) -> None:
-    output_type = ctx.cur_node.output().type()
->>>>>>> 12769958
     if isinstance(output_type, _C.DeviceObjType):
         return None
 
@@ -6323,7 +6313,7 @@
 
 @_onnx_symbolic("prim::Loop")
 @_beartype.beartype
-def prim_loop(g: GraphContext, *inputs, **attrs) -> List[_C.Value]:
+def prim_loop(g: torchscript.GraphContext, *inputs, **attrs) -> List[_C.Value]:
     node = g.original_node
     env = g.env
     params_dict = g.params_dict
@@ -6374,7 +6364,7 @@
 
 @_onnx_symbolic("prim::If")
 @_beartype.beartype
-def prim_if(g: GraphContext, *inputs, **attrs) -> List[_C.Value]:
+def prim_if(g: torchscript.GraphContext, *inputs, **attrs) -> List[_C.Value]:
     n = g.original_node
     block = g.onnx_block
     env = g.env
@@ -6466,7 +6456,7 @@
 
 @_onnx_symbolic("prim::Constant")
 @_beartype.beartype
-def prim_constant(g: GraphContext, *inputs, **attrs):
+def prim_constant(g: torchscript.GraphContext, *inputs, **attrs):
     node = g.original_node
 
     if node.mustBeNone():
@@ -6496,7 +6486,7 @@
 
 @_onnx_symbolic("onnx::Placeholder")
 @_beartype.beartype
-def onnx_placeholder(g: GraphContext, *inputs, **attrs):
+def onnx_placeholder(g: torchscript.GraphContext, *inputs, **attrs):
     node = g.original_node
     block = g.onnx_block
     env = g.env

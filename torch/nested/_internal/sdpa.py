import logging
import math
from typing import Optional, Tuple

import torch
import torch.nn
import torch.nn.functional as F
from torch.backends.cuda import (
    can_use_efficient_attention,
    can_use_flash_attention,
    flash_sdp_enabled,
    math_sdp_enabled,
    mem_efficient_sdp_enabled,
    SDPAParams,
)

<<<<<<< HEAD
from .nested_tensor import NestedTensor
=======
from torch.nn.attention import SDPBackend

from .nested_tensor import buffer_from_jagged, NestedTensor, ViewNestedFromBuffer
>>>>>>> 533637d9

log = logging.getLogger(__name__)


def _validate_sdpa_input(
    query: torch.Tensor,
    key: torch.Tensor,
    value: torch.Tensor,
    attn_mask: Optional[torch.Tensor] = None,
    dropout_p=0.0,
    is_causal=False,
    scale=None,
):
    if (
        not isinstance(query, NestedTensor)
        or not isinstance(key, NestedTensor)
        or not isinstance(value, NestedTensor)
    ):
        raise ValueError(
            f"Expected query, key, and value to be nested tensors, "
            f"but got query.is_nested: {query.is_nested}, key.is_nested: {key.is_nested}, "
            f"and value.is_nested: {value.is_nested} instead."
        )
    if query.dtype != key.dtype or query.dtype != value.dtype:
        raise ValueError(
            f"Expected query, key, and value to have the same dtype, "
            f"but got query.dtype: {query.dtype}, key.dtype: {key.dtype}, "
            f"and value.dtype: {value.dtype} instead."
        )
    if query.device != key.device or query.device != value.device:
        raise ValueError(
            f"Expected query, key, and value to have the same device type, "
            f"but got query.device: {query.device}, key.device: {key.device}, "
            f"and value.device: {value.device} instead."
        )
    if query.dim() < 2 or key.dim() < 2 or value.dim() < 2:
        raise ValueError(
            f"Expected query, key, and value to all be  at least 2 dimensional, but got query.dim: "
            f"{query.dim()}, key.dim: {key.dim()} and value.dim: {value.dim()} instead."
        )
    if query._ragged_idx != key._ragged_idx or query._ragged_idx != value._ragged_idx:
        raise ValueError(
            f"Expected query, key, and value to all be ragged on the same dimension, but got ragged "
            f"dims {query._ragged_idx}, {key._ragged_idx}, and {value._ragged_idx}, respectively."
        )
    if attn_mask is not None:
        # TODO: Figure out whether masks are actually supported for this layout or not
        raise ValueError("Masks are not yet supported!")
        if attn_mask.dtype != torch.bool and attn_mask.dtype != query.dtype:
            raise ValueError(
                f"Expected attn_mask dtype to be bool or to match query dtype, but got attn_mask.dtype: "
                f"{attn_mask.dtype}, and query.dtype: {query.dtype} instead."
            )


def _check_batch_size_nested(params: SDPAParams, debug=False) -> bool:
    # This is expected to be called after check_tensor_shapes ensuring that the
    # size() calls won't error since the inputs are all 4 dimensional
    q_batch_size = params.query.size(0)
    k_batch_size = params.key.size(0)
    v_batch_size = params.value.size(0)

    # num_heads logic for nested input is checked in
    # check_for_seq_len_0_nested_tensor as there is handling there to make sure
    # num_heads is not ragged
    return q_batch_size == k_batch_size and q_batch_size == v_batch_size


def _check_head_dim_size_flash_nested(params: SDPAParams, debug=False) -> bool:
    max_size = 256
    query_size_last = params.query.size(-1)
    key_size_last = params.key.size(-1)
    value_size_last = params.value.size(-1)
    same_head_dim_size = (
        query_size_last == key_size_last and query_size_last == value_size_last
    )
    if not (
        same_head_dim_size
        and (query_size_last % 8 == 0)
        and (query_size_last <= max_size)
    ):
        if debug:
            log.warning(
                "For NestedTensor inputs, Flash attention requires q,k,v to have the same "
                "last dimension and to be a multiple of 8 and less than or equal to 256. "
                "Got Query.size(-1): %d, Key.size(-1): %d, Value.size(-1): %d instead.",
                query_size_last,
                key_size_last,
                value_size_last,
            )
        return False
    return True


def _check_for_seq_len_0_and_consistent_head_dim_nested_helper(
    param: torch.Tensor, param_name: str, debug=False
) -> bool:
    assert isinstance(param, NestedTensor), "param should be a jagged NT"

    if param._ragged_idx == 1:
        # num_head_dims is ragged
        if debug:
            log.warning(
                "Fused kernels do not support ragged num_head_dims, %s has a ragged num_heads.",
                param_name,
            )
        return False

    # This is being called inside sdp with shape [batch, heads, {seq_len}, dim]
    if param._min_seqlen == 0:
        if debug:
            log.warning(
                "Fused kernels do not support seq_len == 0, %s has a seq len of 0.",
                param_name,
            )
        return False

    return True


def _try_broadcast_param_size(q_size, k_size, v_size, param_name, debug=False) -> bool:
    max_size = max(q_size, k_size, v_size)
    if (
        (q_size != max_size and q_size != 1)
        or (k_size != max_size and k_size != 1)
        or (v_size != max_size and v_size != 1)
    ):
        if debug:
            log.warning(
                "Both fused kernels require query, key and value to have broadcastable %s, "
                "got Query %s %d, Key %s %d, Value %s %d instead.",
                param_name,
                param_name,
                q_size,
                param_name,
                k_size,
                param_name,
                v_size,
            )
        return False
    return True


def _check_for_seq_len_0_nested(params: SDPAParams, debug=False) -> bool:
    # When this function is called we are assured that the nt is dim==4
    q_is_safe = (
        _check_for_seq_len_0_and_consistent_head_dim_nested_helper(
            params.query, "query", debug
        )
        if params.query.is_nested
        else True
    )
    # short circuit if any is unsafe
    if not q_is_safe:
        return False

    k_is_safe = (
        _check_for_seq_len_0_and_consistent_head_dim_nested_helper(
            params.key, "key", debug
        )
        if params.key.is_nested
        else True
    )
    # short circuit if any is unsafe
    if not k_is_safe:
        return False

    v_is_safe = (
        _check_for_seq_len_0_and_consistent_head_dim_nested_helper(
            params.value, "value", debug
        )
        if params.value.is_nested
        else True
    )
    # short circuit if any is unsafe
    if not v_is_safe:
        return False

    # We now know none of the inputs have ragged num_heads, so we can safely
    # access .size(1)
    q_num_heads = params.query.size(1)
    k_num_heads = params.key.size(1)
    v_num_heads = params.value.size(1)
    same_num_heads = q_num_heads == k_num_heads and q_num_heads == v_num_heads

    if not same_num_heads:
        if (
            params.query.requires_grad
            or params.key.requires_grad
            or params.value.requires_grad
        ):
            if debug:
                log.warning(
                    "Both fused kernels do not support training with broadcasted NT inputs."
                )
            return False
        return _try_broadcast_param_size(
            q_num_heads, k_num_heads, v_num_heads, "num heads", debug
        )
    return True


def _can_use_flash_sdpa_jagged(params: SDPAParams, debug=False) -> bool:
    constraints = (
        _check_batch_size_nested,
        _check_head_dim_size_flash_nested,
        _check_for_seq_len_0_nested,
    )
    for constraint in constraints:
        if not constraint(params, debug):
            return False
    return True


def _can_use_efficient_sdpa_jagged(params: SDPAParams, debug=False) -> bool:
    constraints = (
        _check_batch_size_nested,
        _check_for_seq_len_0_nested,
    )
    for constraint in constraints:
        if not constraint(params, debug):
            return False
    return True


def _can_use_math_sdpa_jagged(params: SDPAParams, debug=False) -> bool:
    if (
        not params.query.transpose(1, 2).is_contiguous()
        or not params.key.transpose(1, 2).is_contiguous()
        or not params.value.transpose(1, 2).is_contiguous()
    ):
        if debug:
            log.warning(
                "If inputs are nested tensors they must be contiguous after transposing."
            )
        return False
    if params.is_causal:
        if debug:
            log.warning(
                "Nested tensors for query / key are not supported when is_causal=True."
            )
        return False
    return True


def _select_sdp_backend(query, key, value, attn_mask, dropout, is_causal):
    if (
        not flash_sdp_enabled()
        and not mem_efficient_sdp_enabled()
        and not math_sdp_enabled()
    ):
        return SDPBackend.ERROR

    ordering = (
        SDPBackend.FLASH_ATTENTION,
        SDPBackend.EFFICIENT_ATTENTION,
        SDPBackend.MATH,
    )

    params = SDPAParams(query, key, value, attn_mask, dropout, is_causal)

    for backend in ordering:
        if backend == SDPBackend.FLASH_ATTENTION:
            if can_use_flash_attention(params) and _can_use_flash_sdpa_jagged(params):
                return SDPBackend.FLASH_ATTENTION
        if backend == SDPBackend.EFFICIENT_ATTENTION:
            if can_use_efficient_attention(params) and _can_use_efficient_sdpa_jagged(
                params
            ):
                return SDPBackend.EFFICIENT_ATTENTION
        if backend == SDPBackend.MATH:
            if math_sdp_enabled() and _can_use_math_sdpa_jagged(params):
                return SDPBackend.MATH

    log.warning("Memory efficient kernel not used because:")
    can_use_efficient_attention(params, debug=True)
    _can_use_efficient_sdpa_jagged(params, debug=True)
    log.warning("Flash attention kernel not used because:")
    can_use_flash_attention(params, debug=True)
    _can_use_flash_sdpa_jagged(params, debug=True)
    log.warning("Math attention kernel not used because:")
    _can_use_math_sdpa_jagged(params, debug=True)
    return SDPBackend.ERROR


def _cumulative_and_max_seq_len_nnz(qkv: torch.Tensor) -> Tuple[torch.Tensor, int, int]:
    # This function is used to calculate two pieces of metadata that are needed
    # for use with flash-attention and efficient_attention kernels. They are the
    # cumulative sequence_length over a batch of sequences and the maximum
    # sequence length.

    # It returns a tuple of cumulative sequence lengths and the maximum sequence
    # length, and the last element in the cumulative_sequence_lengths
    if not isinstance(qkv, NestedTensor):
        raise ValueError("QKV must be nested for flash cumulative_seq_len calculation.")

    if qkv.lengths() is None:
        # TODO: Explore performance impact of copying
        cumulative_seqlen = qkv.offsets().to(dtype=torch.int32, device=qkv.device)
        max_seqlen = qkv._max_seqlen
        n_elem = qkv.values().shape[0]
    else:
        # TODO: Explore performance impact of copying
        cumulative_seqlen = (
            qkv.lengths().cumsum(0).to(dtype=torch.int32, device=qkv.device)
        )
        batch_size = qkv.size(0)
        max_seqlen = qkv._max_seqlen
        # TODO: Explore performance impact when compiling
        n_elem = int(cumulative_seqlen[-1].item())
    return cumulative_seqlen, max_seqlen, n_elem


def _is_safe_to_get_storage_as_tensor(tensor: torch.Tensor):
    # This function checks if a nested tensor is valid for
    # use with the flash-attention and efficient_attention kernels without
    # needing to call contiguous on the nested tensor input.
    # It checks that the storage offsets' adjacent_differences are a constant
    # mutiple of the previous tensor in the nested tensor and that the strides
    # are monitonically decreasing. This check is done after calling transpose on
    # the nested tensor resulting in a Nt of shape [bsz, {seq_len}, num_heads, dim]

    # Returns a boolean indicating if contiguous needs to be called for input
    assert isinstance(tensor, NestedTensor)
    offsets = tensor.offsets()
    strides = tensor._stride

    n_tensors = offsets.size(0) - 1
    if n_tensors <= 1:
        return True

    # Check initially that the tensor strides are in strictly descending order
    prev_stride = strides[1]
    for stride in strides[2:]:
        if prev_stride <= stride:
            # This would mean that the last stride is greater than the seq_len
            # stride
            return False
        prev_stride = stride

    # Congrats you made it!
    return True


def _view_as_dense(
    tensor: torch.Tensor, Nnz: int, num_heads: int, head_dim: int
) -> torch.Tensor:
    if tensor.is_nested:
        return tensor.values()
    return tensor.view(Nnz, num_heads, head_dim)


# TODO: Next iteration should add test cases and check it works
# def _sdpa_nested_preprocessing_with_broadcast(query, key, value):
#     # Query (Batch x Num_heads x {Q_seq_len}  x Dim_per_head)
#     # Key   (Batch x Num_heads x {KV_seq_len} x Dim_per_head)
#     # Value (Batch x Num_heads x {KV_seq_len} x Dim_per_head)
#     q_batch_size = query.size(0)
#     k_batch_size = key.size(0)
#     v_batch_size = value.size(0)

#     output_batch_size = max(q_batch_size, k_batch_size, v_batch_size)

#     q_num_heads = query.size(1)
#     k_num_heads = key.size(1)
#     v_num_heads = value.size(1)

#     output_num_heads = max(q_num_heads, k_num_heads, v_num_heads)

#     head_dim_qk = query.size(3)
#     head_dim_v = value.size(3)

#     q_t = query.transpose(1, 2)
#     k_t = key.transpose(1, 2)
#     v_t = value.transpose(1, 2)

#     # Checks in sdp_utils ensure that if {*}_batch_size/{*}_num_heads !=
#     # output_batch_size/num_heads then they are 1
#     q_batch_size_needs_broadcast = q_batch_size != output_batch_size
#     k_batch_size_needs_broadcast = k_batch_size != output_batch_size
#     v_batch_size_needs_broadcast = v_batch_size != output_batch_size

#     # If {*}_batch_size_needs_broadcast, then
#     # (1) max_seqlen_batch_{*} is given by {*}_t.size(1)
#     #     this is because needs_broadcast indicates that the batch_size is 1
#     #     and hence there is only 1 value for seq_len
#     # (2) The cum_seq_lens are given by [0, {*}_t.size(1), 2 * {*}_t.size(1),
#     # ..., outut_batch_size * {*}_t.size(1)]
#     # (3) Nnz_{*} is given by output_batch_size * {*}_t.size(1)

#     if q_batch_size_needs_broadcast or not q_t.is_nested:
#         max_seqlen_batch_q = q_t.size(1)
#         cumulative_sequence_length_q = torch.arange(
#             0,
#             (output_batch_size + 1) * max_seqlen_batch_q,
#             max_seqlen_batch_q,
#             device=q_t.device,
#             dtype=torch.int32,
#         )
#         Nnz_q = output_batch_size * max_seqlen_batch_q
#     else:
#         (
#             cumulative_sequence_length_q,
#             max_seqlen_batch_q,
#             Nnz_q,
#         ) = _cumulative_and_max_seq_len_nnz(q_t)

#     if k_batch_size_needs_broadcast and v_batch_size_needs_broadcast:
#         assert k_t.size(1) == v_t.size(1)
#         max_seqlen_batch_kv = k_t.size(1)
#         cumulative_sequence_length_kv = torch.arange(
#             0,
#             (output_batch_size + 1) * max_seqlen_batch_kv,
#             max_seqlen_batch_kv,
#             device=k_t.device,
#             dtype=torch.int32,
#         )
#         Nnz_kv = output_batch_size * max_seqlen_batch_kv
#     else:
#         cumulative_sequence_length_kv, max_seqlen_batch_kv, Nnz_kv = (
#             _cumulative_and_max_seq_len_nnz(v_t)
#             if k_batch_size_needs_broadcast
#             else _cumulative_and_max_seq_len_nnz(k_t)
#         )

#     q_num_heads_needs_broadcast = q_num_heads != output_num_heads
#     k_num_heads_needs_broadcast = k_num_heads != output_num_heads
#     v_num_heads_needs_broadcast = v_num_heads != output_num_heads

#     if not q_t.is_nested:
#         query_buffer_reshaped = q_t.expand(
#             output_batch_size, q_t.size(1), output_num_heads, head_dim_qk
#         )
#         query_buffer_reshaped = query_buffer_reshaped.reshape(
#             Nnz_q, output_num_heads, head_dim_qk
#         )
#     else:
#         if not q_t.is_contiguous() and not _is_safe_to_get_storage_as_tensor(q_t):
#             q_t = q_t.contiguous()
#         # If we are broadcasting then Nnz_q will be the output_batch_size since
#         # seq_len is 1
#         effective_batch_size_q = (
#             output_batch_size if q_batch_size_needs_broadcast else Nnz_q
#         )
#         query_buffer_reshaped = _view_as_dense(
#             q_t, effective_batch_size_q, output_num_heads, head_dim_qk
#         )

#     # If the physical layout of the NestedTensor's storage
#     # is not: batch, {seq_len}, num_heads, head_dim then we need
#     # to call contiguous
#     if not k_t.is_contiguous() and not _is_safe_to_get_storage_as_tensor(k_t):
#         k_t = k_t.contiguous()
#     if not v_t.is_contiguous() and not _is_safe_to_get_storage_as_tensor(v_t):
#         v_t = v_t.contiguous()

#     effective_batch_size_k = (
#         output_batch_size if k_batch_size_needs_broadcast else Nnz_kv
#     )
#     key_buffer_reshaped = _view_as_dense(
#         k_t, effective_batch_size_k, output_num_heads, head_dim_qk
#     )

#     effective_batch_size_v = (
#         output_batch_size if v_batch_size_needs_broadcast else Nnz_kv
#     )
#     value_buffer_reshaped = _view_as_dense(
#         v_t, effective_batch_size_v, output_num_heads, head_dim_v
#     )

#     if not q_batch_size_needs_broadcast:
#         output_shape = q_t._size
#         if head_dim_v != head_dim_qk:
#             output_shape[-1] = head_dim_v
#         if q_num_heads_needs_broadcast:
#             output_shape[1] = output_num_heads
#     else:
#         output_shape = torch.empty(3, dtype=torch.int64, device=torch.device("cpu"))
#         output_shape[0] = q_t.size(1)
#         output_shape[1] = output_num_heads
#         output_shape[2] = head_dim_v

#     return (
#         query_buffer_reshaped,
#         key_buffer_reshaped,
#         value_buffer_reshaped,
#         cumulative_sequence_length_q,
#         cumulative_sequence_length_kv,
#         max_seqlen_batch_q,
#         max_seqlen_batch_kv,
#         output_shape,
#     )


def _sdpa_nested_preprocessing(query, key, value):
    # Query (Batch x Num_heads x {Q_seq_len}  x Dim_per_head)
    # Key   (Batch x Num_heads x {KV_seq_len} x Dim_per_head)
    # Value (Batch x Num_heads x {KV_seq_len} x Dim_per_head)
    q_batch_size = query.size(0)
    k_batch_size = key.size(0)
    v_batch_size = value.size(0)

    q_num_heads = query.size(1)
    k_num_heads = key.size(1)
    v_num_heads = value.size(1)

    if not (q_batch_size == k_batch_size and q_batch_size == v_batch_size) or not (
        q_num_heads == k_num_heads and k_num_heads == v_num_heads
    ):
        raise RuntimeError(
            "This path is currently not implemented for jagged layout NT."
        )
        # return _sdpa_nested_preprocessing_with_broadcast(query, key, value)

    num_heads = query.size(1)
    head_dim_qk = query.size(3)
    head_dim_v = value.size(3)
    q_t = query.transpose(1, 2)
    k_t = key.transpose(1, 2)
    v_t = value.transpose(1, 2)

    (
        cumulative_sequence_length_q,
        max_seqlen_batch_q,
        Nnz_q,
    ) = _cumulative_and_max_seq_len_nnz(q_t)
    (
        cumulative_sequence_length_kv,
        max_seqlen_batch_kv,
        Nnz_kv,
    ) = _cumulative_and_max_seq_len_nnz(k_t)

    # [TODO] K and V have to have the same Nnz, should probably torch_check
    # assume in order to not iterate over v

    # If the physical layout of the NestedTensor's storage
    # is not: batch, {seq_len}, num_heads, head_dim then we need
    # to call contiguous
    if not q_t.is_contiguous() and not _is_safe_to_get_storage_as_tensor(q_t):
        q_t = q_t.contiguous()
    if not k_t.is_contiguous() and not _is_safe_to_get_storage_as_tensor(k_t):
        k_t = k_t.contiguous()
    if not v_t.is_contiguous() and not _is_safe_to_get_storage_as_tensor(v_t):
        v_t = v_t.contiguous()

    query_buffer_reshaped = _view_as_dense(q_t, Nnz_q, num_heads, head_dim_qk)
    key_buffer_reshaped = _view_as_dense(k_t, Nnz_kv, num_heads, head_dim_qk)
    value_buffer_reshaped = _view_as_dense(v_t, Nnz_kv, num_heads, head_dim_v)

    output_nt_info = {
        "offsets": q_t.offsets(),
        "_max_seqlen": q_t._max_seqlen,
        "_min_seqlen": q_t._min_seqlen,
    }

    return (
        query_buffer_reshaped,
        key_buffer_reshaped,
        value_buffer_reshaped,
        cumulative_sequence_length_q,
        cumulative_sequence_length_kv,
        max_seqlen_batch_q,
        max_seqlen_batch_kv,
        output_nt_info,
    )


def _pad_last_dim(
    tensor: torch.Tensor, alignment_size: int, slice: bool
) -> torch.Tensor:
    # FlashAttentionV2 requires that head dimension be a multiple of 8
    # This was previously done within the kernel, however
    # This causes the kernel to maybe alias query, key, value
    # So instead we pad the head_dimensions to be a multiple of 8
    # in the composite region
    last_dim_size = tensor.size(-1)
    if last_dim_size % alignment_size == 0:
        return tensor
    pad_count = alignment_size - (last_dim_size % alignment_size)
    tensor = torch.nn.functional.pad(tensor, [0, pad_count])
    if slice:
        return tensor[..., 0:last_dim_size]
    return tensor


# TODO: coalesce with torch/nn/utils/attention.py
def _calculate_scale(query, scale):
    softmax_scale = scale if scale is not None else math.sqrt(1.0 / query.size(-1))
    return softmax_scale


def _post_process_flash_output(out: torch.Tensor, og_size):
    if not out.is_nested and out.size(-1) != og_size:
        out = out[..., 0:og_size]
    return out


def jagged_scaled_dot_product_attention(
    query: torch.Tensor,
    key: torch.Tensor,
    value: torch.Tensor,
    attn_mask: Optional[torch.Tensor] = None,
    dropout_p=0.0,
    is_causal=False,
    scale=None,
):
    _validate_sdpa_input(query, key, value, attn_mask, dropout_p, is_causal, scale)
    # for mypy, ugh
    assert (
        isinstance(query, NestedTensor)
        and isinstance(key, NestedTensor)
        and isinstance(value, NestedTensor)
    )

    # Special path for non-ragged sequence length (e.g. for SAM where we have a ragged
    # second batch dim instead). For this case, we can just send the dense buffers through
    # vanilla SDPA.
    if query.dim() > 3 and key.dim() > 3 and value.dim() > 3 and query._ragged_idx == 1:
        from torch.nested._internal.ops import extract_kwargs

        output = F.scaled_dot_product_attention(
            query._values,
            key._values,
            value._values,
            attn_mask=(
                attn_mask._values if isinstance(attn_mask, NestedTensor) else attn_mask
            ),
            dropout_p=dropout_p,
            is_causal=is_causal,
            scale=scale,
        )

        return NestedTensor(output, **extract_kwargs(query))

    compute_logsumexp = query.requires_grad or key.requires_grad or value.requires_grad

    backend_choice = _select_sdp_backend(
        query, key, value, attn_mask, dropout_p, is_causal
    )

    if backend_choice == SDPBackend.FLASH_ATTENTION:
        og_size = query.size(-1)
        query_padded = _pad_last_dim(query, 8, False)
        key_padded = _pad_last_dim(key, 8, False)
        value_padded = _pad_last_dim(value, 8, False)
        # We need to calculate the scale based off the OG head dim size
        og_scale = _calculate_scale(query, scale)
        (
            query_buffer_reshaped,
            key_buffer_reshaped,
            value_buffer_reshaped,
            cumulative_sequence_length_q,
            cumulative_sequence_length_kv,
            max_seqlen_batch_q,
            max_seqlen_batch_kv,
            output_nt_info,
        ) = _sdpa_nested_preprocessing(query_padded, key_padded, value_padded)

        (
            attention,
            logsumexp,
            philox_seed,
            philox_offset,
            debug_attn_mask,
        ) = torch.ops.aten._flash_attention_forward(
            query_buffer_reshaped,
            key_buffer_reshaped,
            value_buffer_reshaped,
            cumulative_sequence_length_q,
            cumulative_sequence_length_kv,
            max_seqlen_batch_q,
            max_seqlen_batch_kv,
            dropout_p,
            is_causal,
            False,
            scale=og_scale,
        )
        # Reshape output to convert nnz to batch_size and seq_len
        from torch.nested._internal.nested_tensor import nested_view_from_values_offsets

        attention = nested_view_from_values_offsets(
            attention.squeeze(0), output_nt_info["offsets"]
        ).transpose(1, 2)
        return _post_process_flash_output(attention, og_size)
    elif backend_choice == SDPBackend.EFFICIENT_ATTENTION:
        (
            query_reshaped,
            key_reshaped,
            value_reshaped,
            cumulative_sequence_length_q,
            cumulative_sequence_length_kv,
            max_seqlen_batch_q,
            max_seqlen_batch_kv,
            output_nt_info,
        ) = _sdpa_nested_preprocessing(query, key, value)
        (
            attention,
            log_sumexp,
            seed,
            offset,
            max_seqlen_q,
            max_seqlen_batch_kv,
        ) = torch.ops.aten._efficient_attention_forward(
            query_reshaped.unsqueeze(0),
            key_reshaped.unsqueeze(0),
            value_reshaped.unsqueeze(0),
            None,
            cumulative_sequence_length_q,
            cumulative_sequence_length_kv,
            max_seqlen_batch_q,
            max_seqlen_batch_kv,
            dropout_p,
            int(is_causal),
            compute_logsumexp,
            scale=scale,
        )

        # Reshape output to convert nnz to batch_size and seq_len
        from torch.nested._internal.nested_tensor import nested_view_from_values_offsets

        return nested_view_from_values_offsets(
            attention.squeeze(0), output_nt_info["offsets"]
        ).transpose(1, 2)
    elif backend_choice == SDPBackend.MATH:
        # save the offsets and shape of the inputs, so we can reshape the final output
        # query @ key = attn: [B, D1, j0, D'] @ [B, D1, D' j1] = [B, D1, j0, j1]
        # attn @ value = out: [B, D1, j0, j1] @ [B, D1, j1, D2] = [B, D1, j0, D2]
        offsets = query.offsets()
        d1 = query._size[1]
        d2 = value._size[-1]

        # convert jagged layout Nested Tensor to strided layout Nested Tensor
        # which support the math implementation of SDPA
        def get_strided_layout_nested_tensor(jagged_layout_nt):
            lengths = jagged_layout_nt._offsets[1:] - jagged_layout_nt._offsets[:-1]
            transpose = torch.transpose(jagged_layout_nt, 1, 2)
            tensor_list = transpose.values().split(list(lengths), dim=0)
            strided_nt = torch.nested.as_nested_tensor(list(tensor_list))
            strided_nt = strided_nt.transpose(1, 2).contiguous()
            return strided_nt

        query = get_strided_layout_nested_tensor(query)
        key = get_strided_layout_nested_tensor(key)
        value = get_strided_layout_nested_tensor(value)

        attn_out = torch._scaled_dot_product_attention_math(
            query, key, value, attn_mask, dropout_p, is_causal, scale=scale
        )[0]

        from torch.nested._internal.nested_tensor import nested_view_from_values_offsets

        # convert strided layout Nested Tensor back to jagged layout Nested Tensor
        attn_out = attn_out.transpose(1, 2).contiguous().values()
        attn_out = attn_out.view(-1, d1, d2)
        attn_out = nested_view_from_values_offsets(attn_out, offsets)
        attn_out = attn_out.transpose(1, 2)

        return attn_out
    else:
        raise RuntimeError(
            "No viable backend for scaled_dot_product_attention was found."
        )<|MERGE_RESOLUTION|>--- conflicted
+++ resolved
@@ -14,13 +14,8 @@
     SDPAParams,
 )
 
-<<<<<<< HEAD
+from torch.nn.attention import SDPBackend
 from .nested_tensor import NestedTensor
-=======
-from torch.nn.attention import SDPBackend
-
-from .nested_tensor import buffer_from_jagged, NestedTensor, ViewNestedFromBuffer
->>>>>>> 533637d9
 
 log = logging.getLogger(__name__)
 

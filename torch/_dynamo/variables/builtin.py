import contextlib
import functools
import inspect
import itertools
import logging
import math
import operator
import types
from collections import defaultdict, OrderedDict
from typing import Dict, List

import torch
from torch import sym_float, sym_int

from .. import config, polyfill, variables
from ..exc import (
    AttributeMutationError,
    unimplemented,
    Unsupported,
    UserError,
    UserErrorType,
)
from ..guards import GuardBuilder, install_guard
from ..replay_record import DummyModule
from ..source import AttrSource, GetItemSource, is_constant_source, TypeSource
from ..utils import (
    build_checkpoint_variable,
    check_constant_args,
    check_numpy_ndarray_args,
    check_unspec_python_args,
    extract_fake_example_value,
    get_fake_value,
    guard_if_dyn,
    is_utils_checkpoint,
    istype,
    numpy_operator_wrapper,
    proxy_args_kwargs,
    tensortype_to_dtype,
)
from .base import MutableLocal, typestr, VariableTracker
from .constant import ConstantVariable
from .ctx_manager import EventVariable, StreamVariable
from .dicts import ConstDictVariable, DefaultDictVariable, SetVariable
from .lists import (
    BaseListVariable,
    ListIteratorVariable,
    ListVariable,
    SizeVariable,
    TupleIteratorVariable,
    TupleVariable,
)
from .tensor import FakeItemVariable, SymNodeVariable, UnspecializedPythonVariable
from .user_defined import UserDefinedVariable

log = logging.getLogger(__name__)


IN_PLACE_DESUGARING_MAP = {
    operator.iadd: operator.add,
    operator.isub: operator.sub,
    operator.imul: operator.mul,
    operator.ifloordiv: operator.floordiv,
    operator.itruediv: operator.truediv,
    operator.imod: operator.mod,
    operator.imatmul: operator.imatmul,
    operator.ilshift: operator.lshift,
    operator.irshift: operator.rshift,
    operator.ipow: operator.pow,
    operator.iand: operator.and_,
    operator.ior: operator.or_,
    operator.ixor: operator.xor,
}


def _polyfill_call_impl(name):
    """Create a BuiltinVariable.call_{name} method that inlines through polyfill.{name}"""

    def call_fn(self, tx, *args, **kwargs):
        return tx.inline_user_function_return(
            variables.UserFunctionVariable(fn), args, kwargs
        )

    fn = getattr(polyfill, name)
    call_fn.__name__ = f"call_{name}"
    return call_fn


class BuiltinVariable(VariableTracker):
    @staticmethod
    @functools.lru_cache(None)
    def _constant_fold_functions():
        fns = {
            abs,
            all,
            any,
            bool,
            callable,
            chr,
            divmod,
            float,
            int,
            len,
            max,
            min,
            ord,
            pow,
            repr,
            round,
            str,
            str.format,
            sum,
            type,
            operator.pos,
            operator.neg,
            operator.not_,
            operator.invert,
            operator.pow,
            operator.mul,
            operator.matmul,
            operator.floordiv,
            operator.truediv,
            operator.mod,
            operator.add,
            operator.sub,
            operator.getitem,
            operator.lshift,
            operator.rshift,
            operator.and_,
            operator.or_,
            operator.xor,
            operator.ipow,
            operator.imul,
            operator.imatmul,
            operator.ifloordiv,
            operator.itruediv,
            operator.imod,
            operator.iadd,
            operator.isub,
            operator.ilshift,
            operator.irshift,
            operator.iand,
            operator.ixor,
            operator.ior,
            operator.index,
        }
        fns.update(x for x in math.__dict__.values() if isinstance(x, type(math.sqrt)))
        return fns

    def can_constant_fold_through(self):
        return self.fn in self._constant_fold_functions()

    @staticmethod
    @functools.lru_cache(None)
    def _fx_graph_functions():
        fns = {
            operator.pos,
            operator.neg,
            operator.not_,
            operator.invert,
            operator.pow,
            operator.mul,
            operator.matmul,
            operator.floordiv,
            operator.truediv,
            operator.mod,
            operator.add,
            operator.lt,
            operator.gt,
            operator.ge,
            operator.le,
            operator.ne,
            operator.eq,
            operator.sub,
            operator.getitem,
            operator.lshift,
            operator.rshift,
            operator.and_,
            operator.or_,
            operator.xor,
            operator.ipow,
            operator.imul,
            operator.imatmul,
            operator.ifloordiv,
            operator.itruediv,
            operator.imod,
            operator.iadd,
            operator.isub,
            operator.ilshift,
            operator.irshift,
            operator.iand,
            operator.ixor,
            operator.ior,
        }
        return fns

    @staticmethod
    @functools.lru_cache(None)
    def _binops():
        # function -> ([forward name, reverse name, in-place name], in-place op)
        fns = {
            operator.add: (["__add__", "__radd__", "__iadd__"], operator.iadd),
            operator.sub: (["__sub__", "__rsub__", "__isub__"], operator.isub),
            operator.mul: (["__mul__", "__rmul__", "__imul__"], operator.imul),
            operator.truediv: (
                ["__truediv__", "__rtruediv__", "__itruediv__"],
                operator.itruediv,
            ),
            operator.floordiv: (
                ["__floordiv__", "__rfloordiv__", "__ifloordiv__"],
                operator.ifloordiv,
            ),
            operator.mod: (["__mod__", "__rmod__", "__imod__"], operator.imod),
            pow: (["__pow__", "__rpow__", "__ipow__"], operator.ipow),
            operator.pow: (["__pow__", "__rpow__", "__ipow__"], operator.ipow),
            operator.lshift: (
                ["__lshift__", "__rlshift__", "__ilshift__"],
                operator.ilshift,
            ),
            operator.rshift: (
                ["__rshift__", "__rrshift__", "__irshift__"],
                operator.irshift,
            ),
            # NB: The follow binary operators are not supported for now, since the
            # corresponding magic methods aren't defined on SymInt / SymFloat:
            # operator.matmul
            # divmod
            # operator.and_
            # operator.or_
            # operator.xor
        }
        return fns

    @staticmethod
    @functools.lru_cache(None)
    def _binop_handlers():
        # Multiple dispatch mechanism defining custom binop behavior for certain type
        # combinations. Handlers are attempted in order, and will be used if the type checks
        # match. They are expected to have the signature:
        # fn(tx, arg0: VariableTracker, arg1: VariableTracker, options) -> VariableTracker

        # Override table contains: op_fn -> [list of handlers]
        op_handlers = {}
        for (
            op,
            (magic_method_names, in_place_op),
        ) in BuiltinVariable._binops().items():
            op_handlers[op] = []
            op_handlers[in_place_op] = []

            forward_name, reverse_name, inplace_name = magic_method_names

            # User-defined args (highest precedence)
            def user_defined_handler(
                tx,
                a,
                b,
                options,
                forward_name=forward_name,
                reverse_name=reverse_name,
            ):
                # Manually handle reversing logic if needed (e.g. call __radd__)

                # TODO: If we expand this to handle tensor args, we need to manually
                # handle cases like this:
                #
                # class A(int):
                #     def __radd__(self, other):
                #         print("woof")
                # torch.randn(3) + A(3)
                #
                # In this example, A.__radd__() is not called -> nothing is printed, because
                # Tensor.__add__ only does a subtype test against int, ignoring the subclass.
                # To be fully correct, we should not call A.__radd__() here, and there may be
                # other cases to reason about and add exceptions for.
                if isinstance(a, UserDefinedVariable):
                    return a.call_method(tx, forward_name, [b], {})
                else:
                    return b.call_method(tx, reverse_name, [a], {})

            op_handlers[op].append(
                ((UserDefinedVariable, VariableTracker), user_defined_handler)
            )
            op_handlers[op].append(
                ((VariableTracker, UserDefinedVariable), user_defined_handler)
            )

            def user_defined_inplace_handler(
                tx, a, b, options, forward_name=inplace_name
            ):
                return a.call_method(tx, forward_name, [b], {})

            op_handlers[in_place_op].append(
                ((UserDefinedVariable, VariableTracker), user_defined_inplace_handler)
            )
            op_handlers[in_place_op].append(
                ((VariableTracker, UserDefinedVariable), user_defined_inplace_handler)
            )

            # Dynamic shape args
            def dynamic_handler(tx, a, b, options, fn=op):
                from .builder import wrap_fx_proxy

                return wrap_fx_proxy(
                    tx,
                    tx.output.create_proxy(
                        "call_function", fn, *proxy_args_kwargs([a, b], {})
                    ),
                    **options,
                )

            op_handlers[op].append(
                ((SymNodeVariable, VariableTracker), dynamic_handler)
            )
            op_handlers[op].append(
                ((VariableTracker, SymNodeVariable), dynamic_handler)
            )

            # NB: Prefer out-of-place op when calling in-place op to generate valid graph
            op_handlers[in_place_op].append(
                ((SymNodeVariable, VariableTracker), dynamic_handler)
            )
            op_handlers[in_place_op].append(
                ((VariableTracker, SymNodeVariable), dynamic_handler)
            )

        # Special cases - lower precedence but still prefer these over constant folding

        # List-like addition (e.g. [1, 2] + [3, 4])
        def tuple_add_handler(tx, a, b, options):
            return TupleVariable(a.items + list(b.unpack_var_sequence(tx)), **options)

        def size_add_handler(tx, a, b, options):
            return SizeVariable(a.items + list(b.unpack_var_sequence(tx)), **options)

        list_like_addition_handlers = [
            # NB: Prefer the tuple-specific logic over base logic because of
            # some SizeVariable weirdness. Specifically, the tuple-specific logic
            # drops the subclass type (e.g. SizeVariable) and returns TupleVariables.
            (
                (SizeVariable, SizeVariable),
                size_add_handler,
            ),
            (
                (TupleVariable, TupleVariable),
                tuple_add_handler,
            ),
            (
                (TupleVariable, ConstantVariable),
                tuple_add_handler,
            ),
            (
                (ConstantVariable, TupleVariable),
                lambda tx, a, b, options: TupleVariable(
                    list(a.unpack_var_sequence(tx)) + b.items, **options
                ),
            ),
            (
                (BaseListVariable, BaseListVariable),
                lambda tx, a, b, options: type(a)(a.items + b.items, **options),
            ),
        ]
        op_handlers[operator.add].extend(list_like_addition_handlers)

        def list_iadd_handler(tx, a, b, _):
            if not a.mutable_local or not b.has_unpack_var_sequence(tx):
                # Handler doesn't apply
                return None

            seq = b.unpack_var_sequence(tx)
            tx.output.side_effects.mutation(a)
            a.items.extend(seq)
            return a

        list_like_iadd_handlers = [
            (
                (ListVariable, VariableTracker),
                list_iadd_handler,
            ),
            (
                (TupleVariable, TupleVariable),
                tuple_add_handler,
            ),
            (
                (TupleVariable, ConstantVariable),
                tuple_add_handler,
            ),
        ]
        op_handlers[operator.iadd].extend(list_like_iadd_handlers)

        # List-like expansion (e.g. [1, 2, 3] * 3)
        def expand_list_like(tx, lst, const, options):
            return lst.__class__(
                items=lst.items * const.as_python_constant(),
                mutable_local=MutableLocal(),
                **options,
            )

        list_like_expansion_handlers = [
            ((ListVariable, ConstantVariable), expand_list_like),
            ((TupleVariable, ConstantVariable), expand_list_like),
            (
                (ConstantVariable, ListVariable),
                lambda tx, a, b, options: expand_list_like(tx, b, a, options),
            ),
            (
                (ConstantVariable, TupleVariable),
                lambda tx, a, b, options: expand_list_like(tx, b, a, options),
            ),
        ]
        op_handlers[operator.mul].extend(list_like_expansion_handlers)

        return op_handlers

    @staticmethod
    def _find_binop_handler(op, a, b):
        handlers = BuiltinVariable._binop_handlers()
        if op not in handlers:
            return None

        # Return first handler that matches the type checks
        for (type1, type2), handler in handlers[op]:
            if isinstance(a, type1) and isinstance(b, type2):
                return handler

        return None

    def can_insert_in_graph(self):
        return self.fn in self._fx_graph_functions()

    def __init__(self, fn, **kwargs):
        super().__init__(**kwargs)
        self.fn = fn

    def __str__(self):
        if self.fn is None:
            name = "None"
        else:
            name = self.fn.__name__

        return f"{self.__class__.__name__}({name})"

    def python_type(self):
        return type(self.fn)

    def as_python_constant(self):
        return self.fn

    def as_proxy(self):
        DTYPE = {
            bool: torch.bool,
            int: torch.int64,
            float: torch.float64,
        }
        if self.fn in DTYPE:
            return DTYPE[self.fn]
        return super().as_proxy()

    def reconstruct(self, codegen):
        name = self.fn.__name__
        assert self.fn.__module__ == "builtins"
        assert name not in codegen.tx.f_globals, "shadowed global"
        return [codegen.create_load_global(name, False, add=True)]

    def constant_args(self, *args, **kwargs):
        return check_constant_args(args, kwargs)

    def tensor_args(self, *args, **kwargs):
        return any(
            isinstance(i, variables.TensorVariable)
            for i in itertools.chain(args, kwargs.values())
        ) and not any(
            isinstance(i, variables.GetAttrVariable)
            for i in itertools.chain(args, kwargs.values())
        )

    def unspec_python_args(self, *args, **kwargs):
        return check_unspec_python_args(args, kwargs)

    @staticmethod
    def unwrap_unspec_args_kwargs(args, kwargs):
        return [x.as_python_constant() for x in args], {
            k: v.as_python_constant() for k, v in kwargs.items()
        }

    def call_function(
        self, tx, args: "List[VariableTracker]", kwargs: "Dict[str, VariableTracker]"
    ) -> "VariableTracker":
        from . import UserFunctionVariable
        from .builder import wrap_fx_proxy, wrap_fx_proxy_cls

        args = [v.realize() for v in args]
        kwargs = {k: v.realize() for k, v in kwargs.items()}
        constant_args = check_constant_args(args, kwargs)
        tensor_args = self.tensor_args(*args, **kwargs)
        unspec_python_args = self.unspec_python_args(*args, **kwargs)
        has_constant_handler = self.can_constant_fold_through() and (
            constant_args or unspec_python_args
        )
        assert isinstance(args, (list, tuple))
        assert isinstance(kwargs, dict)

        # args[0] is list and args[1] is unspec
        if self.fn is operator.getitem and not isinstance(
            args[0], variables.TensorVariable
        ):
            tensor_args = False

        if (
            self.can_insert_in_graph()
            and tensor_args
            and not (
                self.fn is operator.getitem
                and isinstance(args[0], ConstDictVariable)
                and isinstance(args[1], variables.TensorVariable)
            )
        ):
            try:
                fn = self.fn

                if self.fn in IN_PLACE_DESUGARING_MAP and isinstance(
                    args[0], variables.ConstantVariable
                ):
                    # In-place operators like += usually mustate tensor
                    # values, but in the edge case of immutable values they
                    # re-bind the variable.
                    #
                    # The easiest way to keep the graph consistent in this
                    # scenario is to de-sugar eagerly.
                    fn, args = IN_PLACE_DESUGARING_MAP[self.fn], [args[0], args[1]]

                if self.fn is operator.getitem and isinstance(args[1], SymNodeVariable):
                    # Standard indexing will force specialization due to
                    # __index__.  Rewrite as a regular torch op which will
                    # trace fine
                    fn, args = torch.select, [
                        args[0],
                        variables.ConstantVariable.create(0),
                        args[1],
                    ]

                # Interaction between ndarray and tensors:
                #   We prefer the tensor op whenever there are tensors involved
                if check_numpy_ndarray_args(args, kwargs) and not any(
                    type(arg) == variables.TensorVariable for arg in args
                ):
                    proxy = tx.output.create_proxy(
                        "call_function",
                        numpy_operator_wrapper(self.fn),
                        *proxy_args_kwargs(args, kwargs),
                    )

                    return wrap_fx_proxy_cls(variables.NumpyNdarrayVariable, tx, proxy)

                proxy = tx.output.create_proxy(
                    "call_function",
                    fn,
                    *proxy_args_kwargs(args, kwargs),
                )
                if any(isinstance(arg, FakeItemVariable) for arg in args):
                    return wrap_fx_proxy_cls(
                        FakeItemVariable,
                        tx,
                        proxy,
                    )
                elif self.unspec_python_args(*args, **kwargs):
                    _args, _kwargs = self.unwrap_unspec_args_kwargs(args, kwargs)
                    raw_value = self.fn(*_args, **_kwargs)

                    need_unwrap = any(
                        x.need_unwrap
                        for x in itertools.chain(args, kwargs.values())
                        if isinstance(x, variables.UnspecializedPythonVariable)
                    )

                    return wrap_fx_proxy_cls(
                        UnspecializedPythonVariable,
                        tx,
                        proxy,
                        raw_value=raw_value,
                        need_unwrap=need_unwrap,
                    )
                elif all(isinstance(x, SymNodeVariable) for x in args):
                    return SymNodeVariable.create(tx, proxy, None)
                else:
                    # Work around for vision_maskrcnn due to precision difference
                    # specialize the dividend when float divide by tensor
                    if self.fn is operator.truediv and isinstance(
                        args[0], variables.UnspecializedPythonVariable
                    ):
                        args[0] = args[0].convert_to_constant(tx)
                    return wrap_fx_proxy(tx, proxy)

            except NotImplementedError:
                unimplemented(f"partial tensor op: {self} {args} {kwargs}")

        # Handle cases like int(torch.seed())
        # Also handle sym_float to sym_int cases
        if self.fn in (int, float) and isinstance(
            args[0], (SymNodeVariable, variables.TensorVariable)
        ):
            if isinstance(args[0], variables.TensorVariable):
                item = args[0].call_method(tx, "item", [], {})
            else:
                item = args[0]
            fn_ = sym_int if self.fn is int else sym_float
            out = wrap_fx_proxy(
                tx=tx,
                proxy=tx.output.create_proxy(
                    "call_function",
                    fn_,
                    (item.as_proxy(),),
                    {},
                ),
            )
            return out

        # Handle `str` on a user defined function
        if self.fn == str and args and isinstance(args[0], (UserFunctionVariable)):
            return variables.ConstantVariable.create(value=str(args[0].fn))

        # Handle binary ops (e.g. __add__ / __radd__, __iadd__, etc.)
        # NB: Tensor args are handled above and not here
        if len(kwargs) == 0 and len(args) == 2:
            # Try to find a handler for the arg types; otherwise, fall through to constant handler
            binop_handler = BuiltinVariable._find_binop_handler(
                self.fn, args[0], args[1]
            )
            if binop_handler:
                res = binop_handler(tx, args[0], args[1], {})
                if res is not None:
                    return res

        handler = getattr(self, f"call_{self.fn.__name__}", None)
        if handler:
            try:
                inspect.signature(handler).bind(tx, *args, **kwargs)
            except TypeError as exc:
                if not has_constant_handler:
                    log.warning(
                        "incorrect arg count %s %s and no constant handler",
                        handler,
                        exc,
                    )
                handler = None

        if handler:
            try:
                result = handler(tx, *args, **kwargs)
                if result is not None:
                    return result
            except Unsupported as exc:
                if not has_constant_handler:
                    raise
                # Actually, we will handle this just fine
                exc.remove_from_stats()

        if has_constant_handler:
            # constant fold
            return variables.ConstantVariable.create(
                self.as_python_constant()(
                    *[x.as_python_constant() for x in args],
                    **{k: v.as_python_constant() for k, v in kwargs.items()},
                ),
            )

        if self.fn is round:
            if len(args) > 0 and isinstance(args[0], SymNodeVariable):
                raise UserError(
                    UserErrorType.STANDARD_LIBRARY,
                    "Calling round() on symbolic value is not supported. "
                    "You can use floor() to implement this functionality",
                    case_name="dynamic_shape_round",
                )
        return super().call_function(tx, args, kwargs)

    def call_method(
        self,
        tx,
        name,
        args: "List[VariableTracker]",
        kwargs: "Dict[str, VariableTracker]",
    ) -> "VariableTracker":
        if self.fn == dict and name == "fromkeys":
            return BuiltinVariable.call_custom_dict_fromkeys(tx, dict, *args, **kwargs)
        return super().call_method(tx, name, args, kwargs)

    def _call_min_max(self, tx, *args):
        if len(args) == 1 and args[0].has_unpack_var_sequence(tx):
            # expand iterable
            items = args[0].unpack_var_sequence(tx)
            return self._call_min_max_seq(tx, items)
        elif len(args) == 2:
            return self._call_min_max_binary(tx, args[0], args[1])
        elif len(args) > 2:
            return self._call_min_max_seq(tx, args)

    def _call_min_max_seq(self, tx, items):
        assert len(items) > 0
        if len(items) == 1:
            return items[0]

        return functools.reduce(functools.partial(self._call_min_max_binary, tx), items)

    def _call_min_max_binary(self, tx, a, b):
        if self.tensor_args(a, b):
            if not isinstance(a, variables.TensorVariable):
                a, b = b, a
            assert isinstance(a, variables.TensorVariable)

            # result of an item call is a scalar convert to a tensor
            if isinstance(a, FakeItemVariable):
                a = variables.TorchVariable(torch.tensor).call_function(tx, [a], {})

            # Dynamic input does not get resolved, rather, gets stored as call_function
            if isinstance(a, SymNodeVariable) or isinstance(b, SymNodeVariable):
                from .builder import wrap_fx_proxy_cls

                return wrap_fx_proxy_cls(
                    type(a),
                    tx=tx,
                    proxy=tx.output.create_proxy(
                        "call_function",
                        self.fn,
                        *proxy_args_kwargs([a, b], {}),
                    ),
                )

            # convert min/max to torch ops
            if b.is_python_constant():
                if isinstance(a, variables.NumpyNdarrayVariable):
                    import numpy as np

                    fn = variables.NumpyVariable(np.clip)
                else:
                    fn = variables.TorchVariable(torch.clamp)
                kwargs = {"min": b} if (self.fn is max) else {"max": b}
                result = fn.call_function(tx, [a], kwargs)
            else:
                if isinstance(a, variables.NumpyNdarrayVariable):
                    import numpy as np

                    fn = {max: np.maximum, min: np.minimum}[self.fn]
                    fn = variables.NumpyVariable(fn)
                else:
                    fn = {max: torch.maximum, min: torch.minimum}[self.fn]
                    fn = variables.TorchVariable(fn)
                result = fn.call_function(tx, [a, b], {})

            # return unspec if both a, b are unspec or const
            if all(
                isinstance(
                    i,
                    (
                        variables.UnspecializedPythonVariable,
                        variables.ConstantVariable,
                    ),
                )
                for i in [a, b]
            ):
                if any(isinstance(val, FakeItemVariable) for val in [a, b]):
                    return variables.FakeItemVariable.from_tensor_variable(result)

                if b.is_python_constant():
                    raw_b = b.as_python_constant()
                else:
                    raw_b = b.raw_value
                if self.fn is max:
                    raw_res = max(a.raw_value, raw_b)
                else:
                    raw_res = min(a.raw_value, raw_b)

                need_unwrap = any(
                    x.need_unwrap
                    for x in [a, b]
                    if isinstance(x, variables.UnspecializedPythonVariable)
                )
                return variables.UnspecializedPythonVariable.from_tensor_variable(
                    result, raw_res, need_unwrap
                )
            # otherwise return tensor
            else:
                return result
        elif isinstance(a, SymNodeVariable) or isinstance(b, SymNodeVariable):
            proxy = tx.output.create_proxy(
                "call_function", self.fn, *proxy_args_kwargs([a, b], {})
            )
            return SymNodeVariable.create(tx, proxy, None)

    call_min = _call_min_max
    call_max = _call_min_max

    def call_abs(self, tx, arg: "VariableTracker"):
        # Call arg.__abs__()
        abs_method = BuiltinVariable(getattr).call_function(
            tx, [arg, ConstantVariable.create("__abs__")], {}
        )
        return abs_method.call_function(tx, [], {})

    def call_range(self, tx, *args):
        if self.unspec_python_args(*args) or self.constant_args(*args):
            return variables.RangeVariable(args)
        elif self._dynamic_args(*args):
            args = [
                variables.ConstantVariable.create(guard_if_dyn(arg)) for arg in args
            ]
            return variables.RangeVariable(args)
        # None no-ops this handler and lets the driving function proceed
        return None

    def _dynamic_args(self, *args, **kwargs):
        return any(isinstance(x, SymNodeVariable) for x in args) or any(
            isinstance(x, SymNodeVariable) for x in kwargs.values()
        )

    def call_slice(self, tx, *args):
        return variables.SliceVariable(args)

    def _dyn_proxy(self, tx, *args, **kwargs):
        from .builder import wrap_fx_proxy

        return wrap_fx_proxy(
            tx,
            tx.output.create_proxy(
                "call_function", self.fn, *proxy_args_kwargs(args, kwargs)
            ),
        )

    def _call_iter_tuple_list(self, tx, obj=None, *args, **kwargs):
        if self._dynamic_args(*args, **kwargs):
            return self._dyn_proxy(tx, *args, **kwargs)

        if isinstance(obj, variables.IteratorVariable):
            # For non-list iterators, we will guard on vars that
            # determine the control flow
            return obj

        # TODO This should probably be treated as a dict, or dicts should also be treated here
        if self.fn == set:
            cls = SetVariable
        else:
            cls = variables.BaseListVariable.cls_for(self.fn)
        if obj is None:
            if cls is SetVariable:
                return cls(
                    [],
                    mutable_local=MutableLocal(),
                )
            else:
                return cls(
                    [],
                    mutable_local=MutableLocal(),
                )
        elif obj.has_unpack_var_sequence(tx):
            if obj.source and not is_constant_source(obj.source):
                if isinstance(obj, TupleIteratorVariable):
                    install_guard(
                        obj.source.make_guard(GuardBuilder.TUPLE_ITERATOR_LEN)
                    )
                else:
                    install_guard(obj.source.make_guard(GuardBuilder.LIST_LENGTH))
            if cls is SetVariable:
                return cls(
                    list(obj.unpack_var_sequence(tx)),
                    mutable_local=MutableLocal(),
                )

            return cls(
                list(obj.unpack_var_sequence(tx)),
                mutable_local=MutableLocal(),
            )

    call_iter = _call_iter_tuple_list
    call_tuple = _call_iter_tuple_list
    call_list = _call_iter_tuple_list
    call_set = _call_iter_tuple_list

    def call_callable(self, tx, arg):
        from .functions import BaseUserFunctionVariable

        if isinstance(
            arg, (variables.UserDefinedClassVariable, BaseUserFunctionVariable)
        ):
            return variables.ConstantVariable.create(True)

    def call_cast(self, _, *args, **kwargs):
        if len(args) == 2:
            return args[1]

        unimplemented(f"unsupported args to builtin cast(): {args} {kwargs}")

    def call_dict(self, tx, *args, **kwargs):
        return BuiltinVariable.call_custom_dict(tx, dict, *args, **kwargs)

    @staticmethod
    def call_custom_dict(tx, user_cls, *args, **kwargs):
        if not kwargs:
            if not args:
                args = ({},)
            assert len(args) == 1
            arg = args[0]
            if isinstance(arg, dict):
                return ConstDictVariable(arg, user_cls, mutable_local=MutableLocal())
            elif isinstance(arg, variables.ConstDictVariable):
                return arg.clone(user_cls=user_cls, mutable_local=MutableLocal())
            elif isinstance(
                arg,
                (
                    ListVariable,
                    TupleVariable,
                    ListIteratorVariable,
                ),
            ):
                items = user_cls()
                for x in arg.unpack_var_sequence(tx):
                    k, v = x.unpack_var_sequence(tx)
                    k = ConstDictVariable.get_key(k)
                    items.update({k: v})
                return ConstDictVariable(items, user_cls, mutable_local=MutableLocal())
        elif not args and kwargs:
            return variables.ConstDictVariable(
                dict(kwargs), user_cls=user_cls, mutable_local=MutableLocal()
            )
        unimplemented(f"{user_cls.__name__}(): {args} {kwargs}")

    @staticmethod
    def call_custom_dict_fromkeys(tx, user_cls, *args, **kwargs):
        assert user_cls in {dict, OrderedDict, defaultdict}
        if kwargs:
            # Only `OrderedDict.fromkeys` accepts `value` passed by keyword
            assert user_cls is OrderedDict
            assert len(args) == 1 and len(kwargs) == 1 and "value" in kwargs
            args = (*args, kwargs.pop("value"))
        if len(args) == 0:
            raise UserError(TypeError, "fromkeys expected at least 1 argument, got 0")
        if len(args) == 1:
            args = (*args, ConstantVariable.create(None))
        assert len(args) == 2
        arg, value = args
        DictVariableType = (
            ConstDictVariable if user_cls is not defaultdict else DefaultDictVariable
        )

        if isinstance(arg, dict):
            return DictVariableType(
                dict.fromkeys(arg, value), user_cls, mutable_local=MutableLocal()
            )
        elif isinstance(
            arg,
            (
                ConstDictVariable,
                ListVariable,
                TupleVariable,
                ListIteratorVariable,
            ),
        ):
            keys = [DictVariableType.get_key(x) for x in arg.unpack_var_sequence(tx)]
            return DictVariableType(
                dict.fromkeys(keys, value), user_cls, mutable_local=MutableLocal()
            )
        unimplemented(f"{user_cls.__name__}.fromkeys(): {args} {kwargs}")

    def call_zip(self, tx, *args, **kwargs):
        if kwargs:
            assert len(kwargs) == 1 and "strict" in kwargs
        if all(x.has_unpack_var_sequence(tx) for x in args):
            unpacked = [arg.unpack_var_sequence(tx) for arg in args]
            if kwargs.pop("strict", False) and len(unpacked) > 0:
                if not all(len(u) == len(unpacked[0]) for u in unpacked):
                    raise UserError(
                        ValueError,
                        "zip() has one argument of len differing from others",
                    )
            items = [variables.TupleVariable(list(item)) for item in zip(*unpacked)]
            return variables.TupleVariable(items)

    def call_enumerate(self, tx, *args):
        if len(args) == 1:
            start = 0
        else:
            assert len(args) == 2
            assert isinstance(args[1], variables.ConstantVariable)
            start = args[1].as_python_constant()
        if args[0].has_unpack_var_sequence(tx):
            items = [
                variables.TupleVariable(
                    [variables.ConstantVariable.create(idx), var],
                )
                for idx, var in enumerate(args[0].unpack_var_sequence(tx), start)
            ]
            return variables.TupleVariable(items)

    def call_len(self, tx, *args, **kwargs):
        return args[0].call_method(tx, "__len__", args[1:], kwargs)

    def call_getitem(self, tx, *args, **kwargs):
        return args[0].call_method(tx, "__getitem__", args[1:], kwargs)

    def call_isinstance(self, tx, arg, isinstance_type):
        arg_type = arg.python_type()

        isinstance_type = isinstance_type.as_python_constant()

        if isinstance(arg, variables.TensorVariable) and arg.dtype is not None:

            def _tensor_isinstance(tensor_var, tensor_type):
                def check_type(ty):
                    if ty not in tensortype_to_dtype:
                        return issubclass(arg.python_type(), ty)

                    dtypes = tensortype_to_dtype[ty]
                    return arg.dtype in dtypes

                if type(tensor_type) is tuple:
                    return any(check_type(ty) for ty in tensor_type)
                else:
                    return check_type(tensor_type)

            return variables.ConstantVariable.create(
                _tensor_isinstance(arg, isinstance_type)
            )
        # UserDefinedObject with C extensions can have torch.Tensor attributes,
        # so break graph.
        if isinstance(arg, variables.UserDefinedObjectVariable) and isinstance(
            arg.value, types.MemberDescriptorType
        ):
            unimplemented(
                f"isinstance called on UserDefinedClass {arg} {isinstance_type}"
            )
        # handle __instancecheck__ defined in user class
        if (
            isinstance(arg, variables.UserDefinedObjectVariable)
            and "__instancecheck__" in isinstance_type.__class__.__dict__
        ):
            return variables.ConstantVariable.create(
                isinstance_type.__class__.__instancecheck__(isinstance_type, arg.value)
            )

        try:
            val = issubclass(arg_type, isinstance_type)
        except TypeError:
            val = arg_type is isinstance_type
        return variables.ConstantVariable.create(val)

    def call_issubclass(self, tx, left_ty, right_ty):
        """Checks if first arg is subclass of right arg"""
        left_ty = left_ty.as_python_constant()
        right_ty = right_ty.as_python_constant()

        return variables.ConstantVariable(issubclass(left_ty, right_ty))

    def call_super(self, tx, a, b):
        return variables.SuperVariable(a, b)

    def call_next(self, tx, arg):
        if isinstance(
            arg, (variables.ListIteratorVariable, variables.IteratorVariable)
        ):
            val, next_iter = arg.next_variables(tx)
            return val
        elif isinstance(arg, variables.BaseListVariable):
            return arg.items[0]

    def call_hasattr(self, tx, obj, attr):
        if attr.is_python_constant():
            name = attr.as_python_constant()
            return obj.call_hasattr(tx, name)

    def call_map(self, tx, fn, seq):
        if seq.has_unpack_var_sequence(tx):
            items = [fn.call_function(tx, [x], {}) for x in seq.unpack_var_sequence(tx)]
            return variables.TupleVariable(items)

    def call_sum(self, tx, seq, **kwargs):
        # Special case for sum on tuple of floats and ints
        if (
            isinstance(seq, (variables.ListVariable, variables.TupleVariable))
            and all(
                isinstance(x, variables.ConstantVariable)
                and isinstance(x.value, (int, float))
                for x in seq.items
            )
            and not kwargs
        ):
            new_list = [x.value for x in seq.items]
            return variables.ConstantVariable.create(sum(new_list))
        if seq.has_unpack_var_sequence(tx):
            start = kwargs.pop(
                "start", variables.ConstantVariable.create(0)
            ).as_python_constant()
            assert not kwargs
            items = seq.unpack_var_sequence(tx)[start:]
            return BuiltinVariable(functools.reduce).call_function(
                tx,
                [
                    BuiltinVariable(operator.add),
                    variables.TupleVariable(items),
                    variables.ConstantVariable.create(0),
                ],
                {},
            )

    def call_reduce(self, tx, function, iterable, initializer=None):
        if iterable.has_unpack_var_sequence(tx):
            items = iterable.unpack_var_sequence(tx)
            if initializer is None:
                value, items = items[0], items[1:]
            else:
                value = initializer
            for element in items:
                value = function.call_function(tx, [value, element], {})
            return value

    def call_getattr(
        self, tx, obj: VariableTracker, name_var: VariableTracker, default=None
    ):
        from .. import trace_rules
        from . import (
            ConstantVariable,
            GetAttrVariable,
            PythonModuleVariable,
            TorchInGraphFunctionVariable,
            TorchVariable,
            UserFunctionVariable,
        )
        from .builder import SourcelessBuilder, VariableBuilder

        name = name_var.as_python_constant()

        if not name_var.is_python_constant():
            unimplemented("non-const getattr() name")

        if tx.output.side_effects.is_attribute_mutation(obj) and name != "grad":
            try:
                # re-read a pending side effect?
                return tx.output.side_effects.load_attr(obj, name)
            except KeyError:
                pass

        if default is not None:
            hasattr_var = self.call_hasattr(tx, obj, name_var)
            assert hasattr_var.as_python_constant() in (True, False)
            if not hasattr_var.as_python_constant():
                return default

        options = {}
        if obj.source:
            source = AttrSource(obj.source, name)
            options["source"] = source
        else:
            source = None

        if name == "__bases__":
            try:
                value = obj.as_python_constant()
                if isinstance(value, type):
                    bases = value.__bases__
                    if source is not None:
                        tuple_args = [
                            VariableBuilder(tx, GetItemSource(source, i))(b)
                            for i, b in enumerate(bases)
                        ]
                    else:
                        tuple_args = [SourcelessBuilder()(tx, b) for b in bases]

                    return variables.TupleVariable(tuple_args, **options)
            except NotImplementedError:
                pass

        if isinstance(obj, variables.NNModuleVariable):
            return obj.var_getattr(tx, name)
        elif isinstance(obj, variables.TensorVariable) and name == "grad":
            if source:
                # We are going to be raising this tensor as grapharg. So, ensure
                # that we have real grad value instead of fake tensor value.
                # Walk through the inputs of the subgraph and find if we already
                # have the original tensor stored in the graphargs.
                for grapharg in tx.output.graphargs:
                    if grapharg.source == source.base:
                        old_grad = grapharg.example.grad
                        new_grad = obj.as_proxy().node.meta["example_value"].grad

                        def _grad_changed(old, new):
                            if old is None or new is None:
                                return new is not old
                            try:
                                if old.shape != new.shape:
                                    return True
                                if old.stride() != new.stride():
                                    return True
                                return False
                            except TypeError as te:
                                # There is a rare edge case in which
                                # we seem to get symbol mismatches
                                # for jagged tensor comparison.
                                # See PYTORCH_TEST_WITH_DYNAMO=1 python test/test_nestedtensor.py
                                #   -k test_dropout_backward_layout_torch_jagged_cpu
                                unimplemented(str(te))

                        if _grad_changed(old_grad, new_grad):
                            if new_grad is not None:
                                grad_shape_specialized = [
                                    int(x) for x in new_grad.shape
                                ]
                                # We lazily update the grad on the example to its real state as tracked by fake tensor.
                                # This allocation is fine - it is just a hint. It will not make it to runtime, but it coerces
                                # the underlying value to always be correct.
                                grapharg.example.grad = torch.zeros(
                                    grad_shape_specialized, device=new_grad.device
                                )
                            else:
                                grapharg.example.grad = None
                        return VariableBuilder(tx, source)(grapharg.example.grad)

<<<<<<< HEAD
                # If we reach here it means we are trying to access the grad that is not a graph
                # input. This is possible for the single step graph since we are trying to inline
                # the backward graph into the fwd. The input to fwd graph will not include all the
                # weights.
                # TODO(JackCao): Fix it
                return VariableBuilder(tx, source)(
                    obj.as_proxy().node.meta["example_value"].grad
                )

                unimplemented("tensor grad")
=======
                return obj.dynamic_getattr(tx, name)
>>>>>>> 054f9548
            else:
                example_value = obj.as_proxy().node.meta["example_value"]
                if example_value.grad is not None:
                    unimplemented("getattr on non-None grad - NYI")
                return ConstantVariable(None)
        elif isinstance(
            obj,
            (
                variables.TensorVariable,
                variables.NamedTupleVariable,
                variables.ConstantVariable,
                variables.UserDefinedClassVariable,
                variables.UserDefinedObjectVariable,
            ),
        ):
            try:
                return obj.var_getattr(tx, name)
            except NotImplementedError:
                return GetAttrVariable(obj, name, **options)
        elif isinstance(obj, TorchInGraphFunctionVariable):
            member = getattr(obj.value, name)
            if trace_rules.lookup(member) is not None:
                return trace_rules.lookup(member)(member, **options)
        elif isinstance(obj, TorchVariable):
            member = getattr(obj.value, name)
            if is_utils_checkpoint(member):
                options["source"] = source
                return build_checkpoint_variable(**options)
            elif trace_rules.lookup(member) is not None:
                return trace_rules.lookup(member)(member, **options)
            elif source is not None:
                return VariableBuilder(tx, source)(member)
            else:
                return SourcelessBuilder()(tx, member)
        elif isinstance(obj, (PythonModuleVariable, DummyModule)):
            member = obj.value.__dict__[name]

            if config.replay_record_enabled:
                tx.exec_recorder.record_module_access(obj.value, name, member)

            return VariableBuilder(tx, source)(member)
        elif istype(obj, UserFunctionVariable) and name in ("__name__", "__module__"):
            return ConstantVariable.create(getattr(obj.fn, name))
        else:
            try:
                return obj.var_getattr(tx, name)
            except NotImplementedError:
                return GetAttrVariable(obj, name, **options)

    def call_setattr(
        self, tx, obj: VariableTracker, name_var: VariableTracker, val: VariableTracker
    ):
        from .distributed import PlacementVariable

        if isinstance(
            obj,
            (
                variables.DataClassVariable,
                variables.CustomizedDictVariable,
                PlacementVariable,
            ),
        ):
            return obj.call_method(tx, "__setattr__", [name_var, val], {})
        elif (
            tx.output.side_effects.is_attribute_mutation(obj)
            and name_var.is_python_constant()
        ):
            name = name_var.as_python_constant()
            if isinstance(obj, variables.TensorVariable):
                from .builder import wrap_fx_proxy

                if name == "requires_grad":
                    # TODO(voz): Make it work properly
                    unimplemented(
                        "mutating requires_grad can introduce a new leaf from non-leaf or vice versa in "
                        "the middle of the graph, which aot_autograd does not currently know how to handle. "
                    )
                if name == "data":
                    # Remove the old reference in tracked fakes - if we don't do this
                    # new .data value size and shape differences will cause
                    # tracked fakes to produce incorrect guards. This is sound because the TensorVariable
                    # coming out of set_() below will be a new one, and get
                    # installed in tracked fakes.
                    to_remove = []
                    for tf in tx.output.tracked_fakes:
                        if tf.source == obj.source:
                            to_remove.append(tf)
                    for tf in to_remove:
                        tx.output.tracked_fakes.remove(tf)

                    # Step 1 - disable grads
                    with dynamo_disable_grad(tx), torch.no_grad():
                        # Step 2 - call `set_`
                        out = wrap_fx_proxy(
                            tx,
                            tx.output.create_proxy(
                                "call_function",
                                torch.Tensor.set_,
                                *proxy_args_kwargs([obj, val], {}),
                            ),
                        )

                    # Step 3 - drop the version counter - this is a step required to get
                    # .data setting to play correctly with the autograd engine.
                    # Esentially, dynamo is trying to faithful preserve the (absurd)
                    # behavior of .data= from eager mode
                    def _lower_version_count_by_1(x):
                        version = x._version
                        if version > 0:
                            version = version - 1
                        torch._C._autograd._unsafe_set_version_counter(x, version)
                        return x

                    tx.output.create_proxy(
                        "call_function",
                        _lower_version_count_by_1,
                        (out.as_proxy(),),
                        {},
                    )
                    _lower_version_count_by_1(obj.as_proxy().node.meta["example_value"])
                    # This handles options prop, guards and ends with a clone
                    # Step 4 - replace all reference to the current object with the new one
                    return out

            tx.output.side_effects.store_attr(obj, name, val)
            return val
        elif isinstance(obj, variables.UserDefinedObjectVariable):
            unimplemented(
                f"setattr(UserDefinedObjectVariable) {type(obj.value).__setattr__}"
            )
        elif isinstance(obj, variables.NNModuleVariable):
            if not tx.output.is_root_tracer():
                raise AttributeMutationError(
                    "Can't inplace modify module params/buffers inside HigherOrderOp"
                )
            if name_var.is_python_constant() and isinstance(
                val, variables.TensorVariable
            ):
                assigning_fake_val = get_fake_value(val.as_proxy().node, tx)

                try:
                    getattr_var = obj.var_getattr(tx, name_var.as_python_constant())
                except AttributeError:
                    getattr_var = None

                if isinstance(getattr_var, variables.TensorVariable):
                    # get_fake_val will get the same fake tensor
                    existing_fake_attr = get_fake_value(getattr_var.as_proxy().node, tx)

                    # same tensor identiy, setattr is a no-op
                    mod_setattr = inspect.getattr_static(obj.module_type, "__setattr__")
                    if (
                        existing_fake_attr is assigning_fake_val
                        and mod_setattr is torch.nn.Module.__setattr__
                    ):
                        return getattr_var

            obj.convert_to_unspecialized(tx)
        # FIXME (tmanlaibaatar) this is utter hack to unblock HuggingFace export
        # Export generally doesn't want to allow mutations on objects directly,
        # but we don't have good way to do this rn. For now, we make it an undefined
        # behaviour and just set attributes directly on the PretrainedConfig object
        # for now.
        elif isinstance(obj, variables.dicts.HFPretrainedConfigVariable) and tx.export:
            if name_var.is_python_constant() and isinstance(
                val, variables.ConstantVariable
            ):
                setattr(
                    obj.obj, name_var.as_python_constant(), val.as_python_constant()
                )
                return ConstantVariable(None)

    def call_delattr(self, tx, obj: VariableTracker, name_var: VariableTracker):
        return self.call_setattr(tx, obj, name_var, variables.DeletedVariable())

    def call_type(self, tx, obj: VariableTracker):
        from .builder import SourcelessBuilder, VariableBuilder

        try:
            py_type = obj.python_type()
        except NotImplementedError as error:
            raise UserError(
                UserErrorType.INVALID_INPUT,
                str(error),
                case_name="unknown_python_type",
            ) from None

        if obj.source is None:
            return SourcelessBuilder()(tx, py_type)
        else:
            return VariableBuilder(tx, TypeSource(obj.source))(py_type)

    def call_reversed(self, tx, obj: VariableTracker):
        if obj.has_unpack_var_sequence(tx):
            items = list(reversed(obj.unpack_var_sequence(tx)))
            return variables.TupleVariable(items)

    def call_sorted(self, tx, obj: VariableTracker, **kwargs):
        if (
            obj.has_unpack_var_sequence(tx)
            and not isinstance(obj, variables.TensorVariable)
            and all(x.is_python_constant() for x in obj.unpack_var_sequence(tx))
        ):
            function = kwargs.pop("key", None)
            reverse = kwargs.pop(
                "reverse", ConstantVariable.create(False)
            ).as_python_constant()
            assert len(kwargs) == 0
            if function:
                items = sorted(
                    obj.unpack_var_sequence(tx),
                    key=lambda x: function.call_function(
                        tx, [x], {}
                    ).as_python_constant(),
                    reverse=reverse,
                )
            else:
                items = sorted(
                    obj.unpack_var_sequence(tx),
                    key=lambda x: x.as_python_constant(),
                    reverse=reverse,
                )
            return variables.ListVariable(items)

    def call_chain(self, tx, *args):
        if all(obj.has_unpack_var_sequence(tx) for obj in args):
            items = []
            for obj in args:
                items.extend(obj.unpack_var_sequence(tx))
            return variables.TupleVariable(items)

    def call_islice(self, tx, iterable, *args):
        if iterable.has_unpack_var_sequence(tx) and all(
            x.is_python_constant() for x in args
        ):
            const_args = [x.as_python_constant() for x in args]
            items = iterable.unpack_var_sequence(tx)
            items = list(itertools.islice(items, *const_args))
            return variables.TupleVariable(items)

    # neg is a constant fold function, so we only get here if constant fold is not valid
    def call_neg(self, tx, a):
        if isinstance(a, SymNodeVariable):
            return SymNodeVariable.create(
                tx,
                (operator.neg)(a.as_proxy()),
                sym_num=None,
            )
        # None no-ops this handler and lets the driving function proceed
        return None

    def call_format(self, tx, _format_string, *args, **kwargs):
        format_string = _format_string.as_python_constant()
        return variables.StringFormatVariable.create(format_string, args, kwargs)

    def call_id(self, tx, *args):
        if len(args) > 0 and isinstance(args[0], variables.NNModuleVariable):
            nn_mod_variable = args[0]
            mod = tx.output.get_submodule(nn_mod_variable.module_key)
            return variables.ConstantVariable.create(id(mod))
        else:
            unimplemented(f"call_id with args {args}")

    def call_deepcopy(self, tx, x):
        unimplemented(f"copy.deepcopy {repr(x)}")

    def _comparison(self, tx, left, right):
        """
        Used to implement comparison operators for different types.
        For example, list1 < list2 is implemented differently from tensor1 < tensor2
        """
        from . import (
            BaseListVariable,
            ConstantVariable,
            NNModuleVariable,
            TensorVariable,
            UserDefinedObjectVariable,
            UserFunctionVariable,
        )
        from .lists import SizeVariable
        from .tensor import (
            supported_const_comparison_ops,
            supported_tensor_comparison_ops,
        )

        op = self.fn

        def _unimplemented():
            unimplemented(f"comparison {typestr(left)} {op} {typestr(right)}")

        if (
            all(
                isinstance(x, (NNModuleVariable, ConstantVariable))
                for x in [left, right]
            )
            and op in supported_const_comparison_ops.values()
        ):
            left = (
                tx.output.get_submodule(left.module_key)
                if isinstance(left, NNModuleVariable)
                else left.as_python_constant()
            )
            right = (
                tx.output.get_submodule(right.module_key)
                if isinstance(right, NNModuleVariable)
                else right.as_python_constant()
            )
            return ConstantVariable.create(op(left, right))

        if isinstance(left, UserFunctionVariable):
            if op not in supported_const_comparison_ops.values():
                _unimplemented()
            if not isinstance(right, UserFunctionVariable):
                _unimplemented()
            return ConstantVariable.create(op(left.fn, right.fn))

        # Note, we have a rare BaseListVariable subtype mismatch with valid comparison
        # x = torch.randn([3, 3])
        # x.size() == (3, 3) # True
        # (3, 3) == x.size() # True
        if isinstance(left, (SizeVariable, TupleVariable)) and isinstance(
            right, (TupleVariable, SizeVariable)
        ):
            return BaseListVariable.list_compare(tx, op, left, right)

        if isinstance(left, BaseListVariable):
            if not type(left) == type(right):  # Mismatch in BaseListVariable subclasses
                _unimplemented()
            return BaseListVariable.list_compare(tx, op, left, right)

        if isinstance(left, SetVariable):
            if not type(left) == type(right):  # Mismatch in BaseListVariable subclasses
                _unimplemented()
            return ConstantVariable.create(
                op(left._underlying_items, right._underlying_items)
            )

        if isinstance(left, TensorVariable) or isinstance(right, TensorVariable):
            from .builder import wrap_fx_proxy_cls

            if op is operator.is_ and isinstance(right, TensorVariable):
                return ConstantVariable.create(
                    id(extract_fake_example_value(left.as_proxy().node))
                    == id(extract_fake_example_value(right.as_proxy().node))
                )

            if op not in supported_tensor_comparison_ops.values():
                _unimplemented()
            if (
                isinstance(left, TensorVariable)
                and isinstance(right, TensorVariable)
                and (left.size and right.size) is not None
                and left.size != right.size
            ):
                try:
                    torch.broadcast_shapes(left.size, right.size)
                except RuntimeError:
                    # not broadcastable, can't be compared
                    _unimplemented()
            tensor_cls = left if isinstance(left, TensorVariable) else right
            return wrap_fx_proxy_cls(
                type(tensor_cls),  # handle Ndarrays and Tensors
                tx,
                proxy,
            )

        if isinstance(left, SymNodeVariable) or isinstance(right, SymNodeVariable):
            if op not in supported_tensor_comparison_ops.values():
                _unimplemented()

            proxy = tx.output.create_proxy(
                "call_function", op, (left.as_proxy(), right.as_proxy()), {}
            )
            return SymNodeVariable.create(
                tx,
                proxy,
                sym_num=None,
            )

        if isinstance(left, UserDefinedObjectVariable) and isinstance(
            right, UserDefinedObjectVariable
        ):
            return ConstantVariable.create(op(left.value, right.value))

        if (
            (isinstance(left, StreamVariable) and isinstance(right, StreamVariable))
            or (isinstance(left, EventVariable) and isinstance(right, EventVariable))
        ) and op is operator.eq:
            return ConstantVariable(op(left.value, right.value))

        if op.__name__ == "is_":
            # If the two objects are of different type, we can safely return False
            if type(left) is not type(right):
                return ConstantVariable.create(False)

        if isinstance(left, BuiltinVariable) and isinstance(right, BuiltinVariable):
            return ConstantVariable.create(op(left.fn, right.fn))

        _unimplemented()

    def call_and_(self, tx, a, b):
        # Rely on constant_handler
        if isinstance(a, ConstantVariable) and isinstance(b, ConstantVariable):
            return None
        if isinstance(a, (SymNodeVariable, ConstantVariable)) and isinstance(
            b, (SymNodeVariable, ConstantVariable)
        ):
            return SymNodeVariable.create(
                tx,
                tx.output.create_proxy(
                    "call_function", operator.and_, *proxy_args_kwargs([a, b], {})
                ),
                sym_num=None,
            )
        # None no-ops this handler and lets the driving function proceed
        return None

    def call_or_(self, tx, a, b):
        # Rely on constant_handler
        if isinstance(a, ConstantVariable) and isinstance(b, ConstantVariable):
            return None
        if isinstance(a, (SymNodeVariable, ConstantVariable)) and isinstance(
            b, (SymNodeVariable, ConstantVariable)
        ):
            return SymNodeVariable.create(
                tx,
                tx.output.create_proxy(
                    "call_function", operator.or_, *proxy_args_kwargs([a, b], {})
                ),
                sym_num=None,
            )
        # None no-ops this handler and lets the driving function proceed
        return None

    def call_not_(self, tx, a):
        if isinstance(a, SymNodeVariable):
            return SymNodeVariable.create(
                tx,
                tx.output.create_proxy(
                    "call_function", operator.not_, *proxy_args_kwargs([a], {})
                ),
                sym_num=None,
            )

        if isinstance(a, ListVariable):
            return ConstantVariable.create(len(a.items) == 0)

        return None

    call_eq = _comparison
    call_gt = _comparison
    call_lt = _comparison
    call_ge = _comparison
    call_le = _comparison
    call_ne = _comparison
    call_is_ = _comparison
    call_is_not = _comparison

    call_all = _polyfill_call_impl("all")
    call_any = _polyfill_call_impl("any")


@contextlib.contextmanager
def dynamo_disable_grad(tx):
    from . import GradModeVariable

    org_value = torch.is_grad_enabled()
    gmv = GradModeVariable.create(tx, False)
    try:
        gmv.enter(tx)
        yield
    finally:
        gmv.exit(tx)<|MERGE_RESOLUTION|>--- conflicted
+++ resolved
@@ -1211,7 +1211,6 @@
                                 grapharg.example.grad = None
                         return VariableBuilder(tx, source)(grapharg.example.grad)
 
-<<<<<<< HEAD
                 # If we reach here it means we are trying to access the grad that is not a graph
                 # input. This is possible for the single step graph since we are trying to inline
                 # the backward graph into the fwd. The input to fwd graph will not include all the
@@ -1221,10 +1220,9 @@
                     obj.as_proxy().node.meta["example_value"].grad
                 )
 
-                unimplemented("tensor grad")
-=======
+                # TODO(JackCaoG): maybe this works?
                 return obj.dynamic_getattr(tx, name)
->>>>>>> 054f9548
+
             else:
                 example_value = obj.as_proxy().node.meta["example_value"]
                 if example_value.grad is not None:

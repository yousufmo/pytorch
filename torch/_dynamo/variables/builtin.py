import contextlib
import functools
import inspect
import itertools
import logging
import math
import operator
import types
from collections import defaultdict, OrderedDict
from typing import Dict, List

import torch
from torch import sym_float, sym_int

from .. import config, polyfill, variables
from ..exc import (
    AttributeMutationError,
    unimplemented,
    Unsupported,
    UserError,
    UserErrorType,
)
from ..guards import GuardBuilder, install_guard
from ..replay_record import DummyModule
from ..source import AttrSource, GetItemSource, is_constant_source, TypeSource
from ..utils import (
    build_checkpoint_variable,
    check_constant_args,
    check_numpy_ndarray_args,
    check_unspec_python_args,
    extract_fake_example_value,
    get_fake_value,
    guard_if_dyn,
    is_utils_checkpoint,
    istype,
    numpy_operator_wrapper,
    proxy_args_kwargs,
    tensortype_to_dtype,
)
from .base import MutableLocal, typestr, VariableTracker
from .constant import ConstantVariable
from .ctx_manager import EventVariable, StreamVariable
from .dicts import ConstDictVariable, DefaultDictVariable, is_hashable, SetVariable
from .lists import (
    BaseListVariable,
    ListIteratorVariable,
    ListVariable,
    SizeVariable,
    TupleIteratorVariable,
    TupleVariable,
)
from .tensor import FakeItemVariable, SymNodeVariable, UnspecializedPythonVariable
from .user_defined import UserDefinedVariable

log = logging.getLogger(__name__)


IN_PLACE_DESUGARING_MAP = {
    operator.iadd: operator.add,
    operator.isub: operator.sub,
    operator.imul: operator.mul,
    operator.ifloordiv: operator.floordiv,
    operator.itruediv: operator.truediv,
    operator.imod: operator.mod,
    operator.imatmul: operator.imatmul,
    operator.ilshift: operator.lshift,
    operator.irshift: operator.rshift,
    operator.ipow: operator.pow,
    operator.iand: operator.and_,
    operator.ior: operator.or_,
    operator.ixor: operator.xor,
}


def _polyfill_call_impl(name):
    """Create a BuiltinVariable.call_{name} method that inlines through polyfill.{name}"""

    def call_fn(self, tx, *args, **kwargs):
        return tx.inline_user_function_return(
            variables.UserFunctionVariable(fn), args, kwargs
        )

    fn = getattr(polyfill, name)
    call_fn.__name__ = f"call_{name}"
    return call_fn


class BuiltinVariable(VariableTracker):
    _SENTINEL = object()

    @staticmethod
    @functools.lru_cache(None)
    def _constant_fold_functions():
        fns = {
            abs,
            all,
            any,
            bool,
            callable,
            chr,
            divmod,
            float,
            int,
            len,
            max,
            min,
            ord,
            pow,
            repr,
            round,
            str,
            str.format,
            sum,
            type,
            operator.pos,
            operator.neg,
            operator.not_,
            operator.invert,
            operator.pow,
            operator.mul,
            operator.matmul,
            operator.floordiv,
            operator.truediv,
            operator.mod,
            operator.add,
            operator.sub,
            operator.getitem,
            operator.lshift,
            operator.rshift,
            operator.and_,
            operator.or_,
            operator.xor,
            operator.ipow,
            operator.imul,
            operator.imatmul,
            operator.ifloordiv,
            operator.itruediv,
            operator.imod,
            operator.iadd,
            operator.isub,
            operator.ilshift,
            operator.irshift,
            operator.iand,
            operator.ixor,
            operator.ior,
            operator.index,
        }
        fns.update(x for x in math.__dict__.values() if isinstance(x, type(math.sqrt)))
        return fns

    def can_constant_fold_through(self):
        return self.fn in self._constant_fold_functions()

    @staticmethod
    @functools.lru_cache(None)
    def _fx_graph_functions():
        fns = {
            operator.pos,
            operator.neg,
            operator.not_,
            operator.invert,
            operator.pow,
            operator.mul,
            operator.matmul,
            operator.floordiv,
            operator.truediv,
            operator.mod,
            operator.add,
            operator.lt,
            operator.gt,
            operator.ge,
            operator.le,
            operator.ne,
            operator.eq,
            operator.sub,
            operator.getitem,
            operator.lshift,
            operator.rshift,
            operator.and_,
            operator.or_,
            operator.xor,
            operator.ipow,
            operator.imul,
            operator.imatmul,
            operator.ifloordiv,
            operator.itruediv,
            operator.imod,
            operator.iadd,
            operator.isub,
            operator.ilshift,
            operator.irshift,
            operator.iand,
            operator.ixor,
            operator.ior,
        }
        return fns

    @staticmethod
    @functools.lru_cache(None)
    def _binops():
        # function -> ([forward name, reverse name, in-place name], in-place op)
        fns = {
            operator.add: (["__add__", "__radd__", "__iadd__"], operator.iadd),
            operator.sub: (["__sub__", "__rsub__", "__isub__"], operator.isub),
            operator.mul: (["__mul__", "__rmul__", "__imul__"], operator.imul),
            operator.truediv: (
                ["__truediv__", "__rtruediv__", "__itruediv__"],
                operator.itruediv,
            ),
            operator.floordiv: (
                ["__floordiv__", "__rfloordiv__", "__ifloordiv__"],
                operator.ifloordiv,
            ),
            operator.mod: (["__mod__", "__rmod__", "__imod__"], operator.imod),
            pow: (["__pow__", "__rpow__", "__ipow__"], operator.ipow),
            operator.pow: (["__pow__", "__rpow__", "__ipow__"], operator.ipow),
            operator.lshift: (
                ["__lshift__", "__rlshift__", "__ilshift__"],
                operator.ilshift,
            ),
            operator.rshift: (
                ["__rshift__", "__rrshift__", "__irshift__"],
                operator.irshift,
            ),
            # NB: The follow binary operators are not supported for now, since the
            # corresponding magic methods aren't defined on SymInt / SymFloat:
            # operator.matmul
            # divmod
            # operator.and_
            # operator.or_
            # operator.xor
        }
        return fns

    @staticmethod
    @functools.lru_cache(None)
    def _binop_handlers():
        # Multiple dispatch mechanism defining custom binop behavior for certain type
        # combinations. Handlers are attempted in order, and will be used if the type checks
        # match. They are expected to have the signature:
        # fn(tx, arg0: VariableTracker, arg1: VariableTracker, options) -> VariableTracker

        # Override table contains: op_fn -> [list of handlers]
        op_handlers = {}
        for (
            op,
            (magic_method_names, in_place_op),
        ) in BuiltinVariable._binops().items():
            op_handlers[op] = []
            op_handlers[in_place_op] = []

            forward_name, reverse_name, inplace_name = magic_method_names

            # User-defined args (highest precedence)
            def user_defined_handler(
                tx,
                a,
                b,
                options,
                forward_name=forward_name,
                reverse_name=reverse_name,
            ):
                # Manually handle reversing logic if needed (e.g. call __radd__)

                # TODO: If we expand this to handle tensor args, we need to manually
                # handle cases like this:
                #
                # class A(int):
                #     def __radd__(self, other):
                #         print("woof")
                # torch.randn(3) + A(3)
                #
                # In this example, A.__radd__() is not called -> nothing is printed, because
                # Tensor.__add__ only does a subtype test against int, ignoring the subclass.
                # To be fully correct, we should not call A.__radd__() here, and there may be
                # other cases to reason about and add exceptions for.
                if isinstance(a, UserDefinedVariable):
                    return a.call_method(tx, forward_name, [b], {})
                else:
                    return b.call_method(tx, reverse_name, [a], {})

            op_handlers[op].append(
                ((UserDefinedVariable, VariableTracker), user_defined_handler)
            )
            op_handlers[op].append(
                ((VariableTracker, UserDefinedVariable), user_defined_handler)
            )

            def user_defined_inplace_handler(
                tx, a, b, options, forward_name=inplace_name
            ):
                return a.call_method(tx, forward_name, [b], {})

            op_handlers[in_place_op].append(
                ((UserDefinedVariable, VariableTracker), user_defined_inplace_handler)
            )
            op_handlers[in_place_op].append(
                ((VariableTracker, UserDefinedVariable), user_defined_inplace_handler)
            )

            # Dynamic shape args
            def dynamic_handler(tx, a, b, options, fn=op):
                from .builder import wrap_fx_proxy

                return wrap_fx_proxy(
                    tx,
                    tx.output.create_proxy(
                        "call_function", fn, *proxy_args_kwargs([a, b], {})
                    ),
                    **options,
                )

            op_handlers[op].append(
                ((SymNodeVariable, VariableTracker), dynamic_handler)
            )
            op_handlers[op].append(
                ((VariableTracker, SymNodeVariable), dynamic_handler)
            )

            # NB: Prefer out-of-place op when calling in-place op to generate valid graph
            op_handlers[in_place_op].append(
                ((SymNodeVariable, VariableTracker), dynamic_handler)
            )
            op_handlers[in_place_op].append(
                ((VariableTracker, SymNodeVariable), dynamic_handler)
            )

        # Special cases - lower precedence but still prefer these over constant folding

        # List-like addition (e.g. [1, 2] + [3, 4])
        def tuple_add_handler(tx, a, b, options):
            return TupleVariable(a.items + list(b.unpack_var_sequence(tx)), **options)

        def size_add_handler(tx, a, b, options):
            return SizeVariable(a.items + list(b.unpack_var_sequence(tx)), **options)

        list_like_addition_handlers = [
            # NB: Prefer the tuple-specific logic over base logic because of
            # some SizeVariable weirdness. Specifically, the tuple-specific logic
            # drops the subclass type (e.g. SizeVariable) and returns TupleVariables.
            (
                (SizeVariable, SizeVariable),
                size_add_handler,
            ),
            (
                (TupleVariable, TupleVariable),
                tuple_add_handler,
            ),
            (
                (TupleVariable, ConstantVariable),
                tuple_add_handler,
            ),
            (
                (ConstantVariable, TupleVariable),
                lambda tx, a, b, options: TupleVariable(
                    list(a.unpack_var_sequence(tx)) + b.items, **options
                ),
            ),
            (
                (BaseListVariable, BaseListVariable),
                lambda tx, a, b, options: type(a)(a.items + b.items, **options),
            ),
        ]
        op_handlers[operator.add].extend(list_like_addition_handlers)

        def list_iadd_handler(tx, a, b, _):
            if not a.mutable_local or not b.has_unpack_var_sequence(tx):
                # Handler doesn't apply
                return None

            seq = b.unpack_var_sequence(tx)
            tx.output.side_effects.mutation(a)
            a.items.extend(seq)
            return a

        list_like_iadd_handlers = [
            (
                (ListVariable, VariableTracker),
                list_iadd_handler,
            ),
            (
                (TupleVariable, TupleVariable),
                tuple_add_handler,
            ),
            (
                (TupleVariable, ConstantVariable),
                tuple_add_handler,
            ),
        ]
        op_handlers[operator.iadd].extend(list_like_iadd_handlers)

        # List-like expansion (e.g. [1, 2, 3] * 3)
        def expand_list_like(tx, lst, const, options):
            return lst.__class__(
                items=lst.items * const.as_python_constant(),
                mutable_local=MutableLocal(),
                **options,
            )

        list_like_expansion_handlers = [
            ((ListVariable, ConstantVariable), expand_list_like),
            ((TupleVariable, ConstantVariable), expand_list_like),
            (
                (ConstantVariable, ListVariable),
                lambda tx, a, b, options: expand_list_like(tx, b, a, options),
            ),
            (
                (ConstantVariable, TupleVariable),
                lambda tx, a, b, options: expand_list_like(tx, b, a, options),
            ),
        ]
        op_handlers[operator.mul].extend(list_like_expansion_handlers)

        return op_handlers

    @staticmethod
    def _find_binop_handler(op, a, b):
        handlers = BuiltinVariable._binop_handlers()
        if op not in handlers:
            return None

        # Return first handler that matches the type checks
        for (type1, type2), handler in handlers[op]:
            if isinstance(a, type1) and isinstance(b, type2):
                return handler

        return None

    def can_insert_in_graph(self):
        return self.fn in self._fx_graph_functions()

    def __init__(self, fn, **kwargs):
        super().__init__(**kwargs)
        self.fn = fn

    def __str__(self):
        if self.fn is None:
            name = "None"
        else:
            name = self.fn.__name__

        return f"{self.__class__.__name__}({name})"

    def python_type(self):
        return type(self.fn)

    def as_python_constant(self):
        return self.fn

    def as_proxy(self):
        DTYPE = {
            bool: torch.bool,
            int: torch.int64,
            float: torch.float64,
        }
        if self.fn in DTYPE:
            return DTYPE[self.fn]
        return super().as_proxy()

    def reconstruct(self, codegen):
        name = self.fn.__name__
        assert self.fn.__module__ == "builtins"
        assert name not in codegen.tx.f_globals, "shadowed global"
        return [codegen.create_load_global(name, False, add=True)]

    def constant_args(self, *args, **kwargs):
        return check_constant_args(args, kwargs)

    def tensor_args(self, *args, **kwargs):
        return any(
            isinstance(i, variables.TensorVariable)
            for i in itertools.chain(args, kwargs.values())
        ) and not any(
            isinstance(i, variables.GetAttrVariable)
            for i in itertools.chain(args, kwargs.values())
        )

    def unspec_python_args(self, *args, **kwargs):
        return check_unspec_python_args(args, kwargs)

    @staticmethod
    def unwrap_unspec_args_kwargs(args, kwargs):
        return [x.as_python_constant() for x in args], {
            k: v.as_python_constant() for k, v in kwargs.items()
        }

    def call_function(
        self, tx, args: "List[VariableTracker]", kwargs: "Dict[str, VariableTracker]"
    ) -> "VariableTracker":
        from . import UserFunctionVariable
        from .builder import wrap_fx_proxy, wrap_fx_proxy_cls

        args = [v.realize() for v in args]
        kwargs = {k: v.realize() for k, v in kwargs.items()}
        constant_args = check_constant_args(args, kwargs)
        tensor_args = self.tensor_args(*args, **kwargs)
        unspec_python_args = self.unspec_python_args(*args, **kwargs)
        has_constant_handler = self.can_constant_fold_through() and (
            constant_args or unspec_python_args
        )
        assert isinstance(args, (list, tuple))
        assert isinstance(kwargs, dict)

        # args[0] is list and args[1] is unspec
        if self.fn is operator.getitem and not isinstance(
            args[0], variables.TensorVariable
        ):
            tensor_args = False

        if (
            self.can_insert_in_graph()
            and tensor_args
            and not (
                self.fn is operator.getitem
                and isinstance(args[0], ConstDictVariable)
                and isinstance(args[1], variables.TensorVariable)
            )
        ):
            try:
                fn = self.fn

                if self.fn in IN_PLACE_DESUGARING_MAP and isinstance(
                    args[0], variables.ConstantVariable
                ):
                    # In-place operators like += usually mustate tensor
                    # values, but in the edge case of immutable values they
                    # re-bind the variable.
                    #
                    # The easiest way to keep the graph consistent in this
                    # scenario is to de-sugar eagerly.
                    fn, args = IN_PLACE_DESUGARING_MAP[self.fn], [args[0], args[1]]

                if self.fn is operator.getitem and isinstance(args[1], SymNodeVariable):
                    # Standard indexing will force specialization due to
                    # __index__.  Rewrite as a regular torch op which will
                    # trace fine
                    fn, args = torch.select, [
                        args[0],
                        variables.ConstantVariable.create(0),
                        args[1],
                    ]

                # Interaction between ndarray and tensors:
                #   We prefer the tensor op whenever there are tensors involved
                if check_numpy_ndarray_args(args, kwargs) and not any(
                    type(arg) == variables.TensorVariable for arg in args
                ):
                    proxy = tx.output.create_proxy(
                        "call_function",
                        numpy_operator_wrapper(self.fn),
                        *proxy_args_kwargs(args, kwargs),
                    )

                    return wrap_fx_proxy_cls(variables.NumpyNdarrayVariable, tx, proxy)

                proxy = tx.output.create_proxy(
                    "call_function",
                    fn,
                    *proxy_args_kwargs(args, kwargs),
                )
                if any(isinstance(arg, FakeItemVariable) for arg in args):
                    return wrap_fx_proxy_cls(
                        FakeItemVariable,
                        tx,
                        proxy,
                    )
                elif self.unspec_python_args(*args, **kwargs):
                    _args, _kwargs = self.unwrap_unspec_args_kwargs(args, kwargs)
                    raw_value = self.fn(*_args, **_kwargs)

                    need_unwrap = any(
                        x.need_unwrap
                        for x in itertools.chain(args, kwargs.values())
                        if isinstance(x, variables.UnspecializedPythonVariable)
                    )

                    return wrap_fx_proxy_cls(
                        UnspecializedPythonVariable,
                        tx,
                        proxy,
                        raw_value=raw_value,
                        need_unwrap=need_unwrap,
                    )
                elif all(isinstance(x, SymNodeVariable) for x in args):
                    return SymNodeVariable.create(tx, proxy, None)
                else:
                    # Work around for vision_maskrcnn due to precision difference
                    # specialize the dividend when float divide by tensor
                    if self.fn is operator.truediv and isinstance(
                        args[0], variables.UnspecializedPythonVariable
                    ):
                        args[0] = args[0].convert_to_constant(tx)
                    return wrap_fx_proxy(tx, proxy)

            except NotImplementedError:
                unimplemented(f"partial tensor op: {self} {args} {kwargs}")

        # Handle cases like int(torch.seed())
        # Also handle sym_float to sym_int cases
        if self.fn in (int, float) and isinstance(
            args[0], (SymNodeVariable, variables.TensorVariable)
        ):
            if isinstance(args[0], variables.TensorVariable):
                item = args[0].call_method(tx, "item", [], {})
            else:
                item = args[0]
            fn_ = sym_int if self.fn is int else sym_float
            out = wrap_fx_proxy(
                tx=tx,
                proxy=tx.output.create_proxy(
                    "call_function",
                    fn_,
                    (item.as_proxy(),),
                    {},
                ),
            )
            return out

        # Handle `str` on a user defined function
        if self.fn == str and args and isinstance(args[0], (UserFunctionVariable)):
            return variables.ConstantVariable.create(value=str(args[0].fn))

        # Handle binary ops (e.g. __add__ / __radd__, __iadd__, etc.)
        # NB: Tensor args are handled above and not here
        if len(kwargs) == 0 and len(args) == 2:
            # Try to find a handler for the arg types; otherwise, fall through to constant handler
            binop_handler = BuiltinVariable._find_binop_handler(
                self.fn, args[0], args[1]
            )
            if binop_handler:
                res = binop_handler(tx, args[0], args[1], {})
                if res is not None:
                    return res

        handler = getattr(self, f"call_{self.fn.__name__}", None)
        if handler:
            try:
                inspect.signature(handler).bind(tx, *args, **kwargs)
            except TypeError as exc:
                if not has_constant_handler:
                    log.warning(
                        "incorrect arg count %s %s and no constant handler",
                        handler,
                        exc,
                    )
                handler = None

        if handler:
            try:
                result = handler(tx, *args, **kwargs)
                if result is not None:
                    return result
            except Unsupported as exc:
                if not has_constant_handler:
                    raise
                # Actually, we will handle this just fine
                exc.remove_from_stats()

        if has_constant_handler:
            # constant fold
            return variables.ConstantVariable.create(
                self.as_python_constant()(
                    *[x.as_python_constant() for x in args],
                    **{k: v.as_python_constant() for k, v in kwargs.items()},
                ),
            )

        return super().call_function(tx, args, kwargs)

    def call_method(
        self,
        tx,
        name,
        args: "List[VariableTracker]",
        kwargs: "Dict[str, VariableTracker]",
    ) -> "VariableTracker":
        if self.fn == dict and name == "fromkeys":
            return BuiltinVariable.call_custom_dict_fromkeys(tx, dict, *args, **kwargs)
        return super().call_method(tx, name, args, kwargs)

    def _call_min_max(self, tx, *args):
        if len(args) == 1 and args[0].has_unpack_var_sequence(tx):
            # expand iterable
            items = args[0].unpack_var_sequence(tx)
            return self._call_min_max_seq(tx, items)
        elif len(args) == 2:
            return self._call_min_max_binary(tx, args[0], args[1])
        elif len(args) > 2:
            return self._call_min_max_seq(tx, args)

    def _call_min_max_seq(self, tx, items):
        assert len(items) > 0
        if len(items) == 1:
            return items[0]

        return functools.reduce(functools.partial(self._call_min_max_binary, tx), items)

    def _call_min_max_binary(self, tx, a, b):
        if self.tensor_args(a, b):
            if not isinstance(a, variables.TensorVariable):
                a, b = b, a
            assert isinstance(a, variables.TensorVariable)

            # result of an item call is a scalar convert to a tensor
            if isinstance(a, FakeItemVariable):
                a = variables.TorchInGraphFunctionVariable(torch.tensor).call_function(
                    tx, [a], {}
                )

            # Dynamic input does not get resolved, rather, gets stored as call_function
            if isinstance(a, SymNodeVariable) or isinstance(b, SymNodeVariable):
                from .builder import wrap_fx_proxy_cls

                return wrap_fx_proxy_cls(
                    type(a),
                    tx=tx,
                    proxy=tx.output.create_proxy(
                        "call_function",
                        self.fn,
                        *proxy_args_kwargs([a, b], {}),
                    ),
                )

            # convert min/max to torch ops
            if b.is_python_constant():
                if isinstance(a, variables.NumpyNdarrayVariable):
                    import numpy as np

                    fn = variables.NumpyVariable(np.clip)
                else:
                    fn = variables.TorchInGraphFunctionVariable(torch.clamp)
                kwargs = {"min": b} if (self.fn is max) else {"max": b}
                result = fn.call_function(tx, [a], kwargs)
            else:
                if isinstance(a, variables.NumpyNdarrayVariable):
                    import numpy as np

                    fn = {max: np.maximum, min: np.minimum}[self.fn]
                    fn = variables.NumpyVariable(fn)
                else:
                    fn = {max: torch.maximum, min: torch.minimum}[self.fn]
                    fn = variables.TorchInGraphFunctionVariable(fn)
                result = fn.call_function(tx, [a, b], {})

            # return unspec if both a, b are unspec or const
            if all(
                isinstance(
                    i,
                    (
                        variables.UnspecializedPythonVariable,
                        variables.ConstantVariable,
                    ),
                )
                for i in [a, b]
            ):
                if any(isinstance(val, FakeItemVariable) for val in [a, b]):
                    return variables.FakeItemVariable.from_tensor_variable(result)

                if b.is_python_constant():
                    raw_b = b.as_python_constant()
                else:
                    raw_b = b.raw_value
                if self.fn is max:
                    raw_res = max(a.raw_value, raw_b)
                else:
                    raw_res = min(a.raw_value, raw_b)

                need_unwrap = any(
                    x.need_unwrap
                    for x in [a, b]
                    if isinstance(x, variables.UnspecializedPythonVariable)
                )
                return variables.UnspecializedPythonVariable.from_tensor_variable(
                    result, raw_res, need_unwrap
                )
            # otherwise return tensor
            else:
                return result
        elif isinstance(a, SymNodeVariable) or isinstance(b, SymNodeVariable):
            proxy = tx.output.create_proxy(
                "call_function", self.fn, *proxy_args_kwargs([a, b], {})
            )
            return SymNodeVariable.create(tx, proxy, None)

    call_min = _call_min_max
    call_max = _call_min_max

    def call_abs(self, tx, arg: "VariableTracker"):
        # Call arg.__abs__()
        abs_method = BuiltinVariable(getattr).call_function(
            tx, [arg, ConstantVariable.create("__abs__")], {}
        )
        return abs_method.call_function(tx, [], {})

    def call_round(self, tx, arg, *args, **kwargs):
        # Call arg.__round__()
        round_method = BuiltinVariable(getattr).call_function(
            tx, [arg, ConstantVariable.create("__round__")], {}
        )
        return round_method.call_function(tx, args, kwargs)

    def call_range(self, tx, *args):
        if self.unspec_python_args(*args) or self.constant_args(*args):
            return variables.RangeVariable(args)
        elif self._dynamic_args(*args):
            args = [
                variables.ConstantVariable.create(guard_if_dyn(arg)) for arg in args
            ]
            return variables.RangeVariable(args)
        # None no-ops this handler and lets the driving function proceed
        return None

    def _dynamic_args(self, *args, **kwargs):
        return any(isinstance(x, SymNodeVariable) for x in args) or any(
            isinstance(x, SymNodeVariable) for x in kwargs.values()
        )

    def call_slice(self, tx, *args):
        return variables.SliceVariable(args)

    def _dyn_proxy(self, tx, *args, **kwargs):
        from .builder import wrap_fx_proxy

        return wrap_fx_proxy(
            tx,
            tx.output.create_proxy(
                "call_function", self.fn, *proxy_args_kwargs(args, kwargs)
            ),
        )

    def _call_iter_tuple_list(self, tx, obj=None, *args, **kwargs):
        if self._dynamic_args(*args, **kwargs):
            return self._dyn_proxy(tx, *args, **kwargs)

        if isinstance(obj, variables.IteratorVariable):
            # For non-list iterators, we will guard on vars that
            # determine the control flow
            return obj

        # TODO This should probably be treated as a dict, or dicts should also be treated here
        if self.fn == set:
            cls = SetVariable
        else:
            cls = variables.BaseListVariable.cls_for(self.fn)
        if obj is None:
            if cls is SetVariable:
                return cls(
                    tx,
                    [],
                    mutable_local=MutableLocal(),
                )
            else:
                return cls(
                    [],
                    mutable_local=MutableLocal(),
                )
        elif obj.has_unpack_var_sequence(tx):
            if obj.source and not is_constant_source(obj.source):
                if isinstance(obj, TupleIteratorVariable):
                    install_guard(
                        obj.source.make_guard(GuardBuilder.TUPLE_ITERATOR_LEN)
                    )
                else:
                    install_guard(obj.source.make_guard(GuardBuilder.LIST_LENGTH))
            if cls is SetVariable:
                return cls(
                    tx,
                    list(obj.unpack_var_sequence(tx)),
                    mutable_local=MutableLocal(),
                )

            return cls(
                list(obj.unpack_var_sequence(tx)),
                mutable_local=MutableLocal(),
            )

    call_iter = _call_iter_tuple_list
    call_tuple = _call_iter_tuple_list
    call_list = _call_iter_tuple_list
    call_set = _call_iter_tuple_list

    def call_callable(self, tx, arg):
        from .functions import BaseUserFunctionVariable

        if isinstance(
            arg, (variables.UserDefinedClassVariable, BaseUserFunctionVariable)
        ):
            return variables.ConstantVariable.create(True)

    def call_cast(self, _, *args, **kwargs):
        if len(args) == 2:
            return args[1]

        unimplemented(f"unsupported args to builtin cast(): {args} {kwargs}")

    def call_dict(self, tx, *args, **kwargs):
        return BuiltinVariable.call_custom_dict(tx, dict, *args, **kwargs)

    @staticmethod
    def call_custom_dict(tx, user_cls, *args, **kwargs):
        if not kwargs:
            if not args:
                args = ({},)
            assert len(args) == 1
            arg = args[0]
            if isinstance(arg, dict):
                return ConstDictVariable(arg, user_cls, mutable_local=MutableLocal())
            elif isinstance(arg, variables.ConstDictVariable):
                return arg.clone(user_cls=user_cls, mutable_local=MutableLocal())
            elif isinstance(
                arg,
                (
                    ListVariable,
                    TupleVariable,
                    ListIteratorVariable,
                ),
            ):
<<<<<<< HEAD
                items = user_cls()
                for x in arg.unpack_var_sequence(tx):
                    k, v = x.unpack_var_sequence(tx)
                    k = ConstDictVariable.get_key(tx, k)
                    items.update({k: v})
=======
                items = dict(
                    x.unpack_var_sequence(tx) for x in arg.unpack_var_sequence(tx)
                )
>>>>>>> fd7f6e7e
                return ConstDictVariable(items, user_cls, mutable_local=MutableLocal())
        elif not args and kwargs:
            items = {ConstantVariable.create(k): v for k, v in kwargs.items()}
            return variables.ConstDictVariable(
                items, user_cls=user_cls, mutable_local=MutableLocal()
            )
        unimplemented(f"{user_cls.__name__}(): {args} {kwargs}")

    @staticmethod
    def call_custom_dict_fromkeys(tx, user_cls, *args, **kwargs):
        assert user_cls in {dict, OrderedDict, defaultdict}
        if kwargs:
            # Only `OrderedDict.fromkeys` accepts `value` passed by keyword
            assert user_cls is OrderedDict
            assert len(args) == 1 and len(kwargs) == 1 and "value" in kwargs
            args = (*args, kwargs.pop("value"))
        if len(args) == 0:
            raise UserError(TypeError, "fromkeys expected at least 1 argument, got 0")
        if len(args) == 1:
            args = (*args, ConstantVariable.create(None))
        assert len(args) == 2
        arg, value = args
        DictVariableType = (
            ConstDictVariable if user_cls is not defaultdict else DefaultDictVariable
        )

        if isinstance(arg, dict):
            arg = [ConstantVariable.create(k) for k in arg.keys()]
            return DictVariableType(
                dict.fromkeys(arg, value), user_cls, mutable_local=MutableLocal()
            )
        elif arg.has_unpack_var_sequence(tx) and all(
            is_hashable(v) for v in arg.unpack_var_sequence(tx)
        ):
<<<<<<< HEAD
            keys = [
                DictVariableType.get_key(tx, x) for x in arg.unpack_var_sequence(tx)
            ]
=======
            keys = arg.unpack_var_sequence(tx)
>>>>>>> fd7f6e7e
            return DictVariableType(
                dict.fromkeys(keys, value), user_cls, mutable_local=MutableLocal()
            )
        unimplemented(f"{user_cls.__name__}.fromkeys(): {args} {kwargs}")

    def call_zip(self, tx, *args, **kwargs):
        if kwargs:
            assert len(kwargs) == 1 and "strict" in kwargs
        if all(x.has_unpack_var_sequence(tx) for x in args):
            unpacked = [arg.unpack_var_sequence(tx) for arg in args]
            if kwargs.pop("strict", False) and len(unpacked) > 0:
                if not all(len(u) == len(unpacked[0]) for u in unpacked):
                    raise UserError(
                        ValueError,
                        "zip() has one argument of len differing from others",
                    )
            items = [variables.TupleVariable(list(item)) for item in zip(*unpacked)]
            return variables.TupleVariable(items)

    def call_enumerate(self, tx, *args):
        if len(args) == 1:
            start = 0
        else:
            assert len(args) == 2
            assert isinstance(args[1], variables.ConstantVariable)
            start = args[1].as_python_constant()
        if args[0].has_unpack_var_sequence(tx):
            items = [
                variables.TupleVariable(
                    [variables.ConstantVariable.create(idx), var],
                )
                for idx, var in enumerate(args[0].unpack_var_sequence(tx), start)
            ]
            return variables.TupleVariable(items)

    def call_len(self, tx, *args, **kwargs):
        return args[0].call_method(tx, "__len__", args[1:], kwargs)

    def call_getitem(self, tx, *args, **kwargs):
        return args[0].call_method(tx, "__getitem__", args[1:], kwargs)

    def call_isinstance(self, tx, arg, isinstance_type):
        arg_type = arg.python_type()

        isinstance_type = isinstance_type.as_python_constant()

        if isinstance(arg, variables.TensorVariable) and arg.dtype is not None:

            def _tensor_isinstance(tensor_var, tensor_type):
                def check_type(ty):
                    if ty not in tensortype_to_dtype:
                        return issubclass(arg.python_type(), ty)

                    dtypes = tensortype_to_dtype[ty]
                    return arg.dtype in dtypes

                if type(tensor_type) is tuple:
                    return any(check_type(ty) for ty in tensor_type)
                else:
                    return check_type(tensor_type)

            return variables.ConstantVariable.create(
                _tensor_isinstance(arg, isinstance_type)
            )
        # UserDefinedObject with C extensions can have torch.Tensor attributes,
        # so break graph.
        if isinstance(arg, variables.UserDefinedObjectVariable) and isinstance(
            arg.value, types.MemberDescriptorType
        ):
            unimplemented(
                f"isinstance called on UserDefinedClass {arg} {isinstance_type}"
            )
        # handle __instancecheck__ defined in user class
        if (
            isinstance(arg, variables.UserDefinedObjectVariable)
            and "__instancecheck__" in isinstance_type.__class__.__dict__
        ):
            return variables.ConstantVariable.create(
                isinstance_type.__class__.__instancecheck__(isinstance_type, arg.value)
            )

        try:
            val = issubclass(arg_type, isinstance_type)
        except TypeError:
            val = arg_type is isinstance_type
        return variables.ConstantVariable.create(val)

    def call_issubclass(self, tx, left_ty, right_ty):
        """Checks if first arg is subclass of right arg"""
        left_ty = left_ty.as_python_constant()
        right_ty = right_ty.as_python_constant()

        return variables.ConstantVariable(issubclass(left_ty, right_ty))

    def call_super(self, tx, a, b):
        return variables.SuperVariable(a, b)

    def call_next(self, tx, arg):
        if isinstance(
            arg, (variables.ListIteratorVariable, variables.IteratorVariable)
        ):
            val, next_iter = arg.next_variables(tx)
            return val
        elif isinstance(arg, variables.BaseListVariable):
            return arg.items[0]

    def call_hasattr(self, tx, obj, attr):
        if attr.is_python_constant():
            name = attr.as_python_constant()
            return obj.call_hasattr(tx, name)

    def call_map(self, tx, fn, seq):
        if seq.has_unpack_var_sequence(tx):
            items = [fn.call_function(tx, [x], {}) for x in seq.unpack_var_sequence(tx)]
            return variables.TupleVariable(items)

    def call_sum(self, tx, seq, start=_SENTINEL):
        # Special case for sum on tuple of floats and ints
        if isinstance(seq, (variables.ListVariable, variables.TupleVariable)) and all(
            isinstance(x, variables.ConstantVariable)
            and isinstance(x.value, (int, float))
            for x in seq.items
        ):
            if start is self._SENTINEL:
                return variables.ConstantVariable.create(
                    sum(x.value for x in seq.items),
                )
            if isinstance(start, variables.ConstantVariable) and isinstance(
                start.value, (int, float)
            ):
                return variables.ConstantVariable.create(
                    sum((x.value for x in seq.items), start=start.value),
                )
        if seq.has_unpack_var_sequence(tx):
            if start is self._SENTINEL:
                start = variables.ConstantVariable.create(0)
            items = seq.unpack_var_sequence(tx)
            return BuiltinVariable(functools.reduce).call_function(
                tx,
                [
                    BuiltinVariable(operator.add),
                    variables.TupleVariable(items),
                    start,
                ],
                {},
            )

    def call_reduce(self, tx, function, iterable, initial=_SENTINEL):
        if iterable.has_unpack_var_sequence(tx):
            items = iterable.unpack_var_sequence(tx)
            if initial is self._SENTINEL:
                value, items = items[0], items[1:]
            else:
                value = initial
            for element in items:
                value = function.call_function(tx, [value, element], {})
            return value

    def call_getattr(
        self, tx, obj: VariableTracker, name_var: VariableTracker, default=None
    ):
        from .. import trace_rules
        from . import (
            ConstantVariable,
            GetAttrVariable,
            PythonModuleVariable,
            TorchInGraphFunctionVariable,
            UserFunctionVariable,
        )
        from .builder import SourcelessBuilder, VariableBuilder

        name = name_var.as_python_constant()

        if not name_var.is_python_constant():
            unimplemented("non-const getattr() name")

        # Note - grad attribute mutation is handled below
        if tx.output.side_effects.is_attribute_mutation(obj) and name != "grad":
            try:
                # re-read a pending side effect?
                return tx.output.side_effects.load_attr(obj, name)
            except KeyError:
                pass

        if default is not None:
            hasattr_var = self.call_hasattr(tx, obj, name_var)
            assert hasattr_var.as_python_constant() in (True, False)
            if not hasattr_var.as_python_constant():
                return default

        options = {}
        if obj.source:
            source = AttrSource(obj.source, name)
            options["source"] = source
        else:
            source = None

        if name == "__bases__":
            try:
                value = obj.as_python_constant()
                if isinstance(value, type):
                    bases = value.__bases__
                    if source is not None:
                        tuple_args = [
                            VariableBuilder(tx, GetItemSource(source, i))(b)
                            for i, b in enumerate(bases)
                        ]
                    else:
                        tuple_args = [SourcelessBuilder()(tx, b) for b in bases]

                    return variables.TupleVariable(tuple_args, **options)
            except NotImplementedError:
                pass

        if isinstance(obj, variables.NNModuleVariable):
            return obj.var_getattr(tx, name)
        elif isinstance(obj, variables.TensorVariable) and name == "grad":
            if source:
                # We are going to be raising this tensor as grapharg. So, ensure
                # that we have real grad value instead of fake tensor value.
                # Walk through the inputs of the subgraph and find if we already
                # have the original tensor stored in the graphargs.
                for grapharg in tx.output.graphargs:
                    if grapharg.source == source.base:
                        old_grad = grapharg.example.grad
                        new_grad = obj.as_proxy().node.meta["example_value"].grad

                        def _grad_changed(old, new):
                            if old is None or new is None:
                                return new is not old
                            try:
                                if old.shape != new.shape:
                                    return True
                                if old.stride() != new.stride():
                                    return True
                                return False
                            except TypeError as te:
                                # There is a rare edge case in which
                                # we seem to get symbol mismatches
                                # for jagged tensor comparison.
                                # See PYTORCH_TEST_WITH_DYNAMO=1 python test/test_nestedtensor.py
                                #   -k test_dropout_backward_layout_torch_jagged_cpu
                                unimplemented(str(te))

                        if _grad_changed(old_grad, new_grad):
                            if new_grad is not None:
                                grad_shape_specialized = [
                                    int(x) for x in new_grad.shape
                                ]
                                # We lazily update the grad on the example to its real state as tracked by fake tensor.
                                # This allocation is fine - it is just a hint. It will not make it to runtime, but it coerces
                                # the underlying value to always be correct.
                                grapharg.example.grad = torch.zeros(
                                    grad_shape_specialized, device=new_grad.device
                                )
                            else:
                                grapharg.example.grad = None
                        return VariableBuilder(tx, source)(grapharg.example.grad)

                return obj.dynamic_getattr(tx, name)
            else:
                example_value = obj.as_proxy().node.meta["example_value"]
                if example_value.grad is not None:
                    unimplemented("getattr on non-None grad - NYI")
                return ConstantVariable(None)
        elif isinstance(
            obj,
            (
                variables.TensorVariable,
                variables.NamedTupleVariable,
                variables.ConstantVariable,
                variables.UserDefinedClassVariable,
                variables.UserDefinedObjectVariable,
            ),
        ):
            try:
                return obj.var_getattr(tx, name)
            except NotImplementedError:
                return GetAttrVariable(obj, name, **options)
        elif isinstance(obj, TorchInGraphFunctionVariable):
            # Get OpOverload from an OpOverloadPacket, e.g., torch.ops.aten.add.default.
            member = getattr(obj.value, name)
            if trace_rules.is_aten_op_or_tensor_method(member):
                return TorchInGraphFunctionVariable(member, **options)
        elif isinstance(obj, (PythonModuleVariable, DummyModule)):
            if obj.is_torch:
                member = getattr(obj.value, name)
            else:
                member = obj.value.__dict__[name]

            if config.replay_record_enabled:
                tx.exec_recorder.record_module_access(obj.value, name, member)

            if is_utils_checkpoint(member):
                options["source"] = source
                return build_checkpoint_variable(**options)
            elif trace_rules.lookup(member) is not None:
                return trace_rules.lookup(member)(member, **options)
            elif source is not None:
                return VariableBuilder(tx, source)(member)
            else:
                return SourcelessBuilder()(tx, member)
        elif istype(obj, UserFunctionVariable) and name in ("__name__", "__module__"):
            return ConstantVariable.create(getattr(obj.fn, name))
        else:
            try:
                return obj.var_getattr(tx, name)
            except NotImplementedError:
                return GetAttrVariable(obj, name, **options)

    def call_setattr(
        self, tx, obj: VariableTracker, name_var: VariableTracker, val: VariableTracker
    ):
        from .distributed import PlacementVariable

        if isinstance(
            obj,
            (
                variables.DataClassVariable,
                variables.CustomizedDictVariable,
                PlacementVariable,
            ),
        ):
            return obj.call_method(tx, "__setattr__", [name_var, val], {})
        elif (
            tx.output.side_effects.is_attribute_mutation(obj)
            and name_var.is_python_constant()
        ):
            name = name_var.as_python_constant()
            if isinstance(obj, variables.TensorVariable):
                from .builder import wrap_fx_proxy

                if name == "requires_grad" and not config.trace_distributed:
                    # TODO(voz): Make it work properly for all cases
                    unimplemented(
                        "mutating requires_grad can introduce a new leaf from non-leaf or vice versa in "
                        "the middle of the graph, which aot_autograd does not currently know how to handle. "
                    )
                if name == "data":
                    # Remove the old reference in tracked fakes - if we don't do this
                    # new .data value size and shape differences will cause
                    # tracked fakes to produce incorrect guards. This is sound because the TensorVariable
                    # coming out of set_() below will be a new one, and get
                    # installed in tracked fakes.
                    to_remove = []
                    for tf in tx.output.tracked_fakes:
                        if tf.source == obj.source:
                            to_remove.append(tf)
                    for tf in to_remove:
                        tx.output.tracked_fakes.remove(tf)

                    # Step 1 - disable grads
                    with dynamo_disable_grad(tx), torch.no_grad():
                        # Step 2 - call `set_`
                        out = wrap_fx_proxy(
                            tx,
                            tx.output.create_proxy(
                                "call_function",
                                torch.Tensor.set_,
                                *proxy_args_kwargs([obj, val], {}),
                            ),
                        )

                    # Step 3 - drop the version counter - this is a step required to get
                    # .data setting to play correctly with the autograd engine.
                    # Esentially, dynamo is trying to faithful preserve the (absurd)
                    # behavior of .data= from eager mode
                    def _lower_version_count_by_1(x):
                        version = x._version
                        if version > 0:
                            version = version - 1
                        torch._C._autograd._unsafe_set_version_counter(x, version)
                        return x

                    tx.output.create_proxy(
                        "call_function",
                        _lower_version_count_by_1,
                        (out.as_proxy(),),
                        {},
                    )
                    _lower_version_count_by_1(obj.as_proxy().node.meta["example_value"])
                    # Step 4 - Annoying metadata transfer
                    obj.proxy = out.proxy
                    obj.dtype = out.dtype
                    obj.device = out.device
                    obj.layout = out.layout
                    obj.ndim = out.ndim
                    obj.size = out.size
                    obj.stride = out.stride
                    obj.requires_grad = out.requires_grad
                    obj.is_quantized = out.is_quantized
                    obj.is_contiguous = out.is_contiguous
                    obj.is_sparse = out.is_sparse
                    obj.class_type = out.class_type
                    obj.specialized_value = out.specialized_value
                    return obj

            tx.output.side_effects.store_attr(obj, name, val)
            return val
        elif isinstance(obj, variables.UserDefinedObjectVariable):
            unimplemented(
                f"setattr(UserDefinedObjectVariable) {obj.source} {type(obj.value).__setattr__}"
            )
        elif isinstance(obj, variables.NNModuleVariable):
            if not tx.output.is_root_tracer():
                raise AttributeMutationError(
                    "Can't inplace modify module params/buffers inside HigherOrderOp"
                )
            if name_var.is_python_constant() and isinstance(
                val, variables.TensorVariable
            ):
                assigning_fake_val = get_fake_value(val.as_proxy().node, tx)

                try:
                    getattr_var = obj.var_getattr(tx, name_var.as_python_constant())
                except AttributeError:
                    getattr_var = None

                if isinstance(getattr_var, variables.TensorVariable):
                    # get_fake_val will get the same fake tensor
                    existing_fake_attr = get_fake_value(getattr_var.as_proxy().node, tx)

                    # same tensor identiy, setattr is a no-op
                    mod_setattr = inspect.getattr_static(obj.module_type, "__setattr__")
                    if (
                        existing_fake_attr is assigning_fake_val
                        and mod_setattr is torch.nn.Module.__setattr__
                    ):
                        return getattr_var

            obj.convert_to_unspecialized(tx)
        # FIXME (tmanlaibaatar) this is utter hack to unblock HuggingFace export
        # Export generally doesn't want to allow mutations on objects directly,
        # but we don't have good way to do this rn. For now, we make it an undefined
        # behaviour and just set attributes directly on the PretrainedConfig object
        # for now.
        elif isinstance(obj, variables.dicts.HFPretrainedConfigVariable) and tx.export:
            if name_var.is_python_constant() and isinstance(
                val, variables.ConstantVariable
            ):
                setattr(
                    obj.obj, name_var.as_python_constant(), val.as_python_constant()
                )
                return ConstantVariable(None)

    def call_delattr(self, tx, obj: VariableTracker, name_var: VariableTracker):
        return self.call_setattr(tx, obj, name_var, variables.DeletedVariable())

    def call_type(self, tx, obj: VariableTracker):
        from .builder import SourcelessBuilder, VariableBuilder

        try:
            py_type = obj.python_type()
        except NotImplementedError as error:
            raise UserError(
                UserErrorType.INVALID_INPUT,
                str(error),
                case_name="unknown_python_type",
            ) from None

        if obj.source is None:
            return SourcelessBuilder()(tx, py_type)
        else:
            return VariableBuilder(tx, TypeSource(obj.source))(py_type)

    def call_reversed(self, tx, obj: VariableTracker):
        if obj.has_unpack_var_sequence(tx):
            items = list(reversed(obj.unpack_var_sequence(tx)))
            return variables.TupleVariable(items)

    def call_sorted(self, tx, obj: VariableTracker, **kwargs):
        if (
            obj.has_unpack_var_sequence(tx)
            and not isinstance(obj, variables.TensorVariable)
            and all(x.is_python_constant() for x in obj.unpack_var_sequence(tx))
        ):
            function = kwargs.pop("key", None)
            reverse = kwargs.pop(
                "reverse", ConstantVariable.create(False)
            ).as_python_constant()
            assert len(kwargs) == 0
            if function:
                items = sorted(
                    obj.unpack_var_sequence(tx),
                    key=lambda x: function.call_function(
                        tx, [x], {}
                    ).as_python_constant(),
                    reverse=reverse,
                )
            else:
                items = sorted(
                    obj.unpack_var_sequence(tx),
                    key=lambda x: x.as_python_constant(),
                    reverse=reverse,
                )
            return variables.ListVariable(items)

    def call_chain(self, tx, *args):
        if all(obj.has_unpack_var_sequence(tx) for obj in args):
            items = []
            for obj in args:
                items.extend(obj.unpack_var_sequence(tx))
            return variables.TupleVariable(items)

    def call_islice(self, tx, iterable, *args):
        if iterable.has_unpack_var_sequence(tx) and all(
            x.is_python_constant() for x in args
        ):
            const_args = [x.as_python_constant() for x in args]
            items = iterable.unpack_var_sequence(tx)
            items = list(itertools.islice(items, *const_args))
            return variables.TupleVariable(items)

    # neg is a constant fold function, so we only get here if constant fold is not valid
    def call_neg(self, tx, a):
        if isinstance(a, SymNodeVariable):
            return SymNodeVariable.create(
                tx,
                (operator.neg)(a.as_proxy()),
                sym_num=None,
            )
        # None no-ops this handler and lets the driving function proceed
        return None

    def call_format(self, tx, _format_string, *args, **kwargs):
        format_string = _format_string.as_python_constant()
        return variables.StringFormatVariable.create(format_string, args, kwargs)

    def call_id(self, tx, *args):
        if len(args) > 0 and isinstance(args[0], variables.NNModuleVariable):
            nn_mod_variable = args[0]
            mod = tx.output.get_submodule(nn_mod_variable.module_key)
            return variables.ConstantVariable.create(id(mod))
        else:
            unimplemented(f"call_id with args {args}")

    def call_deepcopy(self, tx, x):
        unimplemented(f"copy.deepcopy {repr(x)}")

    def _comparison(self, tx, left, right):
        """
        Used to implement comparison operators for different types.
        For example, list1 < list2 is implemented differently from tensor1 < tensor2
        """
        from . import (
            BaseListVariable,
            ConstantVariable,
            NNModuleVariable,
            TensorVariable,
            UserDefinedObjectVariable,
            UserFunctionVariable,
        )
        from .lists import SizeVariable
        from .nn_module import FSDPManagedNNModuleVariable
        from .tensor import (
            supported_const_comparison_ops,
            supported_tensor_comparison_ops,
        )

        op = self.fn

        def _unimplemented():
            unimplemented(f"comparison {typestr(left)} {op} {typestr(right)}")

        def _resolve_getattr(get_attr_var):
            # This comparison is going to access an attribute that was not initially
            # there, but may be now. That is the only case when GetAttrVariable should
            # be created. So, we need to resolve it first.
            assert isinstance(get_attr_var, variables.GetAttrVariable)
            try:
                return get_attr_var.call_function(tx, [], {})
            except Exception as e:
                _unimplemented()

        if isinstance(left, variables.GetAttrVariable):
            left = _resolve_getattr(left)

        if isinstance(right, variables.GetAttrVariable):
            right = _resolve_getattr(right)

        if (
            all(
                isinstance(
                    x, (NNModuleVariable, ConstantVariable, FSDPManagedNNModuleVariable)
                )
                for x in [left, right]
            )
            and op in supported_const_comparison_ops.values()
        ):

            def _get(element):
                if isinstance(element, NNModuleVariable):
                    return tx.output.get_submodule(element.module_key)
                if isinstance(element, FSDPManagedNNModuleVariable):
                    return element.value
                else:
                    return element.as_python_constant()

            left = _get(left)
            right = _get(right)
            return ConstantVariable.create(op(left, right))

        if isinstance(left, UserFunctionVariable):
            if op not in supported_const_comparison_ops.values():
                _unimplemented()
            if not isinstance(right, UserFunctionVariable):
                _unimplemented()
            return ConstantVariable.create(op(left.fn, right.fn))

        if isinstance(left, variables.distributed.ProcessGroupVariable):
            if op not in supported_const_comparison_ops.values():
                _unimplemented()
            if not isinstance(
                right, (variables.distributed.ProcessGroupVariable, ConstantVariable)
            ):
                _unimplemented()
            return ConstantVariable(op(left.value, right.value))

        # Note, we have a rare BaseListVariable subtype mismatch with valid comparison
        # x = torch.randn([3, 3])
        # x.size() == (3, 3) # True
        # (3, 3) == x.size() # True
        if isinstance(left, (SizeVariable, TupleVariable)) and isinstance(
            right, (TupleVariable, SizeVariable)
        ):
            return BaseListVariable.list_compare(tx, op, left, right)

        if isinstance(left, BaseListVariable):
            if not type(left) == type(right):  # Mismatch in BaseListVariable subclasses
                _unimplemented()
            return BaseListVariable.list_compare(tx, op, left, right)

        if isinstance(left, SetVariable):
            if isinstance(right, ConstantVariable) and right.value is None:
                return ConstantVariable(op(left._underlying_items(tx), right.value))

            if not type(left) == type(right):  # Mismatch in BaseListVariable subclasses
                _unimplemented()
            return ConstantVariable.create(
                op(left._underlying_items(tx), right._underlying_items(tx))
            )

        if isinstance(left, TensorVariable) or isinstance(right, TensorVariable):
            from .builder import wrap_fx_proxy_cls

            if op is operator.is_ and isinstance(right, TensorVariable):
                return ConstantVariable.create(
                    id(extract_fake_example_value(left.as_proxy().node))
                    == id(extract_fake_example_value(right.as_proxy().node))
                )

            if op not in supported_tensor_comparison_ops.values():
                _unimplemented()
            if (
                isinstance(left, TensorVariable)
                and isinstance(right, TensorVariable)
                and (left.size and right.size) is not None
                and left.size != right.size
            ):
                try:
                    torch.broadcast_shapes(left.size, right.size)
                except RuntimeError:
                    # not broadcastable, can't be compared
                    _unimplemented()
            tensor_cls = left if isinstance(left, TensorVariable) else right
            proxy = tx.output.create_proxy(
                "call_function", op, (left.as_proxy(), right.as_proxy()), {}
            )
            return wrap_fx_proxy_cls(
                type(tensor_cls),  # handle Ndarrays and Tensors
                tx,
                proxy,
            )

        if isinstance(left, SymNodeVariable) or isinstance(right, SymNodeVariable):
            if op not in supported_tensor_comparison_ops.values():
                _unimplemented()

            proxy = tx.output.create_proxy(
                "call_function", op, (left.as_proxy(), right.as_proxy()), {}
            )
            return SymNodeVariable.create(
                tx,
                proxy,
                sym_num=None,
            )

        if isinstance(left, UserDefinedObjectVariable) and isinstance(
            right, UserDefinedObjectVariable
        ):
            return ConstantVariable.create(op(left.value, right.value))

        if (
            (isinstance(left, StreamVariable) and isinstance(right, StreamVariable))
            or (isinstance(left, EventVariable) and isinstance(right, EventVariable))
        ) and op is operator.eq:
            return ConstantVariable(op(left.value, right.value))

        if op.__name__ == "is_":
            # If the two objects are of different type, we can safely return False
            if type(left) is not type(right):
                return ConstantVariable.create(False)

        if isinstance(left, BuiltinVariable) and isinstance(right, BuiltinVariable):
            return ConstantVariable.create(op(left.fn, right.fn))

        _unimplemented()

    def call_and_(self, tx, a, b):
        # Rely on constant_handler
        if isinstance(a, ConstantVariable) and isinstance(b, ConstantVariable):
            return None
        if isinstance(a, (SymNodeVariable, ConstantVariable)) and isinstance(
            b, (SymNodeVariable, ConstantVariable)
        ):
            return SymNodeVariable.create(
                tx,
                tx.output.create_proxy(
                    "call_function", operator.and_, *proxy_args_kwargs([a, b], {})
                ),
                sym_num=None,
            )
        # None no-ops this handler and lets the driving function proceed
        return None

    def call_or_(self, tx, a, b):
        # Rely on constant_handler
        if isinstance(a, ConstantVariable) and isinstance(b, ConstantVariable):
            return None
        if isinstance(a, (SymNodeVariable, ConstantVariable)) and isinstance(
            b, (SymNodeVariable, ConstantVariable)
        ):
            return SymNodeVariable.create(
                tx,
                tx.output.create_proxy(
                    "call_function", operator.or_, *proxy_args_kwargs([a, b], {})
                ),
                sym_num=None,
            )
        # None no-ops this handler and lets the driving function proceed
        return None

    def call_not_(self, tx, a):
        if isinstance(a, SymNodeVariable):
            return SymNodeVariable.create(
                tx,
                tx.output.create_proxy(
                    "call_function", operator.not_, *proxy_args_kwargs([a], {})
                ),
                sym_num=None,
            )

        if isinstance(a, ListVariable):
            return ConstantVariable.create(len(a.items) == 0)

        return None

    call_eq = _comparison
    call_gt = _comparison
    call_lt = _comparison
    call_ge = _comparison
    call_le = _comparison
    call_ne = _comparison
    call_is_ = _comparison
    call_is_not = _comparison

    call_all = _polyfill_call_impl("all")
    call_any = _polyfill_call_impl("any")


@contextlib.contextmanager
def dynamo_disable_grad(tx):
    from . import GradModeVariable

    org_value = torch.is_grad_enabled()
    gmv = GradModeVariable.create(tx, False)
    try:
        gmv.enter(tx)
        yield
    finally:
        gmv.exit(tx)<|MERGE_RESOLUTION|>--- conflicted
+++ resolved
@@ -915,17 +915,9 @@
                     ListIteratorVariable,
                 ),
             ):
-<<<<<<< HEAD
-                items = user_cls()
-                for x in arg.unpack_var_sequence(tx):
-                    k, v = x.unpack_var_sequence(tx)
-                    k = ConstDictVariable.get_key(tx, k)
-                    items.update({k: v})
-=======
                 items = dict(
                     x.unpack_var_sequence(tx) for x in arg.unpack_var_sequence(tx)
                 )
->>>>>>> fd7f6e7e
                 return ConstDictVariable(items, user_cls, mutable_local=MutableLocal())
         elif not args and kwargs:
             items = {ConstantVariable.create(k): v for k, v in kwargs.items()}
@@ -960,13 +952,7 @@
         elif arg.has_unpack_var_sequence(tx) and all(
             is_hashable(v) for v in arg.unpack_var_sequence(tx)
         ):
-<<<<<<< HEAD
-            keys = [
-                DictVariableType.get_key(tx, x) for x in arg.unpack_var_sequence(tx)
-            ]
-=======
             keys = arg.unpack_var_sequence(tx)
->>>>>>> fd7f6e7e
             return DictVariableType(
                 dict.fromkeys(keys, value), user_cls, mutable_local=MutableLocal()
             )

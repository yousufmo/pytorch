import collections
import contextlib
import copy
import dataclasses
import dis
import functools
import importlib
import inspect
import itertools
import linecache
import logging
import operator
import sys
import textwrap
import threading
import traceback
import types
import typing
import weakref
from typing import Any, Dict, List, NamedTuple, Optional, Set, Tuple, Type
from unittest.mock import patch

import torch
import torch._logging
from torch._guards import Checkpointable, tracing, TracingContext

from . import config, exc, logging as torchdynamo_logging, trace_rules, variables
from .bytecode_analysis import (
    get_indexof,
    JUMP_OPNAMES,
    livevars_analysis,
    propagate_line_nums,
)
from .bytecode_transformation import (
    cleaned_instructions,
    create_call_function,
    create_instruction,
    create_jump_absolute,
    Instruction,
    is_generator,
    unique_id,
)
from .code_context import code_context
from .codegen import PyCodegen
from .current_scope_id import current_scope_id
from .exc import ArgsMismatchError, BackendCompilerFailed, unimplemented, Unsupported
from .funcname_cache import get_funcname
from .guards import GuardBuilder, install_guard
from .output_graph import GraphCompileReason, OutputGraph, OutputGraphState
from .replay_record import DummyModule, ExecutionRecorder
from .resume_execution import ContinueExecutionCache, ReenterWith
from .source import (
    AttrSource,
    GetItemSource,
    GlobalSource,
    GlobalWeakRefSource,
    LocalSource,
    Source,
)
from .trace_rules import is_builtin_constant, is_forbidden
from .utils import (
    counters,
    get_fake_value,
    get_instruction_source_311,
    graph_break_dup_warning_checker,
    istype,
    LazyString,
    proxy_args_kwargs,
)
from .variables.base import (
    _is_top_level_scope,
    is_side_effect_safe,
    MutableLocal,
    typestr,
    VariableTracker,
)
from .variables.builder import VariableBuilder, wrap_fx_proxy
from .variables.builtin import BuiltinVariable
from .variables.constant import ConstantVariable
from .variables.ctx_manager import (
    ContextWrappingVariable,
    GenericContextWrappingVariable,
    WithExitFunctionVariable,
)
from .variables.dicts import ConstDictVariable, SetVariable
from .variables.functions import (
    BaseUserFunctionVariable,
    NestedUserFunctionVariable,
    SkipFunctionVariable,
    UserFunctionVariable,
    UserMethodVariable,
)
from .variables.lists import (
    BaseListVariable,
    ListIteratorVariable,
    ListVariable,
    SliceVariable,
    TupleVariable,
)
from .variables.misc import (
    ClosureVariable,
    GetAttrVariable,
    InlinedClosureVariable,
    NullVariable,
    PythonModuleVariable,
    UnknownVariable,
)
from .variables.nn_module import NNModuleVariable
from .variables.tensor import (
    supported_const_comparison_ops,
    supported_tensor_comparison_ops,
    SymNodeVariable,
    TensorVariable,
)
from .variables.user_defined import (
    RemovableHandleVariable,
    UserDefinedClassVariable,
    UserDefinedObjectVariable,
    UserDefinedVariable,
)

log = logging.getLogger(__name__)
graph_break_log = torch._logging.getArtifactLogger(__name__, "graph_breaks")
trace_call_log = torch._logging.getArtifactLogger(__name__, "trace_call")
trace_source_log = torch._logging.getArtifactLogger(__name__, "trace_source")
tls = threading.local()


@dataclasses.dataclass
class SpeculationEntry:
    filename: str
    lineno: int
    instruction_pointer: int
    failed: bool = False
    reason: Optional[GraphCompileReason] = None

    def fail_and_restart_analysis(self):
        """
        Start tracing of the current frame over again, and don't take this branch.
        """
        self.failed = True
        raise exc.SpeculationRestartAnalysis()


@dataclasses.dataclass
class SpeculationLog:
    """
    SpeculationLog replaces the prior copy_graphstate/restore_graphstate
    checkpointing.  Rather than saving/restoring state, we restart the
    dynamo conversion process over from the beginning -- but when we
    hit the start of the speculation that failed, we instead generate
    a graph break.
    """

    entries: List[SpeculationEntry] = dataclasses.field(default_factory=list)
    index: int = 0

    def restart(self):
        self.index = 0

    def clear(self):
        self.entries.clear()
        self.index = 0

    def next(self, filename: str, lineno: int, instruction_pointer) -> SpeculationEntry:
        """
        Lookup or create a SpeculationEntry() that is shared across
        RestartAnalysis calls.  Args are used only for debug checks.
        """
        if len(self.entries) == self.index:
            self.entries.append(SpeculationEntry(filename, lineno, instruction_pointer))
        entry = self.entries[self.index]
        self.index += 1
        assert (
            entry.instruction_pointer == instruction_pointer
            and entry.filename == filename
            and entry.lineno == lineno
        ), textwrap.dedent(
            f"""
            SpecuationLog diverged at {self.index} of {len(self.entries)}:
            - Run1: {entry.filename}:{entry.lineno} (ip={entry.instruction_pointer})
            - Run2: {filename}:{lineno} (ip={instruction_pointer})
            Please submit a bug report.
            """
        )
        return entry


@functools.lru_cache(None)
def _step_logger():
    return torchdynamo_logging.get_step_logger(log)


@dataclasses.dataclass
class BlockStackEntry:
    target: Instruction
    stack_index: Optional[int] = None
    with_context: Optional[ContextWrappingVariable] = None

    def can_restore(self):
        return self.with_context is not None

    def resume_fn(self):
        assert self.stack_index is not None
        if self.with_context and self.with_context.target_values:
            return ReenterWith(self.stack_index, tuple(self.with_context.target_values))
        else:
            return ReenterWith(self.stack_index)

    def exit(self, tx):
        assert self.with_context is not None
        return self.with_context.exit(tx)


class InstructionTranslatorGraphState(NamedTuple):
    output: OutputGraphState
    symbolic_locals: Dict[str, VariableTracker]
    stack: List[VariableTracker]
    block_stack: List[BlockStackEntry]
    instruction_pointer: Optional[int]
    current_instruction: Instruction
    next_instruction: Optional[Instruction]
    lineno: int

    def diff(self, other: "InstructionTranslatorGraphState") -> Optional[str]:
        for k in self._fields:
            if k == "output":
                return self.output.diff(other.output, prefix=f"{k}.")
            sv = getattr(self, k)
            ov = getattr(other, k)
            if sv != ov:
                return f"{k} mismatch: {sv} != {ov}"
        return None


def stack_op(fn: typing.Callable[..., object]):
    nargs = len(inspect.signature(fn).parameters)
    fn_var = BuiltinVariable(fn)

    @functools.wraps(fn)
    def impl(self: "InstructionTranslatorBase", inst: Instruction):
        self.push(fn_var.call_function(self, self.popn(nargs), {}))

    return impl


def _detect_and_normalize_assert_statement(
    self: "InstructionTranslatorBase",
    truth_fn: typing.Callable[[object], bool],
    push: bool,
):
    # Detect if this jump instruction is assert and normalize the assert
    # by pushing dummy error message when nothing is given.
    #
    # Python 3.9 assertion is in following format:
    # 18 POP_JUMP_IF_TRUE       28
    # 20 LOAD_ASSERTION_ERROR
    # 22 LOAD_CONST               3 ('Assert message') -> optional instruction
    # 24 CALL_FUNCTION            1                    -> optional instruction
    # 26 RAISE_VARARGS
    #
    # Python 3.8 assertion is in following format:
    # 18 POP_JUMP_IF_TRUE       28
    # 20 LOAD_GLOBAL              0 (Assertion type)
    # 22 LOAD_CONST               3 ('Assert message') -> optional instruction
    # 24 CALL_FUNCTION            1                    -> optional instruction
    # 26 RAISE_VARARGS            1

    if (truth_fn is not operator.truth) or push:
        return False

    assert isinstance(self.instruction_pointer, int)
    current_instruction_pointer = self.instruction_pointer
    inst = self.instructions[current_instruction_pointer]
    # Detect LOAD_ASSERTION_ERROR or LOAD_GLOBAL 0
    if sys.version_info < (3, 9):
        if inst.opname != "LOAD_GLOBAL" or inst.argval != "AssertionError":
            return False
    else:
        if inst.opname != "LOAD_ASSERTION_ERROR":
            return False

    current_instruction_pointer += 1

    # Use dummy error message if its hard to extract
    error_msg = "assertion error"

    inst = self.instructions[current_instruction_pointer]
    # DETECT RAISE_VARARGS or LOAD CONST
    if inst.opname == "LOAD_CONST":
        if not isinstance(inst.argval, str):
            return False
        error_msg = inst.argval

        # if it is LOAD_CONSTANT, it must be followed by CALL_FUNCTION
        # (PRECALL for Python 3.11+)
        current_instruction_pointer += 1
        inst = self.instructions[current_instruction_pointer]
        if inst.opname not in ("CALL_FUNCTION", "PRECALL"):
            return False

        # for Python 3.11+, PRECALL should be followed by CALL, then RAISE_VARARGS
        # for Python < 3.11, CALL_FUNCTION should be followed by RAISE_VARARGS
        current_instruction_pointer += 1
        if inst.opname == "PRECALL":
            current_instruction_pointer += 1
        inst = self.instructions[current_instruction_pointer]

    if inst.opname != "RAISE_VARARGS":
        return False

    self.push(ConstantVariable.create(error_msg))

    return True


def generic_jump(truth_fn: typing.Callable[[object], bool], push: bool):
    def inner(self: "InstructionTranslatorBase", inst: Instruction):
        value: VariableTracker = self.pop()
        if (
            config.rewrite_assert_with_torch_assert
            and _detect_and_normalize_assert_statement(self, truth_fn, push)
        ):
            error_msg: VariableTracker = self.pop()
            # Skip over things like `assert True`
            if value.is_python_constant() and bool(value.as_python_constant()):
                self.jump(inst)
                return

            # TODO maybe should respect DtoH sync intention of users later??
            # Manually insert torch._assert_async instead of python assert and jump over
            # assert related instructions as we don't need them anymore.

            # if we see Tensor as assert statement, no need to call scalar_tensor
            if isinstance(value, TensorVariable):
                self.output.create_proxy(
                    "call_function",
                    torch._assert_async,
                    *proxy_args_kwargs((value, error_msg), {}),
                )
                self.jump(inst)
                return

            if isinstance(value, SymNodeVariable):
                # if the assertion is normal shape expression.
                # just install guard and bail out.
                sym_expr = value.sym_num
                if not isinstance(sym_expr, torch.SymBool):
                    sym_expr = sym_expr != 0

                result = torch.fx.experimental.symbolic_shapes.expect_true(sym_expr)
                if not result:
                    raise unimplemented(
                        "Assertion failed on symbolic shapes. Did you make sure eager mode succeeds?"
                    )
                self.jump(inst)
                return

            scalar_to_tensor_proxy = self.output.create_proxy(
                "call_function", torch.scalar_tensor, *proxy_args_kwargs((value,), {})
            )

            scalar_to_tensor = wrap_fx_proxy(
                self,
                scalar_to_tensor_proxy,
                example_value=get_fake_value(scalar_to_tensor_proxy.node, self),
            )

            self.output.create_proxy(
                "call_function",
                torch._assert_async,
                *proxy_args_kwargs((scalar_to_tensor, error_msg), {}),
            )
            self.jump(inst)
            return

        if value.is_python_constant():
            if truth_fn(value.as_python_constant()):
                push and self.push(value)
                self.jump(inst)
        elif (
            isinstance(value, (TensorVariable)) and self.should_compile_partial_graph()
        ):
            # compile a partial subgraph prefix then jump into user code
            if self.has_backedge():
                msg = (
                    "Skipping frame because there is a graph break in a for/while loop\n"
                    f"{self.frame_summary()}"
                )
                log.info(msg)
                raise exc.SkipFrame(msg)

            self.push(value)
            log.debug("generic_jump triggered compile")
            self.output.compile_subgraph(
                self,
                reason=GraphCompileReason(
                    f"generic_jump {typestr(value)}", [self.frame_summary()]
                ),
            )
            self.pop()

            if_next = self.create_call_resume_at(self.next_instruction)
            push and self.push(value)
            if_jump = self.create_call_resume_at(inst.target)

            self.output.add_output_instructions(
                [create_instruction(inst.opname, target=if_jump[0])] + if_next + if_jump
            )
        elif isinstance(value, NNModuleVariable):
            # Equivalent of "self.nn_module is not None"
            mod = self.output.get_submodule(value.module_key)
            if truth_fn(mod):
                push and self.push(value)
                self.jump(inst)
        elif isinstance(value, UserDefinedObjectVariable):
            x = value.var_getattr(self, "__bool__")
            # if __bool__ is missing, trying __len__ to infer a truth value.
            if isinstance(x, GetAttrVariable):
                x = value.var_getattr(self, "__len__")

            # __bool__ or __len__ is function
            if isinstance(x, UserMethodVariable):
                result = x.call_function(self, [], {})
                if isinstance(result, ConstantVariable) and isinstance(
                    result.value, (bool, int)
                ):
                    if truth_fn(result.value):
                        push and self.push(value)
                        self.jump(inst)
                else:
                    unimplemented(
                        "generic_jump on UserDefined with __bool__ returning non-constant"
                    )
            # __bool__ or __len__ is non-function or not existed in the user defined object
            else:
                if truth_fn(True):
                    push and self.push(value)
                    self.jump(inst)
        elif not isinstance(value, TensorVariable) and value.has_unpack_var_sequence(
            self
        ):
            if truth_fn(len(value.unpack_var_sequence(self))):
                push and self.push(value)
                self.jump(inst)
        elif isinstance(value, SymNodeVariable):
            eval_result = value.evaluate_expr(self.output)
            if truth_fn(eval_result):
                push and self.push(value)
                self.jump(inst)
        elif isinstance(value, variables.BackwardHookVariable):
            if truth_fn(True):
                push and self.push(value)
                self.jump(inst)
        else:
            from .source import is_constant_source

            if value.source is not None and is_constant_source(value.source):
                if truth_fn(value.get_real_value()):  # type: ignore[attr-defined]
                    push and self.push(value)
                    self.jump(inst)
            else:
                # TODO link the torch.cond doc later
                raise exc.UserError(
                    exc.UserErrorType.DYNAMIC_CONTROL_FLOW,
                    "Dynamic control flow is not supported at the moment. Please use "
                    "functorch.experimental.control_flow.cond to explicitly capture the control flow.",
                    case_name="cond_operands",
                )

    return inner


explain = False


def break_graph_if_unsupported(*, push):
    def decorator(inner_fn):
        @functools.wraps(inner_fn)
        def wrapper(self: "InstructionTranslatorBase", inst: Instruction):
            speculation = self.speculate()
            if speculation.failed:
                assert speculation.reason is not None
                return handle_graph_break(self, inst, speculation.reason)
            try:
                TracingContext.set_current_loc(
                    self.f_code.co_filename, self.lineno, self.f_code.co_name
                )
                return inner_fn(self, inst)
            except Unsupported as excp:
                if self.generic_context_manager_depth > 0:
                    # We don't support graph break under GenericContextWrappingVariable,
                    # If there is, we roll back to the checkpoint and fall back.
                    excp.remove_from_stats()
                    unimplemented("Graph break under GenericContextWrappingVariable")

                if isinstance(excp, exc.UncapturedHigherOrderOpError):
                    raise

                if not self.should_compile_partial_graph():
                    raise

                user_stack = excp.real_stack
                # TODO: Also report the traceback from the parent frame
                user_stack_formatted = "".join(traceback.format_list(user_stack))
                frame_loc = (user_stack[-1].filename, user_stack[-1].lineno)
                # torch._dynamo.explain() formats this a little nicer, and presents a slightly
                # more actionable user code pointer
                if (
                    graph_break_log.isEnabledFor(logging.DEBUG)
                    and not explain
                    and graph_break_dup_warning_checker.add(frame_loc)
                ):
                    # This log line is exercised from
                    #   python test/dynamo/test_exc.py -k test_graph_break_log
                    graph_break_log.debug(
                        "Graph break: from user code at:\n%s",
                        user_stack_formatted,
                        exc_info=True,
                    )
                else:
                    # This log line MUST NOT contain the string "Graph break",
                    # exercised by
                    #   python test/dynamo/test_misc.py -k test_duplicate_graph_break_log
                    log.debug(
                        "Unsupported break in user code at %s:%s (details suppressed)",
                        *frame_loc,
                    )

                if self.has_backedge():
                    msg = (
                        "Skipping frame because there is a graph break in a for/while loop\n"
                        f"{self.frame_summary()}"
                    )
                    log.info(msg)
                    raise exc.SkipFrame(msg) from excp

                excp.remove_from_stats()
                excp.add_to_stats("graph_break")
                speculation.reason = GraphCompileReason(excp.msg, user_stack)
            speculation.fail_and_restart_analysis()

        def handle_graph_break(
            self: "InstructionTranslatorBase",
            inst: Instruction,
            reason: GraphCompileReason,
        ):
            self.output.compile_subgraph(self, reason=reason)
            cg = PyCodegen(self)
            cleanup: List[Instruction] = []
            # Reconstruct the context variables in the block stack
            for b in self.block_stack:
                assert b.with_context is not None
                cg(b.with_context)
                cg.extend_output(b.resume_fn().try_except(cg.code_options, cleanup))
            self.output.add_output_instructions(cg.get_instructions())
            del cg

            if sys.version_info >= (3, 11) and inst.opname == "CALL":
                kw_names = (
                    self.kw_names.as_python_constant()
                    if self.kw_names is not None
                    else ()
                )
                if len(kw_names) > 0:
                    self.output.add_output_instructions(
                        [create_instruction("KW_NAMES", argval=kw_names)]
                    )
                self.output.add_output_instructions(
                    create_call_function(inst.arg, False)
                )
            else:
                # copy instruction, but without exception table data
                assert inst.target is None
                inst_copy = copy.copy(inst)
                inst_copy.exn_tab_entry = None
                self.output.add_output_instructions([inst_copy])

            self.output.add_output_instructions(cleanup)

            if sys.version_info >= (3, 11) and inst.opname == "CALL":
                # stack effect for PRECALL + CALL is split between the two instructions
                stack_effect = dis.stack_effect(
                    dis.opmap["PRECALL"], inst.arg
                ) + dis.stack_effect(dis.opmap["CALL"], inst.arg)
            else:
                stack_effect = dis.stack_effect(inst.opcode, inst.arg)
            self.popn(push - stack_effect)

            for _ in range(push):
                self.push(UnknownVariable())
            self.output.add_output_instructions(
                self.create_call_resume_at(self.next_instruction)
            )

        return wrapper

    return decorator


<<<<<<< HEAD
class BackedgeTracker:
    """
    A BackedgeTracker is used to keep track of backedges and how many nodes
    we're expanding the graph by each time the backedge is seen. The general
    idea is that if you're looping and each loop is inlining a large sub-graph
    we detect that and skip frame when it's looking untenable.
    """

    def __init__(self):
        # How many loops have we performed?
        self.n_seen = 0
        # How many nodes were in the graph on our first loop?
        self.n_nodes_on_first_loop = None

    # Raises SkipFrame if the loop is getting too big.
    def append(self, count):
        self.n_seen += 1
        if self.n_seen == 1:
            self.n_nodes_on_first_loop = count

        # Don't skip if we haven't seen this particular backedge at least a few
        # times.
        if self.n_seen < 3:
            return

        # For now use the trivial hueristic of checking the raw number of nodes
        # since the first time we saw this backedge. In the future we could do
        # something more interesting like watching the rate of growth to trim
        # loops earlier (so we don't have to wait for `max` nodes before
        # skipping).
        added_nodes = count - self.n_nodes_on_first_loop
        # TODO(anijain2305) - REMOVE THIS CHANGE - THIS IS JUST TO STRESS TEST
        # DYNAMO
        if (
            False
            and config.max_loop_unroll_nodes > 0
            and added_nodes > config.max_loop_unroll_nodes
        ):
            raise exc.SkipFrame("unrolled loop getting too big")


=======
>>>>>>> 6845aaa9
class InstructionTranslatorBase(Checkpointable[InstructionTranslatorGraphState]):
    output: OutputGraph
    symbolic_locals: Dict[str, VariableTracker]
    symbolic_globals: Dict[str, VariableTracker]
    stack: List[VariableTracker]
    instruction_pointer: Optional[int]
    current_instruction: Instruction
    next_instruction: Optional[Instruction]
    block_stack: List[BlockStackEntry]
    lineno: int
    kw_names: Optional[ConstantVariable]
    accept_prefix_inst: bool
    prefix_insts: List[Instruction]
    inline_depth: int
    inconsistent_side_effects: bool
    current_speculation: Optional[SpeculationEntry]
<<<<<<< HEAD
    # Used to track how big the graph is getting on loop backedges.
    loop_backedge_trackers: Dict[Tuple[int, int], BackedgeTracker]
    cached_vts: Dict[int, VariableTracker]
=======
>>>>>>> 6845aaa9

    def mark_inconsistent_side_effects(self):
        """
        InstructionTranslator has encountered instructions which may cause
        dynamo to see a different version of history from eager
        See: https://github.com/pytorch/pytorch/issues/110765
        """
        self.inconsistent_side_effects = True

    def has_backedge(self):
        cur_offset = self.current_instruction.offset
        assert self.instruction_pointer is not None
        for inst in self.instructions[self.instruction_pointer :]:
            if inst.opname in JUMP_OPNAMES:
                jump_offset = inst.argval
                if jump_offset < cur_offset:
                    return True
        return False

    def cell_and_freevars(self):
        if not hasattr(self, "_cell_and_freevars"):
            self._cell_and_freevars = tuple(
                self.code_options["co_cellvars"] or []
            ) + tuple(self.code_options["co_freevars"] or [])
        return self._cell_and_freevars

    def prune_dead_locals(self):
        reads = livevars_analysis(self.instructions, self.current_instruction)
        # implicit use by super()
        # reads = reads | {"__class__"}
        # output variables?
        reads = reads | set(self.cell_and_freevars())
        self.symbolic_locals = {
            k: v for k, v in self.symbolic_locals.items() if k in reads
        }
        self.output.side_effects.prune_dead_object_new(self)

    def call_function(
        self,
        fn: VariableTracker,
        args: List[VariableTracker],
        kwargs: Dict[str, VariableTracker],
    ):
        assert isinstance(fn, VariableTracker)
        assert isinstance(args, list)
        assert isinstance(kwargs, dict)
        assert all(
            isinstance(x, VariableTracker)
            for x in itertools.chain(args, kwargs.values())
        )
        inner_fn = None
        if hasattr(fn, "value"):
            inner_fn = fn.value
        if hasattr(fn, "fn"):
            inner_fn = fn.fn
        if inner_fn and callable(inner_fn) and is_forbidden(inner_fn):
            raise AssertionError(f"Attempt to trace forbidden callable {inner_fn}")
        self.push(fn.call_function(self, args, kwargs))

    def inline_user_function_return(self, fn, args, kwargs):
        """
        A call to some user defined function by inlining it.
        """
        return InliningInstructionTranslator.inline_call(self, fn, args, kwargs)

    def get_line_of_code_header(self, lineno=None):
        if lineno is None:
            lineno = self.lineno
        inline_depth_str = (
            f" (inline depth: {self.inline_depth})" if self.inline_depth > 0 else ""
        )
        funcname = get_funcname(self.f_code.co_filename, lineno)
        funcname_str = "" if funcname is None else f" ({funcname})"
        return f"{self.f_code.co_filename}:{lineno} in {self.f_code.co_name}{funcname_str}{inline_depth_str}"

    def get_log_starts_line_log_str(self):
        log_str = f"TRACE starts_line {self.get_line_of_code_header()}\n"
        line = linecache.getline(self.f_code.co_filename, self.lineno).rstrip()
        log_str += f"    {line}"
        return log_str

    def log_starts_line(self):
        trace_source_log.debug("%s", LazyString(self.get_log_starts_line_log_str))

    def step(self):
        """Process exactly one instruction, return False we should exit"""
        assert isinstance(self.instruction_pointer, int)
        inst = self.instructions[self.instruction_pointer]
        self.current_instruction = inst
        self.instruction_pointer += 1
        if self.instruction_pointer < len(self.instructions):
            self.next_instruction = self.instructions[self.instruction_pointer]
        else:
            self.instruction_pointer = None
            self.next_instruction = None
        if inst.starts_line and self.lineno != inst.starts_line:
            self.lineno = inst.starts_line
            self.log_starts_line()

        if (
            len(self.stack) == 0
            and self.should_compile_partial_graph()
            and self.is_non_empty_graph()
        ):
            self.current_speculation = self.speculate()
            if self.current_speculation.failed:
                return self.step_graph_break(inst)

        log.debug("TRACE %s %s %s", inst.opname, inst.argval, self.stack)

        # 3.11 no longer uses a block stack, but we still keep track of one
        # so that we know which contexts are currently active.
        # For our purposes, all exception table entries with the same target
        # are considered to be part of the same "block".
        if sys.version_info >= (3, 11):
            entry = inst.exn_tab_entry
            if not (
                # still in the same block
                self.block_stack
                and entry
                and self.block_stack[-1].target is entry.target
            ):
                if not entry:
                    # no longer in any block
                    # It is possible for NOPs to be between two instructions
                    # in the same block, but the NOPs are not covered by an
                    # exception table entry. In this case, assume that we
                    # are still in the same block.
                    if self.block_stack and inst.opname != "NOP":
                        # If we really escape from a block and the current
                        # instruction is not in another block, then there
                        # should be no other nested blocks that we are in.
                        assert len(self.block_stack) == 1
                        self.block_stack.pop()
                elif (
                    # current instruction is in the previous block
                    len(self.block_stack) > 1
                    and self.block_stack[-2].target is entry.target
                ):
                    # exit the current block
                    self.block_stack.pop()
                else:
                    # current instruction is in a new block
                    # push block to stack - note, BEFORE_WITH blocks won't
                    # be pushed here since BEFORE_WITH pushes the block, and
                    # the current instruction would be counted as being in that block.
                    self.block_stack.append(
                        BlockStackEntry(entry.target, len(self.stack))
                    )

        try:
            if not hasattr(self, inst.opname):
                unimplemented(f"missing: {inst.opname}")
            TracingContext.set_current_loc(
                self.f_code.co_filename, self.lineno, self.f_code.co_name
            )
            getattr(self, inst.opname)(inst)

            return inst.opname != "RETURN_VALUE"
        except Unsupported:
            if self.current_speculation is None:
                log.debug("empty checkpoint")
                raise
            log.debug("step triggered compile", exc_info=True)

        self.current_speculation.fail_and_restart_analysis()

    def step_graph_break(self, continue_inst):
        # generate code from checkpoint
        assert not self.output.output_instructions
        assert self.current_speculation is not None
        self.output.compile_subgraph(
            self,
            partial_convert=True,
            reason=GraphCompileReason("step_unsupported", [self.frame_summary()]),
        )
        self.output.add_output_instructions(
            [create_jump_absolute(continue_inst)] + self.instructions
        )

    def run_ctx_mgr(self):
        # NB: Don't push the top level frame summary; set_current_loc will
        # take care of it.  However, DO make sure we attach real_stack to
        # exceptions
        return TracingContext.current_frame(None)

    def run(self):
        with self.run_ctx_mgr():
            try:
                self.output.push_tx(self)
                while (
                    self.instruction_pointer is not None
                    and not self.output.should_exit
                    and self.step()
                ):
                    pass
            except BackendCompilerFailed:
                raise
            except Exception as e:
                if config.replay_record_enabled:
                    e.exec_record = self.exec_recorder.get_record()  # type: ignore[attr-defined]
                raise
            finally:
                self.output.pop_tx()
                # Cleanup the outputGraph to delete the held tensors. We perform the
                # cleanup only for InstructionTranslator and not
                # InliningInstructionTranslator. The InliningInstructionTranslator
                # mutates the output object and is restored to original state if
                # there was an exception.
                if isinstance(self, InstructionTranslator):
                    self.output.cleanup()

    def push(self, val: Optional[VariableTracker]):
        assert val is None or isinstance(
            val, VariableTracker
        ), f"push expects VariableTracker, got {typestr(val)}"
        self.stack.append(val)  # type: ignore[arg-type]

    def push_many(self, vals: List[VariableTracker]):
        for val in vals:
            self.push(val)

    def pop(self) -> VariableTracker:
        return self.stack.pop()

    def popn(self, n: int) -> List[VariableTracker]:
        assert n >= 0
        return list(reversed([self.pop() for _ in range(n)]))

    def LOAD_FAST(self, inst):
        name = inst.argval
        if name in self.f_locals and config.replay_record_enabled:
            self.exec_recorder.add_local_var(name, self.f_locals[name])

        if name.startswith(".") and name not in self.symbolic_locals:
            # This happens in dict/list comprehensions
            name = name.replace(".", "implicit")
        assert name not in self.cell_and_freevars()
        if name not in self.symbolic_locals:
            unimplemented("undefined LOAD_FAST")
        self.push(self.symbolic_locals[name])
        if name.startswith("___stack"):
            self.symbolic_locals.pop(name)

    def LOAD_DEREF(self, inst):
        assert inst.argval in self.cell_and_freevars()

        if inst.argval in self.f_locals and config.replay_record_enabled:
            self.exec_recorder.add_local_var(inst.argval, self.f_locals[inst.argval])

        if inst.argval not in self.symbolic_locals:
            unimplemented(f"undefined LOAD_DEREF {inst.argval}")
        self.push(self.symbolic_locals[inst.argval])

    def STORE_FAST(self, inst):
        loaded_vt = self.pop()
        name = inst.argval
        # Only rename at the top-level scope, this is to avoid the confusion between
        # mutating a variable vs renaming it (e.g. a = b) during speculating a higher order op,
        # where mutation is prohibited and it's difficult to differentiate it with renaming.
        if _is_top_level_scope(current_scope_id()):
            loaded_vt = loaded_vt.rename(self, name)
        self.symbolic_locals[name] = loaded_vt

    def DELETE_FAST(self, inst):
        del self.symbolic_locals[inst.argval]

    STORE_DEREF = STORE_FAST

    def LOAD_CLOSURE(self, inst):
        self.push(ClosureVariable(name=inst.argval))

    def LOAD_CONST(self, inst):
        # For empty tuples, create empty TupleVariable
        if isinstance(inst.argval, tuple) and not inst.argval:
            self.push(TupleVariable([]))
        else:
            self.push(ConstantVariable.create(value=inst.argval))

    def get_global_source(self, name):
        source: Source
        if self.output.global_scope is self.f_globals:
            source = GlobalSource(name)
        else:
            if "__name__" in self.f_globals:
                source = AttrSource(
                    self.import_source(self.f_globals["__name__"]), name
                )
            else:
                mangled_name = self.output.install_global_by_id(
                    "___unnamed_scope", self.f_globals
                )
                source = GetItemSource(GlobalSource(mangled_name), name)
        return source

    def LOAD_GLOBAL(self, inst):
        if sys.version_info >= (3, 11):
            if inst.arg % 2:
                self.PUSH_NULL(inst)

        name = inst.argval

        if config.replay_record_enabled:
            if name in self.f_globals:
                self.exec_recorder.add_global_var(name, self.f_globals[name])
            else:
                assert name in self.f_builtins
                self.exec_recorder.builtins[name] = self.f_builtins[name]

        if inst.argval == "AssertionError":
            unimplemented("assert with non-string message")

        if name in self.symbolic_globals:
            variable = self.output.side_effects[self.symbolic_globals[name]]
            self.push(self.output.side_effects.load_global(variable, name))
            return

        try:
            value = self.f_globals[name]
        except KeyError:
            return self.load_builtin(inst)

        source = self.get_global_source(name)
        self.push(VariableBuilder(self, source)(value))

    def STORE_GLOBAL(self, inst):
        value = self.pop()
        name = inst.argval
        source = self.get_global_source(name)
        if name not in self.symbolic_globals:
            self.symbolic_globals[name] = object()  # type: ignore[assignment]  # sentinel object
        variable = self.output.side_effects.track_global_existing(
            source, self.symbolic_globals[name]
        )
        if isinstance(value, RemovableHandleVariable):
            unimplemented("Storing handles in globals - NYI")
        self.output.side_effects.store_global(variable, name, value)

    def import_source(self, module_name):
        """Create an alias to a module for use in guards"""
        if "torch_package" in module_name:
            value = torch.package.package_importer._package_imported_modules[
                module_name
            ]
            alias = (
                module_name.replace(">", "_").replace("<", "_").replace(".", "_dot_")
            )
        else:
            value = importlib.import_module(module_name)
            alias = f"__import_{module_name.replace('.', '_dot_')}"
        f_globals = self.output.global_scope
        assert alias not in f_globals or f_globals[alias] is value
        f_globals[alias] = value
        self.output.update_co_names(alias)
        return GlobalSource(alias)

    def resolve_name(self, name, package, level):
        """
        Copied from the Cpython implementation of __import__
        Resolve a relative module name to an absolute one.
        https://github.com/python/cpython/blob/5a094f0255eea1db58fb2cf14c200971e64ec36e/Lib/importlib/_bootstrap.py#L902
        """
        bits = package.rsplit(".", level - 1)
        if len(bits) < level:
            raise ImportError("attempted relative import beyond top-level package")
        base = bits[0]
        return f"{base}.{name}" if name else base

    def calc_package(self):
        """
        Copied from the Cpython implementation of __import__
        https://github.com/python/cpython/blob/5a094f0255eea1db58fb2cf14c200971e64ec36e/Lib/importlib/_bootstrap.py#L1090
        """
        package = self.f_globals.get("__package__")
        spec = self.f_globals.get("__spec__")
        if package is not None:
            if spec is not None and package != spec.parent:
                log.warning(
                    "__package__ != __spec__.parent (%r != %r)",
                    package,
                    spec.parent,
                    stacklevel=3,
                )
            return package
        elif spec is not None:
            return spec.parent
        else:
            log.warning(
                "can't resolve package from __spec__ or __package__, "
                "falling back on __name__ and __path__",
                stacklevel=3,
            )
            package = self.f_globals["__name__"]
            if "__path__" not in self.f_globals:
                package = package.rpartition(".")[0]
        return package

    def IMPORT_NAME(self, inst):
        level, fromlist = self.popn(2)
        level = level.as_python_constant()
        fromlist = fromlist.as_python_constant()
        module_name = inst.argval

        # Are we replaying? if so, load recorded module
        recorded_name = (
            f"{ExecutionRecorder.LOCAL_MOD_PREFIX}_{level}_{fromlist}_{module_name}"
        )
        if recorded_name in self.f_globals:
            value = self.f_globals[recorded_name]
            source = GlobalSource(recorded_name)
        else:
            value = __import__(
                module_name,
                fromlist=fromlist,
                level=level,
                globals=self.f_globals,
            )

            if level != 0:
                pkg = self.calc_package()
                module_name = self.resolve_name(module_name, pkg, level)

            # For __import__, when the name variable is of the form package.module,
            # normally, the top-level package (the name up till the first dot) is
            # returned, not the module named by module_name. However, when a
            # non-empty fromlist argument is given, the module named by name is
            # returned. Therefore, we set the source correctly here.
            if not fromlist:
                top_level_module_name = module_name.partition(".")[0]
                source = self.import_source(top_level_module_name)
            else:
                source = self.import_source(module_name)

        if config.replay_record_enabled:
            self.exec_recorder.add_local_mod(recorded_name, value)

        if istype(value, (types.ModuleType, DummyModule)):
            self.push(PythonModuleVariable(value, source=source))
        else:
            unimplemented(f"IMPORT_NAME {typestr(value)}")

    def IMPORT_FROM(self, inst):
        self.DUP_TOP(inst)
        self.LOAD_ATTR(inst)

    def load_builtin(self, inst):
        if inst.argval not in self.f_builtins:
            raise NameError(f"name '{inst.argval}' is not defined")
        val = self.f_builtins[inst.argval]

        if callable(val):
            self.push(VariableBuilder(self, GlobalSource(inst.argval))(val))
        else:
            assert is_builtin_constant(val)
            self.push(ConstantVariable.create(value=val))

    def jump(self, inst):
        self.instruction_pointer = self.indexof[inst.target]

    JUMP_FORWARD = jump
    JUMP_ABSOLUTE = jump

    POP_JUMP_IF_FALSE = generic_jump(operator.not_, False)
    POP_JUMP_IF_TRUE = generic_jump(operator.truth, False)
    JUMP_IF_FALSE_OR_POP = generic_jump(operator.not_, True)
    JUMP_IF_TRUE_OR_POP = generic_jump(operator.truth, True)

    def SETUP_LOOP(self, inst):
        # only exists in python<=3.7
        self.block_stack.append(BlockStackEntry(inst.target))

    def SETUP_EXCEPT(self, inst):
        # only exists in python<=3.7
        self.block_stack.append(BlockStackEntry(inst.target))

    def POP_BLOCK(self, inst):
        self.block_stack.pop()

    def SETUP_WITH(self, inst):
        self.setup_or_before_with(inst)

    def SETUP_FINALLY(self, inst):
        self.block_stack.append(BlockStackEntry(inst.target))

    def BEGIN_FINALLY(self, inst):
        self.push(None)

    def WITH_CLEANUP_START(self, inst):
        exit, exc = self.popn(2)
        assert exc is None
        self.push(exc)
        self.push(exit.call_function(self, [ConstantVariable.create(None)] * 3, {}))

    def WITH_CLEANUP_FINISH(self, inst):
        self.popn(2)
        self.push(None)

    def CALL_FINALLY(self, inst):
        """
        pushes the address of the next instruction onto the stack and increments
        bytecode counter by delta
        """
        # Python 3.8 only
        assert self.next_instruction is not None
        addr = self.indexof[self.next_instruction]
        self.push(ConstantVariable.create(addr))
        self.instruction_pointer = self.indexof[inst.target]

    def END_FINALLY(self, inst):
        # Python 3.8 only
        # https://docs.python.org/3.8/library/dis.html#opcode-END_FINALLY
        tos = self.pop()
        if isinstance(tos, ConstantVariable):
            self.instruction_pointer = tos.as_python_constant()
        else:
            pass

    def POP_FINALLY(self, inst):
        # Python 3.8 only
        preserve_tos = inst.argval
        if preserve_tos:
            tos = self.pop()
        _ = self.pop()
        if preserve_tos:
            self.push(tos)  # type: ignore[possibly-undefined]

    def FOR_ITER(self, inst):
        it = self.pop().realize()
        if isinstance(it, (variables.ListIteratorVariable, variables.IteratorVariable)):
            try:
                val, next_iter = it.next_variables(self)
                self.push(next_iter)
                self.push(val)
            except StopIteration:
                self.jump(inst)
        else:
            unimplemented(f"FOR_ITER {typestr(it)}")

    def COMPARE_OP(self, inst):
        left, right = self.popn(2)
        op = inst.argval
        supported_any = dict(
            itertools.chain(
                supported_tensor_comparison_ops.items(),
                supported_const_comparison_ops.items(),
            )
        )
        if (
            isinstance(
                left,
                (
                    TensorVariable,
                    SymNodeVariable,
                    NNModuleVariable,
                    BaseListVariable,
                    UserDefinedVariable,
                    BaseUserFunctionVariable,
                    ConstDictVariable,
                ),
            )
            and isinstance(right, ConstantVariable)
            and right.value is None
            and op in supported_const_comparison_ops
        ):
            # <non-None> is None
            self.push(
                ConstantVariable.create(
                    supported_const_comparison_ops[op](object(), right.value)
                )
            )

        elif (
            left.is_python_constant()
            and right.is_python_constant()
            and op in supported_any
        ):
            # constant fold
            self.push(
                ConstantVariable.create(
                    supported_any[op](
                        left.as_python_constant(), right.as_python_constant()
                    ),
                )
            )
        elif op in ("in", "not in"):
            self.push(right.call_method(self, "__contains__", [left], {}))
            if op == "not in":
                self.UNARY_NOT(inst)
        else:
            self.push(
                BuiltinVariable(supported_any[op]).call_function(
                    self, [left, right], {}
                )
            )

    def GET_ITER(self, inst):
        self.call_function(BuiltinVariable(iter), [self.pop()], {})

    @break_graph_if_unsupported(push=1)
    def CALL_FUNCTION(self, inst):
        args = self.popn(inst.argval)
        fn = self.pop()
        self.call_function(fn, args, {})

    @break_graph_if_unsupported(push=1)
    def CALL_FUNCTION_EX(self, inst):
        kwargsvars: VariableTracker
        if inst.argval == 0:
            kwargsvars = ConstDictVariable({})
            argsvars = self.pop()
        elif inst.argval == 1:
            kwargsvars = self.pop()
            argsvars = self.pop()
        else:
            unimplemented("CALL_FUNCTION_EX")
        fn = self.pop()
        if sys.version_info >= (3, 11):
            null = self.pop()
            assert isinstance(null, NullVariable)

        if (
            isinstance(fn, GetAttrVariable)
            and isinstance(fn.obj, TensorVariable)
            and fn.name == "view"
            and isinstance(argsvars, (ConstantVariable, TensorVariable))
        ):
            # Hack to handle special case in some bert models.  Converts
            # x.view(*shape) into x.view(shape), which is correct for view()
            # but not generally.  See test_transpose_for_scores().
            argsvars = TupleVariable([argsvars])

        if not isinstance(
            argsvars, BaseListVariable
        ) and argsvars.has_unpack_var_sequence(self):
            argsvars = TupleVariable(argsvars.unpack_var_sequence(self))

        if not isinstance(argsvars, BaseListVariable) or not isinstance(
            kwargsvars, ConstDictVariable
        ):
            unimplemented(f"non-static call {typestr(argsvars)} {typestr(kwargsvars)}")

        # Map to a dictionary of str -> VariableTracker
        kwargsvars = kwargsvars.keys_as_python_constant()
        self.call_function(fn, argsvars.items, kwargsvars)

    @break_graph_if_unsupported(push=1)
    def CALL_FUNCTION_KW(self, inst):
        argnames = self.pop()
        args = self.popn(inst.argval)
        fn = self.pop()
        assert isinstance(argnames, TupleVariable) and argnames.is_python_constant()
        argnames = argnames.as_python_constant()
        args, kwargs_list = args[: -len(argnames)], args[-len(argnames) :]
        kwargs = dict(zip(argnames, kwargs_list))
        assert len(kwargs) == len(argnames)
        self.call_function(fn, args, kwargs)

    def LOAD_METHOD_SUPER(self, inst):
        self.CALL_FUNCTION(dataclasses.replace(inst, argval=2))
        arg = inst.argval[0]
        argval = self.code_options["co_names"][arg]
        if sys.version_info < (3, 11):
            self.LOAD_ATTR(dataclasses.replace(inst, argval=argval))
        else:
            self.LOAD_METHOD(dataclasses.replace(inst, argval=argval))

    def LOAD_ATTR_SUPER(self, inst):
        self.CALL_FUNCTION(dataclasses.replace(inst, argval=2))
        arg = inst.argval[0]
        argval = self.code_options["co_names"][arg]
        self.LOAD_ATTR(dataclasses.replace(inst, argval=argval))

    def LOAD_METHOD(self, inst):
        self.LOAD_ATTR(inst)
        obj = self.pop()
        if sys.version_info >= (3, 11):
            # always follow the NULL + fn convention, since if obj
            # is actually a method, self is already bound to it, so it
            # doesn't need to be passed in as an arg.
            self.PUSH_NULL(inst)
            self.push(obj)
        else:
            self.push(obj)
            self.push(None)

    def CALL_METHOD(self, inst):
        args = self.popn(inst.argval)
        dummy = self.pop()
        assert dummy is None
        fn = self.pop()
        self.call_function(fn, args, {})

    def LOAD_ATTR(self, inst):
        obj = self.pop()
        result = BuiltinVariable(getattr).call_function(
            self, [obj, ConstantVariable.create(inst.argval)], {}
        )
        self.push(result)

    def STORE_ATTR(self, inst):
        speculation = self.speculate()
        if speculation.failed:
            return self.store_attr_graph_break(inst)
        val, obj = self.popn(2)

        if isinstance(obj, NNModuleVariable):
            # We don't allow side effects during export
            # https://github.com/pytorch/torchdynamo/issues/1475
            assert (
                not self.export
            ), f"Mutating module attribute {inst.argval} during export."

        try:
            BuiltinVariable(setattr).call_function(
                self, [obj, ConstantVariable.create(inst.argval), val], {}
            )
            return
        except Unsupported as e:
            if not self.should_compile_partial_graph():
                raise
            log.debug("STORE_ATTR triggered compile", exc_info=True)
            e.remove_from_stats()
            e.add_to_stats("graph_break")
        speculation.fail_and_restart_analysis()

    def store_attr_graph_break(self, inst):
        self.output.compile_subgraph(
            self, reason=GraphCompileReason("store_attr", [self.frame_summary()])
        )
        self.output.add_output_instructions([copy.copy(inst)])
        self.popn(2)
        self.output.add_output_instructions(
            self.create_call_resume_at(self.next_instruction)
        )

    def DELETE_ATTR(self, inst):
        obj = self.pop()
        BuiltinVariable(delattr).call_function(
            self, [obj, ConstantVariable.create(inst.argval)], {}
        )

    def create_call_resume_at(self, offset):
        raise AssertionError(
            f"create_call_resume_at not overridden by subclass {type(self)}"
        )

    def should_compile_partial_graph(self) -> bool:
        raise AssertionError(
            f"should_compile_partial_graph not overridden by subclass {type(self)}"
        )

    @break_graph_if_unsupported(push=0)
    def STORE_SUBSCR(self, inst):
        val, obj, key = self.popn(3)
        result = obj.call_method(self, "__setitem__", [key, val], {})

    def BUILD_TUPLE(self, inst):
        items = self.popn(inst.argval)
        self.push(TupleVariable(items))

    def BUILD_SLICE(self, inst):
        items = self.popn(inst.argval)
        self.push(SliceVariable(items))

    def BUILD_LIST(self, inst):
        items = self.popn(inst.argval)
        self.push(ListVariable(items, mutable_local=MutableLocal()))

    def BUILD_SET(self, inst):
        if config.inject_BUILD_SET_unimplemented_TESTING_ONLY:
            unimplemented("missing: BUILD_SET")
        items = self.popn(inst.argval)
        new_set = SetVariable(items, mutable_local=MutableLocal())
        self.push(new_set)

    def BUILD_LIST_UNPACK(self, inst, cls=ListVariable):
        seqs = self.popn(inst.argval)
        items = list()
        for seq in seqs:
            try:
                items.extend(seq.unpack_var_sequence(self))
            except NotImplementedError:
                unimplemented(f"BUILD_LIST_UNPACK {seq}")
        self.push(cls(items, mutable_local=MutableLocal()))

    def BUILD_TUPLE_UNPACK(self, inst):
        self.BUILD_LIST_UNPACK(inst, cls=TupleVariable)

    BUILD_TUPLE_UNPACK_WITH_CALL = BUILD_TUPLE_UNPACK

    def BUILD_MAP(self, inst):
        items = self.popn(inst.argval * 2)
        d = dict(zip(items[::2], items[1::2]))
        self.push(ConstDictVariable(d, mutable_local=MutableLocal()))

    def BUILD_MAP_UNPACK(self, inst):
        items = self.popn(inst.argval)
        # ensure everything is a dict
        items = [BuiltinVariable(dict).call_function(self, [x], {}) for x in items]
        result = dict()
        for x in items:
            assert isinstance(x, ConstDictVariable)
            result.update(x.items)
        self.push(
            ConstDictVariable(
                result,
                mutable_local=MutableLocal(),
            )
        )

    BUILD_MAP_UNPACK_WITH_CALL = BUILD_MAP_UNPACK

    def BUILD_CONST_KEY_MAP(self, inst):
        keys = self.pop()
        values = self.popn(inst.argval)
        assert isinstance(keys, TupleVariable)
        assert keys.is_python_constant()

        keys = keys.unpack_var_sequence(self)
        assert len(keys) == len(values)

        self.push(
            ConstDictVariable(
                dict(zip(keys, values)),
                mutable_local=MutableLocal(),
            )
        )

    def MAP_ADD(self, inst):
        k, v = self.popn(2)
        assert inst.argval > 0
        obj = self.stack[-inst.arg].realize()
        assert isinstance(obj, ConstDictVariable)
        obj.call_method(self, "__setitem__", (k, v), {})  # type: ignore[arg-type]

    def SET_ADD(self, inst):
        v = self.pop()
        assert inst.argval > 0
        obj = self.stack[-inst.arg]
        assert isinstance(obj, SetVariable)
        assert obj.mutable_local
        return obj.call_method(self, "add", [v], {})

    def LIST_APPEND(self, inst):
        v = self.pop()
        assert inst.argval > 0
        obj = self.stack[-inst.arg].realize()
        assert isinstance(obj, ListVariable)
        assert obj.mutable_local
        self.output.side_effects.mutation(obj)
        obj.items.append(v)

    def MAKE_FUNCTION(self, inst):
        flags = inst.arg
        old_stack = list(self.stack)
        if sys.version_info < (3, 11):
            fn_name = self.pop()
        code = self.pop()
        if sys.version_info >= (3, 11):
            # MAKE_FUNCTION behavior actually changed in 3.11, see
            # https://github.com/python/cpython/pull/93189/
            assert hasattr(code.value, "co_qualname")  # type: ignore[attr-defined]
            fn_name = ConstantVariable.create(value=code.value.co_qualname)  # type: ignore[attr-defined]
        defaults = None
        closure = None
        annotations = None
        kwdefaults = None

        if flags & 0x08:
            closure = self.pop()
        if flags & 0x04:
            annotations = self.pop()
        if flags & 0x02:
            kwdefaults = self.pop()
        if flags & 0x01:
            defaults = self.pop()

        self.push(
            NestedUserFunctionVariable(
                fn_name,
                code,
                self.f_globals,
                defaults,
                kwdefaults,
                annotations,
                closure,
                closure_scope=self,
            )
        )

    def UNPACK_SEQUENCE(self, inst):
        seq = self.pop()
        if isinstance(seq, TensorVariable):
            val = seq.unpack_var_sequence(self, idxes=range(inst.argval))
        elif isinstance(seq, GetAttrVariable) and isinstance(seq.obj, TensorVariable):
            # x, y = a.shape
            proxy = getattr(seq.obj.as_proxy(), seq.name)
            val = [wrap_fx_proxy(self, proxy[i]) for i in range(inst.argval)]
        elif seq.has_unpack_var_sequence(self):
            val = seq.unpack_var_sequence(self)
        else:
            unimplemented(f"UNPACK_SEQUENCE {seq}")
        if len(val) != inst.argval:
            unimplemented("UNPACK_SEQUENCE length mismatch")
        for i in reversed(val):
            self.push(i)

    def UNPACK_EX(self, inst):
        assert 0 <= inst.argval <= 0xFFFF
        prefix = inst.argval & 0xFF  # low byte
        suffix = inst.argval >> 8  # high byte
        seq = self.pop()
        if seq.has_unpack_var_sequence(self):
            vals = list(seq.unpack_var_sequence(self))
            assert len(vals) >= prefix + suffix
            vals_prefix = vals[:prefix]
            vals_list = vals[prefix : len(vals) - suffix]
            vals_suffix = vals[len(vals) - suffix :]
            for item in reversed(vals_suffix):
                self.push(item)
            self.push(TupleVariable(vals_list))
            for item in reversed(vals_prefix):
                self.push(item)
        else:
            unimplemented(f"UNPACK_EX {seq}")

    def NOP(self, inst):
        pass

    def POP_TOP(self, inst):
        self.pop()

    def ROT_TWO(self, inst):
        a = self.pop()
        b = self.pop()
        self.push(a)
        self.push(b)

    def ROT_THREE(self, inst):
        a = self.pop()
        b = self.pop()
        c = self.pop()
        self.push(a)
        self.push(c)
        self.push(b)

    def ROT_FOUR(self, inst):
        a = self.pop()
        b = self.pop()
        c = self.pop()
        d = self.pop()
        self.push(a)
        self.push(d)
        self.push(c)
        self.push(b)

    def DUP_TOP(self, inst):
        a = self.pop()
        self.push(a)
        self.push(a)

    def DUP_TOP_TWO(self, inst):
        a = self.pop()
        b = self.pop()
        self.push(b)
        self.push(a)
        self.push(b)
        self.push(a)

    def FORMAT_VALUE(self, inst):
        flags = inst.arg
        if (flags & 0x04) == 0x04:
            fmt_spec = self.pop()
        else:
            fmt_spec = ConstantVariable.create("")

        value = self.pop()
        if isinstance(value, SymNodeVariable):
            value = ConstantVariable.create(str(value.sym_num))
        if (flags & 0x03) == 0x01:
            value = BuiltinVariable(str).call_function(self, [value], {})
        elif (flags & 0x03) == 0x02:
            value = BuiltinVariable(repr).call_function(self, [value], {})
        elif (flags & 0x03) == 0x03:
            value = BuiltinVariable(ascii).call_function(self, [value], {})

        fmt_var = ConstantVariable.create("{:" + fmt_spec.as_python_constant() + "}")

        self.call_function(BuiltinVariable(str.format), [fmt_var, value], {})

    def BUILD_STRING(self, inst):
        format_string_parts: List[str] = []
        args: List[VariableTracker] = []
        kwargs: Dict[str, VariableTracker] = {}
        for part in self.popn(inst.arg):
            if isinstance(part, ConstantVariable):
                format_string_parts.append("{}")
                args.append(part)
            elif isinstance(part, variables.StringFormatVariable):
                format_string_parts.append(part.format_string)
                args.extend(part.sym_args)
                if set(kwargs.keys()) & set(part.sym_kwargs.keys()):
                    unimplemented(
                        f"BUILD_STRING key conflict {kwargs} & {part.sym_kwargs}"
                    )
                kwargs.update(part.sym_kwargs)
            else:
                unimplemented(f"BUILD_STRING {part}")
        self.push(
            variables.StringFormatVariable.create(
                "".join(format_string_parts), args, kwargs
            )
        )

    def IS_OP(self, inst):
        assert inst.argval == 0 or inst.argval == 1
        if inst.argval == 0:
            new_argval = "is"
        else:
            new_argval = "is not"
        new_inst = create_instruction("COMPARE_OP", argval=new_argval)
        self.COMPARE_OP(new_inst)

    def CONTAINS_OP(self, inst):
        assert inst.argval == 0 or inst.argval == 1
        left, right = self.popn(2)
        op = inst.argval
        self.push(right.call_method(self, "__contains__", [left], {}))
        if op == 1:
            self.UNARY_NOT(inst)

    def LIST_EXTEND(self, inst):
        v = self.pop()
        assert inst.argval > 0
        obj = self.stack[-inst.arg]
        assert isinstance(obj, ListVariable)
        assert obj.mutable_local
        obj.call_method(self, "extend", [v], {})

    def LIST_TO_TUPLE(self, inst):
        self.push(BuiltinVariable(tuple).call_function(self, [self.pop()], {}))

    def DICT_MERGE(self, inst):
        v = self.pop()
        assert inst.argval > 0
        obj = self.stack[-inst.arg].realize()
        assert isinstance(obj, ConstDictVariable)
        assert obj.mutable_local
        obj.call_method(self, "update", [v], {})

    DICT_UPDATE = DICT_MERGE

    def GEN_START(self, inst):
        self.pop()

    def GET_LEN(self, inst):
        tos = self.stack[-1]
        if tos.is_python_constant():
            self.push(ConstantVariable.create(len(tos.as_python_constant())))
        else:
            self.push(tos.call_method(self, "__len__", [], {}))

    def MATCH_MAPPING(self, inst):
        tos = self.stack[-1]
        assert isinstance(tos, ConstDictVariable)
        if isinstance(tos.items, collections.abc.Mapping):
            self.push(ConstantVariable.create(True))
        else:
            self.push(ConstantVariable.create(False))

    def MATCH_SEQUENCE(self, inst):
        tos = self.stack[-1]
        assert tos.is_python_constant()
        tos_value = tos.as_python_constant()
        if isinstance(tos_value, collections.abc.Sequence) and not isinstance(
            tos_value, (str, bytes, bytearray)
        ):
            self.push(ConstantVariable.create(True))
        else:
            self.push(ConstantVariable.create(False))

    def MATCH_KEYS(self, inst):
        tos = self.stack[-1]
        tos1 = self.stack[-2]
        assert isinstance(tos1, ConstDictVariable)

        if all(k in tos1 for k in tos):  # type: ignore[attr-defined]
            self.push(TupleVariable([tos1.getitem_const(k) for k in tos]))  # type: ignore[attr-defined]
            if sys.version_info < (3, 11):
                self.push(ConstantVariable.create(True))
        else:
            self.push(ConstantVariable.create(None))
            if sys.version_info < (3, 11):
                self.push(ConstantVariable.create(False))

    def LOAD_ASSERTION_ERROR(self, inst):
        unimplemented("assert with non-string message")

    UNARY_POSITIVE = stack_op(operator.pos)
    UNARY_NEGATIVE = stack_op(operator.neg)
    UNARY_NOT = stack_op(operator.not_)
    UNARY_INVERT = stack_op(operator.invert)

    BINARY_POWER = stack_op(operator.pow)
    BINARY_MULTIPLY = stack_op(operator.mul)
    BINARY_MATRIX_MULTIPLY = stack_op(operator.matmul)
    BINARY_FLOOR_DIVIDE = stack_op(operator.floordiv)
    BINARY_TRUE_DIVIDE = stack_op(operator.truediv)
    BINARY_MODULO = stack_op(operator.mod)
    BINARY_REMAINDER = stack_op(operator.mod)
    BINARY_ADD = stack_op(operator.add)
    BINARY_SUBTRACT = stack_op(operator.sub)
    BINARY_SUBSCR = break_graph_if_unsupported(push=1)(stack_op(operator.getitem))
    BINARY_LSHIFT = stack_op(operator.lshift)
    BINARY_RSHIFT = stack_op(operator.rshift)
    BINARY_AND = stack_op(operator.and_)
    BINARY_OR = stack_op(operator.or_)
    BINARY_XOR = stack_op(operator.xor)

    INPLACE_POWER = stack_op(operator.ipow)
    INPLACE_MULTIPLY = stack_op(operator.imul)
    INPLACE_MATRIX_MULTIPLY = stack_op(operator.imatmul)
    INPLACE_FLOOR_DIVIDE = stack_op(operator.ifloordiv)
    INPLACE_TRUE_DIVIDE = stack_op(operator.itruediv)
    INPLACE_MODULO = stack_op(operator.imod)
    INPLACE_REMAINDER = stack_op(operator.imod)
    INPLACE_ADD = stack_op(operator.iadd)
    INPLACE_SUBTRACT = stack_op(operator.isub)
    INPLACE_LSHIFT = stack_op(operator.ilshift)
    INPLACE_RSHIFT = stack_op(operator.irshift)
    INPLACE_AND = stack_op(operator.iand)
    INPLACE_XOR = stack_op(operator.ixor)
    INPLACE_OR = stack_op(operator.ior)

    # 3.11 opcodes
    def RESUME(self, inst):
        if inst.arg == 0:
            self.append_prefix_inst(inst)
            self.accept_prefix_inst = False
        else:
            assert not self.accept_prefix_inst

    def BINARY_OP(self, inst):
        if sys.version_info >= (3, 11):
            opname = dis._nb_ops[inst.arg][0][3:]  # type: ignore[attr-defined]
            if opname.startswith("INPLACE"):
                return getattr(self, "INPLACE_" + opname[8:])(inst)
            return getattr(self, "BINARY_" + opname)(inst)
        else:
            unimplemented("BINARY_OP requires Python 3.11+")

    def PRECALL(self, inst):
        pass

    def KW_NAMES(self, inst):
        kw_names = self.code_options["co_consts"][inst.arg]
        assert isinstance(kw_names, tuple)
        for name in kw_names:
            assert isinstance(name, str)
        assert self.kw_names is None
        self.kw_names = ConstantVariable.create(value=kw_names)  # type: ignore[assignment]

    def PUSH_NULL(self, inst):
        self.push(NullVariable())

    @break_graph_if_unsupported(push=1)
    def CALL(self, inst):
        # see https://docs.python.org/3.11/library/dis.html#opcode-CALL
        # for convention
        contents = self.popn(inst.arg + 2)
        if isinstance(contents[0], NullVariable):
            fn = contents[1]
            args = []
        else:
            fn = contents[0]
            args = [contents[1]]
        kw_names = self.kw_names.value if self.kw_names else ()
        if kw_names:
            args = args + contents[2 : -len(kw_names)]
            kwargs_list = contents[-len(kw_names) :]
            kwargs = dict(zip(kw_names, kwargs_list))
            assert len(kwargs) == len(kw_names)
        else:
            args = args + contents[2:]
            kwargs = {}
        self.call_function(fn, args, kwargs)
        self.kw_names = None

    def COPY(self, inst):
        self.push(self.stack[-inst.arg])

    def SWAP(self, inst):
        self.stack[-1], self.stack[-inst.arg] = self.stack[-inst.arg], self.stack[-1]

    JUMP_BACKWARD = jump
    JUMP_BACKWARD_NO_INTERRUPT = jump

    POP_JUMP_FORWARD_IF_TRUE = generic_jump(operator.truth, False)
    POP_JUMP_BACKWARD_IF_TRUE = generic_jump(operator.truth, False)
    POP_JUMP_FORWARD_IF_FALSE = generic_jump(operator.not_, False)
    POP_JUMP_BACKWARD_IF_FALSE = generic_jump(operator.not_, False)

    def CACHE(self, inst):
        pass

    def BEFORE_WITH(self, inst):
        self.setup_or_before_with(inst)

    def setup_or_before_with(self, inst):
        ctx = self.pop()
        if not isinstance(ctx, ContextWrappingVariable):
            unimplemented(f"{inst.opname} {ctx}")

        if isinstance(ctx, GenericContextWrappingVariable):
            self.generic_context_manager_depth += 1

        exit = WithExitFunctionVariable(
            ctx,
            inst.target,
        )
        if sys.version_info >= (3, 11):
            # see create_call_resume_at for block stack details
            assert self.next_instruction
            assert self.next_instruction.exn_tab_entry
            target = self.next_instruction.exn_tab_entry.target
        else:
            target = inst.target
        if isinstance(self, InstructionTranslator):
            self.block_stack.append(BlockStackEntry(target, len(self.stack), ctx))
        else:
            self.block_stack.append(BlockStackEntry(target))

        self.push(exit)
        self.push(ctx.enter(self))

    def append_prefix_inst(self, inst):
        assert self.accept_prefix_inst
        self.prefix_insts.append(inst)

    def MAKE_CELL(self, inst):
        self.append_prefix_inst(inst)

    def COPY_FREE_VARS(self, inst):
        self.append_prefix_inst(inst)

    def RETURN_GENERATOR(self, inst):
        self.append_prefix_inst(inst)

    def copy_graphstate(self) -> InstructionTranslatorGraphState:
        """Create a checkpoint of the current state by copying everything"""
        return InstructionTranslatorGraphState(
            self.output.copy_graphstate(),
            dict(self.symbolic_locals),
            list(self.stack),
            list(self.block_stack),
            self.instruction_pointer,
            self.current_instruction,
            self.next_instruction,
            self.lineno,
        )

    def restore_graphstate(self, state: InstructionTranslatorGraphState):
        """Restore a checkpoint created by self.copy_graphstate()"""
        (
            output_state,
            self.symbolic_locals,
            self.stack,
            self.block_stack,
            self.instruction_pointer,
            self.current_instruction,
            self.next_instruction,
            self.lineno,
        ) = state
        self.output.restore_graphstate(output_state)

    def is_non_empty_graph(self):
        if self.output.count_calls() > 1:
            # perf optimization only
            self.is_non_empty_graph = lambda: True  # type: ignore[method-assign]
            return True
        return False

    def format_frame_summary(self, additional_stack_frames=None):
        if additional_stack_frames is None:
            additional_stack_frames = []
        return "".join(
            traceback.format_list(
                [self.frame_summary()] + list(reversed(additional_stack_frames))
            )
        )

    def frame_summary(self):
        return traceback.FrameSummary(
            getattr(self.f_code, "co_filename", "<unknown>"),
            self.lineno,
            getattr(self.f_code, "co_name", "<unknown>"),
            lookup_line=False,
        )

    def store_global_weakref_by_id(self, prefix, value):
        global_name = self.output.install_global_by_id(prefix, weakref.ref(value))
        install_guard(
            GlobalWeakRefSource(global_name).make_guard(GuardBuilder.WEAKREF_ALIVE)
        )
        return global_name

    @property
    def fake_mode(self):
        return self.output.tracing_context.fake_mode

    def find_symbolic_locals_name(self, tensor_variable):
        for key, value in self.symbolic_locals.items():
            if value is tensor_variable:
                return key
        return None

    @contextlib.contextmanager
    def strict_translation_mode(self):
        self.strict_checks_enabled = True
        try:
            yield
        finally:
            self.strict_checks_enabled = False

    def speculate(self) -> SpeculationEntry:
        return self.speculation_log.next(
            self.f_code.co_filename, self.lineno, self.instruction_pointer
        )

    def __init__(
        self,
        output: OutputGraph,
        instructions: List[Instruction],
        f_locals: Dict[str, Any],
        f_globals: Dict[str, Any],
        f_builtins: Dict[str, Any],
        code_options: Dict[str, Any],
        symbolic_locals: Dict[str, VariableTracker],
        symbolic_globals: Dict[str, VariableTracker],
        f_code: types.CodeType,
        export: bool,
        inline_depth: int,
        speculation_log: SpeculationLog,
    ):
        super().__init__()
        self.speculation_log = speculation_log
<<<<<<< HEAD
        self.loop_backedge_trackers = collections.defaultdict(BackedgeTracker)
        self.cached_vts = {}
=======
>>>>>>> 6845aaa9

        # Mutable state checkpointed by copy_graphstate()
        self.output = output
        self.symbolic_locals = symbolic_locals
        self.symbolic_globals = symbolic_globals
        self.stack = []
        self.instruction_pointer = 0
        self.current_instruction = create_instruction("NOP")
        self.next_instruction = None
        self.block_stack = []
        # states before SETUP_WITH for checkpointing and fallback
        self.generic_context_manager_depth = 0
        self.lineno = code_options["co_firstlineno"]
        self.kw_names = None
        self.accept_prefix_inst = True
        self.prefix_insts = []

        # Properties of the input/output code
        self.instructions: List[Instruction] = instructions
        self.indexof: Dict[Instruction, int] = get_indexof(self.instructions)
        self.f_locals: Dict[
            str, Any
        ] = f_locals  # needed for recording accessed locals for replay
        self.f_globals: Dict[str, Any] = f_globals
        self.f_builtins: Dict[str, Any] = f_builtins
        self.code_options: Dict[str, Any] = code_options
        self.f_code: types.CodeType = f_code

        # Execution record for replaying errors
        self.exec_recorder = ExecutionRecorder(code=f_code, code_options=code_options)
        # Stack of module being parsed, current nn.module is at the end of ordered dict.
        # The first field of tuple is the fully qualified name of current module
        # in original hierarchy.  The second field is the type of current nn.module
        self.nn_module_stack: Dict[str, Tuple[str, Type[Any]]] = {}
        # Flag to indicate whether tracing is used for export.
        self.export = export

        self.current_speculation = None

        self.strict_checks_enabled = False

        if sys.version_info >= (3, 10):
            from .resume_execution import (
                CO_ASYNC_GENERATOR,
                CO_COROUTINE,
                CO_GENERATOR,
                CO_ITERABLE_COROUTINE,
            )

            if f_code.co_flags & (
                CO_GENERATOR | CO_COROUTINE | CO_ITERABLE_COROUTINE | CO_ASYNC_GENERATOR
            ):
                self.push(BuiltinVariable(None))

        self.inline_depth = inline_depth
        self.inconsistent_side_effects = False
        linecache.lazycache(f_code.co_filename, f_globals)
        self.log_starts_line()


class InstructionTranslator(InstructionTranslatorBase):
    mutated_closure_cell_contents: Set[str]

    @staticmethod
    def current_tx() -> "InstructionTranslator":
        return tls.current_tx

    @contextlib.contextmanager
    def set_current_tx(self):
        prior = getattr(tls, "current_tx", None)
        tls.current_tx = self
        try:
            yield
        finally:
            tls.current_tx = prior

    def __init__(
        self,
        instructions: List[Instruction],
        f_code,
        f_locals,
        f_globals,
        f_builtins,
        code_options,
        compiler_fn,
        one_graph,
        export,
        export_constraints,
        mutated_closure_cell_contents: Set[str],
        frame_state,
        speculation_log: SpeculationLog,
    ):
        _step_logger()(
            logging.INFO,
            f"torchdynamo start tracing {f_code.co_name} {code_options['co_filename']}:{code_options['co_firstlineno']}",
        )
        super().__init__(
            output=OutputGraph(
                code_options,
                compiler_fn,
                self,
                export,
                export_constraints,
                frame_state,
                local_scope=f_locals,
                global_scope=f_globals,
                f_code=f_code,
            ),
            instructions=instructions,
            f_locals=f_locals,
            f_globals=f_globals,
            f_builtins=f_builtins,
            code_options=code_options,
            symbolic_locals={},  # set below
            # A global var is inserted only after a STORE_GLOBAL happens to it
            symbolic_globals={},
            f_code=f_code,
            export=export,
            inline_depth=0,
            speculation_log=speculation_log,
        )

        self._throw_if_in_functorch()

        # as soon as we create the tracing context we should keep it active, so any calls
        # into dynamo apis can rely on finding it
        with tracing(self.output.tracing_context), self.set_current_tx():
            self.one_graph: bool = one_graph
            self.export = export
            self.mutated_closure_cell_contents = mutated_closure_cell_contents
            if self.export:
                assert (
                    self.one_graph
                ), "Export without one graph - something has gone wrong."

            vars = list(code_options["co_varnames"])
            cells_and_freevars = [x for x in self.cell_and_freevars() if x not in vars]
            vars.extend(cells_and_freevars)
            cells_and_freevars_set = set(cells_and_freevars)

            self.symbolic_locals = {
                k: variables.LazyVariableTracker.create(
                    f_locals[k],
                    source=LocalSource(k, cell_or_freevar=k in cells_and_freevars_set),
                )
                for k in vars
                if k in f_locals
            }
            self.debug_locals: List[Tuple[VariableTracker, List[VariableTracker]]] = []
            if export:
                # export gets confused if we never realize unused inputs
                # in export mode just eagerly realize everything
                self.symbolic_locals = VariableTracker.apply(
                    lambda x: x.realize(), self.symbolic_locals
                )

            self._freevars_ids = dict()
            for name in self.code_options["co_freevars"]:
                if name in f_locals:
                    self._freevars_ids[name] = id(f_locals[name])

    def _throw_if_in_functorch(self):
        # Fallback to eager in case of a graph break inside vmap
        eager = torch._dynamo.lookup_backend("eager")
        compiler_fn = inspect.getattr_static(
            self.output.compiler_fn, "compiler_fn", self.output.compiler_fn
        )
        ci = torch._C._functorch.peek_interpreter_stack()
        forbidden_keys = (
            torch._C._functorch.TransformType.Vmap,
            torch._C._functorch.TransformType.Grad,
        )
        if ci is not None and ci.key() in forbidden_keys and compiler_fn is not eager:
            # if it reaches here, it means Dynamo failed to inline a functorch function
            name = ci.key().name.lower()
            msg = f"torch.func.{name}(fn) requires the function to be inlined by dynamo"
            unimplemented(msg)

    def get_example_value(self, source: Source):
        if isinstance(source, LocalSource):
            return self.f_locals[source.local_name]
        if isinstance(source, GlobalSource):
            return self.f_globals[source.global_name]
        raise KeyError()

    def run(self):
        super().run()

    def match_nested_cell(self, name, cell):
        """Match a cell in this method to one in a function we are inlining"""
        try:
            value = cell.cell_contents
        except ValueError:
            return None
        # TODO(jansel): check the id of the cell rather than the contents
        if id(value) != self._freevars_ids.get(name):
            return None
        return self.symbolic_locals[name]

    def should_compile_partial_graph(self):
        return (
            all(b.can_restore() for b in self.block_stack)
            and not self.one_graph
            and self.generic_context_manager_depth == 0
        )

    def create_call_resume_at(self, inst):
        self.instruction_pointer = None

        if inst.opname == "RETURN_VALUE":
            return [create_instruction("RETURN_VALUE")]

        reads = livevars_analysis(self.instructions, inst)
        argnames = tuple(
            k
            for k in self.symbolic_locals.keys()
            if k in reads and k not in self.cell_and_freevars()
        )

        cg = PyCodegen(self)

        # Python does not allow null to be an arg to a function, so
        # we remove nulls from the stack and restore them in the
        # prologue of the resume function

        # sorted list of indices of nulls on the stack
        null_idxes: List[int] = []
        if sys.version_info >= (3, 11):
            # find indices of NullVariables
            for i, var in enumerate(self.stack):
                if isinstance(var, NullVariable):
                    null_idxes.append(i)
            # generate bytecode to pop the nulls
            null_cnt = 0
            for i, var in enumerate(reversed(self.stack)):
                if isinstance(var, NullVariable):
                    for j in range(2, i + 2 - null_cnt):
                        cg.append_output(create_instruction("SWAP", arg=j))
                    cg.extend_output(cg.pop_null())
                    null_cnt += 1

        # we popped all nulls from the stack at runtime,
        # so we should not count NullVariables
        stack_len = len(self.stack) - len(null_idxes)
        nargs = stack_len + len(argnames)

        name = unique_id(f"__resume_at_{inst.offset}")

        new_code: types.CodeType = ContinueExecutionCache.lookup(
            self.f_code,
            self.lineno,
            inst.offset,
            tuple(b.target.offset for b in self.block_stack),
            stack_len,
            argnames,
            tuple(b.resume_fn() for b in self.block_stack),
            tuple(null_idxes),
        )

        # Add original GraphModule context to the resume function to handle
        # the case of a graph break while tracing a GraphModule
        orig_graphmodule_maybe = code_context.get_context(self.f_code).get(
            "orig_graphmodule", lambda: None
        )()
        if orig_graphmodule_maybe is not None:
            code_context.get_context(new_code)["orig_graphmodule"] = weakref.ref(
                orig_graphmodule_maybe
            )

        if new_code.co_freevars:
            cg.make_function_with_closure(name, new_code, True, stack_len)
        else:
            # This is safe: we pre-generate a unique name
            self.output.install_global_unsafe(
                name, types.FunctionType(new_code, self.f_globals, name)
            )
            cg.extend_output(cg.load_function_name(name, True, stack_len))

        cg.extend_output([cg.create_load(k) for k in argnames])
        cg.extend_output(create_call_function(nargs, False))
        cg.append_output(create_instruction("RETURN_VALUE"))
        return cg.get_instructions()

    def symbolic_locals_contain_module_class(self):
        for v in self.symbolic_locals.values():
            if isinstance(v, UserDefinedClassVariable) and issubclass(
                v.as_python_constant(), torch.nn.Module
            ):
                return True
        return False

    def RETURN_VALUE(self, inst):
        if (
            self.output.count_calls() == 0
            and not self.inconsistent_side_effects
            and not self.symbolic_locals_contain_module_class()
            and not self.export
        ):
            raise exc.SkipFrame("because no content in function call")
        self.instruction_pointer = None
        _step_logger()(
            logging.INFO,
            f"torchdynamo done tracing {self.f_code.co_name} (RETURN_VALUE)",
        )
        log.debug("RETURN_VALUE triggered compile")
        self.output.compile_subgraph(
            self,
            reason=GraphCompileReason(
                "return_value", [self.frame_summary()], graph_break=False
            ),
        )
        self.output.add_output_instructions([create_instruction("RETURN_VALUE")])


class InliningInstructionTranslator(InstructionTranslatorBase):
    """Trace and inline a called method"""

    symbolic_result: Optional[TensorVariable]

    @classmethod
    def inline_call(cls, parent, func, args, kwargs):
        with patch.dict(counters, {"unimplemented": counters["inline_call"]}):
            return cls.inline_call_(parent, func, args, kwargs)

    @staticmethod
    def check_inlineable(func):
        if func.has_self():
            unimplemented("inline with __self__")

        result = trace_rules.check_verbose(func, is_inlined_call=True)
        if result.skipped:
            from torch._dynamo.variables.misc import produce_trampoline_autograd_apply

            # _origin marks this as coming from an internal dynamo known function that is safe to
            # trace through.
            if hasattr(getattr(func, "fn", None), "_origin") and func.fn._origin in [
                produce_trampoline_autograd_apply,
            ]:
                # Known sound
                return trace_rules.SkipResult(
                    False, "allowlist in dynamo known function"
                )
            fn_qualname = func.fn.__qualname__ if hasattr(func, "fn") else ""
            unimplemented(
                f"'inline in skipfiles: {fn_qualname} | {func.get_name()} {func.get_filename()}, {result.reason}'"
            )

        if isinstance(func, UserFunctionVariable) and inspect.getattr_static(
            func.get_function(), "_torchdynamo_disable", False
        ):
            unimplemented(
                f"call torch._dynamo.disable() wrapped function {func.get_function()}"
            )
        else:
            return result

    @staticmethod
    def inline_call_(
        parent, func: VariableTracker, args: List[VariableTracker], kwargs
    ):
        if isinstance(func, SkipFunctionVariable):
            unimplemented("inline with functions in skip files")
        assert isinstance(
            func,
            (UserFunctionVariable, NestedUserFunctionVariable),
        )
        result = InliningInstructionTranslator.check_inlineable(func)
        assert result.skipped is False
        try:
            sub_locals, closure_cells = func.bind_args(parent, args, kwargs)
        except TypeError as e:
            # Wrap the general TypeError during bind_args() to the internal ArgsMismatchError with detailed info
            raise ArgsMismatchError(  # noqa: TRY200
                "{reason}.\n  func = {func}, args = {args}, kwargs = {kwargs}".format(
                    reason=str(e),
                    func=f"'{func.get_name()}' {func.get_filename()}:{func.get_code().co_firstlineno}",
                    args=[arg.python_type() for arg in args],
                    kwargs=kwargs,
                ),
            )

        for v in itertools.chain(sub_locals.values(), closure_cells.values()):
            if not isinstance(v, VariableTracker):
                unimplemented(f"unconverted arg {v}")

        code: types.CodeType = func.get_code()
        if code.co_name in ("__setitem__", "__setattr__") and not (
            args is not None
            and len(args) > 0
            and isinstance(args[0], variables.CustomizedDictVariable)
        ):
            unimplemented(f"inline {code.co_name}")

        suffix = ""
        # TODO: mlazos, add support for enabling multiple artifact logs
        # with a single alias
        if torch._logging._internal.log_state.is_artifact_enabled("output_code"):
            suffix = f"\n{dis.Bytecode(code).dis()}"
        if sys.version_info >= (3, 11):
            cur_inst = parent.current_instruction
            parent_code = parent.f_code
            header = parent.get_line_of_code_header(lineno=cur_inst.positions.lineno)

            def get_trace_call_log_str():
                line = get_instruction_source_311(parent_code, cur_inst).rstrip()
                return f"TRACE inlined call {code.co_name} from {header}\n{line}"

            trace_call_log.debug("%s", LazyString(get_trace_call_log_str))
        log.debug("INLINING %s%s, %s", code, suffix, result.reason)

        # Detect inline GraphModule calls in order to propagate node metadata,
        # by checking if the first argument (self) is a variable tracking a GraphModule.
        if args and isinstance(args[0], NNModuleVariable):
            module = parent.output.get_submodule(args[0].module_key)
            if isinstance(module, torch.fx.GraphModule):
                # The inline call might not actually be a call to `forward`,
                # but it is enough to add a context for `forward` in case it is called.
                code_context.get_context(module.forward.__code__)[
                    "orig_graphmodule"
                ] = weakref.ref(module)

        tracer: InliningInstructionTranslator
        if is_generator(code):
            tracer = InliningGeneratorInstructionTranslator(
                parent, code, sub_locals, parent.symbolic_globals, closure_cells, func
            )
        else:
            tracer = InliningInstructionTranslator(
                parent, code, sub_locals, parent.symbolic_globals, closure_cells, func
            )

        strict_ctx: Any = contextlib.nullcontext()
        if parent.strict_checks_enabled:
            strict_ctx = tracer.strict_translation_mode()
        try:
            with strict_ctx:
                tracer.run()
        except exc.SkipFrame as e:
            msg = f"SKIPPED INLINING {code}: {e}"
            log.debug(msg)
            raise Unsupported(msg) from e
        except Exception as e:
            log.debug("FAILED INLINING %s", code)
            raise
        assert tracer.symbolic_result is not None
        func.export_freevars(parent, tracer)

        if tracer.f_globals is parent.f_globals:
            # Merge symbolic_globals back if parent and child are in the same namespace
            parent.symbolic_globals.update(tracer.symbolic_globals)

        parent.inconsistent_side_effects |= tracer.inconsistent_side_effects

        log.debug("DONE INLINING %s", code)

        if is_generator(code):
            assert isinstance(tracer, InliningGeneratorInstructionTranslator)
            assert tracer.symbolic_result.as_python_constant() is None
            return ListIteratorVariable(
                tracer.generated_items,
                mutable_local=MutableLocal(),
            )
        else:
            return tracer.symbolic_result

    def __init__(
        self,
        parent: InstructionTranslatorBase,
        code: types.CodeType,
        symbolic_locals: Dict[str, VariableTracker],
        symbolic_globals: Dict[str, VariableTracker],
        closure_cells: Dict[str, VariableTracker],
        funcvar: BaseUserFunctionVariable,
    ):
        f_globals = funcvar.get_globals()  # type: ignore[attr-defined]
        f_builtins = f_globals["__builtins__"]
        if not isinstance(f_builtins, dict):
            f_builtins = f_builtins.__dict__
        instructions = cleaned_instructions(code)
        propagate_line_nums(instructions)
        super().__init__(
            output=parent.output,
            f_locals={},
            f_globals=f_globals,
            f_builtins=f_builtins,
            symbolic_locals=symbolic_locals,
            symbolic_globals=symbolic_globals,
            instructions=instructions,
            code_options={k: getattr(code, k) for k in dir(code)},
            f_code=code,
            export=parent.export,
            inline_depth=parent.inline_depth + 1,
            speculation_log=parent.speculation_log,
        )
        self.parent = parent
        self.symbolic_result = None
        self.closure_cells = closure_cells
        self.nn_module_stack = parent.nn_module_stack.copy()

    @property
    def fake_mode(self):
        return self.parent.fake_mode

    def run_ctx_mgr(self):
        return TracingContext.current_frame(self.parent.frame_summary())

    def STORE_DEREF(self, inst):
        if inst.argval in self.closure_cells:
            cell = self.closure_cells[inst.argval]
            val = self.pop()
            if isinstance(cell, ClosureVariable):
                if not self.output.is_root_tracer():
                    unimplemented(
                        "HigherOrderOperator: Mutating a variable not in the current scope (ClosureVariable)"
                    )
                self.output.root_tx.symbolic_locals[cell.name] = val
            else:
                self.output.side_effects.store_cell(cell, val)
        else:
            maybe_cell = self.symbolic_locals.get(inst.argval)
            if isinstance(
                maybe_cell,
                variables.NewCellVariable,
            ):
                self.output.side_effects.store_cell(
                    self.symbolic_locals[inst.argval], self.pop()
                )
            else:
                if (
                    maybe_cell is not None
                    and maybe_cell.source.name()
                    not in self.output.root_tx.mutated_closure_cell_contents
                ):
                    # Why is the source name here unique?
                    # mutated_closure_cell_contents is a per-frame
                    # concept, and sources identify, e.g., particular
                    # locals from the frame.  If you had two locals,
                    # they'll get different source names, and therefore
                    # differ here.
                    self.output.root_tx.mutated_closure_cell_contents.add(
                        maybe_cell.source.name()
                    )
                    raise exc.UnspecializeRestartAnalysis()
                unimplemented("write to __closure__ while inlining")

    def LOAD_DEREF(self, inst):
        if inst.argval in self.closure_cells:
            cell = self.closure_cells[inst.argval]
            if isinstance(cell, ClosureVariable):
                self.push(self.output.root_tx.symbolic_locals[cell.name])
            else:
                self.push(self.output.side_effects.load_cell(cell))
        else:
            maybe_sym_local = self.symbolic_locals.get(inst.argval, None)
            if isinstance(maybe_sym_local, variables.NewCellVariable):
                self.push(self.output.side_effects.load_cell(maybe_sym_local))
            else:
                super().LOAD_DEREF(inst)

    def LOAD_CLOSURE(self, inst):
        assert inst.argval in self.cell_and_freevars()
        if inst.argval in self.closure_cells:
            self.push(self.closure_cells[inst.argval])
        else:
            self.push(InlinedClosureVariable(name=inst.argval))

    def check_replace_is_safe(self, oldvar):
        if not is_side_effect_safe(oldvar.mutable_local):
            unimplemented(
                "HigherOrderOperator: Mutating a variable not in the current scope (replace_all)"
            )

    def should_compile_partial_graph(self):
        return False  # inlining functions is all-or-nothing

    def create_call_resume_at(self, offset):
        unimplemented("cant resume while inlining")

    def RETURN_VALUE(self, inst):
        self.symbolic_result = self.pop()  # type: ignore[assignment]
        self.instruction_pointer = None


class InliningGeneratorInstructionTranslator(InliningInstructionTranslator):
    generated_items: List[VariableTracker]

    def __init__(self, *args, **kwargs):
        super().__init__(*args, **kwargs)
        self.generated_items = []

    def YIELD_VALUE(self, inst: Instruction):
        self.generated_items.append(self.pop())
        # TODO(jansel): figure out why this is needed, it isn't in the docs for YIELD_VALUE
        self.push(ConstantVariable.create(None))

    def GET_YIELD_FROM_ITER(self, inst):
        tos = self.stack[-1]
        if not isinstance(tos, ListIteratorVariable):
            self.pop()
            res = BuiltinVariable(iter).call_function(self, [tos], {})
            self.push(res)
        return self.YIELD_FROM(inst)

    def YIELD_FROM(self, inst):
        while True:
            tos = self.stack[-1].realize()
            if isinstance(tos, ConstantVariable) and tos.value is None:
                self.pop()
                return
            if isinstance(
                tos, (variables.ListIteratorVariable, variables.IteratorVariable)
            ):
                try:
                    val, next_iter = tos.next_variables(self)
                    self.push(val)
                    # TODO(voz): Unclear if we need the push None in YIELD_VALUE?
                    self.YIELD_VALUE(inst)
                    self.pop()
                    self.push(next_iter)
                except StopIteration:
                    return
            else:
                unimplemented(f"YIELD_FROM {typestr(tos)}")

    def SEND(self, inst):
        assert len(self.stack) >= 2
        val = self.pop()
        tos = self.stack[-1]
        if isinstance(tos, ListIteratorVariable):
            if isinstance(val, ConstantVariable) and val.value is None:
                self.push(val)
                self.instruction_pointer = self.indexof[inst.target]
            else:
                # invoke send
                # Unreachable code - if you hit this, you are implementing generator support and have
                # lifted the `unimplemented("generator")` in frame conversion. This codepath handles
                # subgenerator and lines up with this line in Python 3.11
                # https://github.com/python/cpython/blob/3.11/Python/ceval.c#L2597
                unimplemented("Unreachable sub-generator code")
        else:
            unimplemented(f"SEND {typestr(tos)}")<|MERGE_RESOLUTION|>--- conflicted
+++ resolved
@@ -598,50 +598,6 @@
     return decorator
 
 
-<<<<<<< HEAD
-class BackedgeTracker:
-    """
-    A BackedgeTracker is used to keep track of backedges and how many nodes
-    we're expanding the graph by each time the backedge is seen. The general
-    idea is that if you're looping and each loop is inlining a large sub-graph
-    we detect that and skip frame when it's looking untenable.
-    """
-
-    def __init__(self):
-        # How many loops have we performed?
-        self.n_seen = 0
-        # How many nodes were in the graph on our first loop?
-        self.n_nodes_on_first_loop = None
-
-    # Raises SkipFrame if the loop is getting too big.
-    def append(self, count):
-        self.n_seen += 1
-        if self.n_seen == 1:
-            self.n_nodes_on_first_loop = count
-
-        # Don't skip if we haven't seen this particular backedge at least a few
-        # times.
-        if self.n_seen < 3:
-            return
-
-        # For now use the trivial hueristic of checking the raw number of nodes
-        # since the first time we saw this backedge. In the future we could do
-        # something more interesting like watching the rate of growth to trim
-        # loops earlier (so we don't have to wait for `max` nodes before
-        # skipping).
-        added_nodes = count - self.n_nodes_on_first_loop
-        # TODO(anijain2305) - REMOVE THIS CHANGE - THIS IS JUST TO STRESS TEST
-        # DYNAMO
-        if (
-            False
-            and config.max_loop_unroll_nodes > 0
-            and added_nodes > config.max_loop_unroll_nodes
-        ):
-            raise exc.SkipFrame("unrolled loop getting too big")
-
-
-=======
->>>>>>> 6845aaa9
 class InstructionTranslatorBase(Checkpointable[InstructionTranslatorGraphState]):
     output: OutputGraph
     symbolic_locals: Dict[str, VariableTracker]
@@ -658,12 +614,6 @@
     inline_depth: int
     inconsistent_side_effects: bool
     current_speculation: Optional[SpeculationEntry]
-<<<<<<< HEAD
-    # Used to track how big the graph is getting on loop backedges.
-    loop_backedge_trackers: Dict[Tuple[int, int], BackedgeTracker]
-    cached_vts: Dict[int, VariableTracker]
-=======
->>>>>>> 6845aaa9
 
     def mark_inconsistent_side_effects(self):
         """
@@ -2010,11 +1960,6 @@
     ):
         super().__init__()
         self.speculation_log = speculation_log
-<<<<<<< HEAD
-        self.loop_backedge_trackers = collections.defaultdict(BackedgeTracker)
-        self.cached_vts = {}
-=======
->>>>>>> 6845aaa9
 
         # Mutable state checkpointed by copy_graphstate()
         self.output = output

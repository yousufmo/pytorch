--- conflicted
+++ resolved
@@ -710,12 +710,14 @@
         t = type(self.get(guard.name))
         obj_id = self.id_ref(t)
         code = f"___check_type_id({self.arg_ref(guard)}, {obj_id})"
-        self._produce_guard_code(guard, [code])
+        self._set_guard_export_info(guard, [code])
 
         if config.enable_cpp_guard_manager:
             self.get_guard_manager(guard).add_type_match_guard(
                 obj_id, get_verbose_code_parts(code, guard)
             )
+        else:
+            self._produce_guard_code(guard, [code])
 
     def DICT_VERSION(self, guard: Guard):
         # ___check_dict_version is same as `dict_version(x) == y`
@@ -723,7 +725,7 @@
         val = self.get(guard.name)
         version = dict_version(self.get(guard.name))
         code = f"___dict_version({ref}) == {version}"
-        self._produce_guard_code(guard, [code])
+        self._set_guard_export_info(guard, [code])
 
         if config.enable_cpp_guard_manager:
             # TODO(anijain2305) - Delete this when DictGuardManager uses tags
@@ -731,18 +733,22 @@
             self.get_guard_manager(guard).add_dict_version_guard(
                 val, get_verbose_code_parts(code, guard)
             )
+        else:
+            self._produce_guard_code(guard, [code])
 
     def DICT_CONTAINS(self, guard: Guard, key: str, invert: bool):
         dict_ref = self.arg_ref(guard)
 
         maybe_not = "not " if invert else ""
         code = f"{maybe_not}___dict_contains({key!r}, {dict_ref})"
-        self._produce_guard_code(guard, [code])
+        self._set_guard_export_info(guard, [code])
 
         if config.enable_cpp_guard_manager:
             self.get_guard_manager(guard).add_dict_contains_guard(
                 not invert, key, get_verbose_code_parts(code, guard)
             )
+        else:
+            self._produce_guard_code(guard, [code])
 
     def BOOL_FALSE(self, guard: Guard):
         # Guard on the runtime value being 'False',
@@ -758,15 +764,18 @@
         # to DICT_KEYS.
         ref = self.arg_ref(guard)
         code = f"not {ref}"
-        self._produce_guard_code(guard, [code])
+        self._set_guard_export_info(guard, [code])
 
         if config.enable_cpp_guard_manager:
             # BOOL_FALSE is a weird guard. It is used to effectively check
             # len(dict) == 0. Since it is used only and only for dicts, we don't
             # have to anything here. DictGuardManager internally stores the size
-            # of the dict, and checks its size on every invocation. Just
+            # of the dict, and checks its size on every invocation. PyDict_Size
+            # is very fast, so we don't need BOOL_FALSE optimization. Just
             # construct the dict guard manager to install a DictGuardManager.
             self.get_guard_manager(guard)
+        else:
+            self._produce_guard_code(guard, [code])
 
     def ID_MATCH(self, guard: Guard):
         # ___check_obj_id is same as `id(x) == y`
@@ -780,12 +789,14 @@
         val = self.get(guard.name)
         id_val = self.id_ref(val)
         code = f"___check_obj_id({ref}, {id_val})"
-        self._produce_guard_code(guard, [code])
+        self._set_guard_export_info(guard, [code])
 
         if config.enable_cpp_guard_manager:
             self.get_guard_manager(guard).add_id_match_guard(
                 id_val, get_verbose_code_parts(code, guard)
             )
+        else:
+            self._produce_guard_code(guard, [code])
 
         # Keep track of ID_MATCH'd objects. This will be used to modify the
         # cache size logic
@@ -805,12 +816,14 @@
     def DATA_PTR_MATCH(self, guard: Guard):
         obj = self.get(guard.name)
         code = f"{self.arg_ref(guard)}.data_ptr() == {obj.data_ptr()}"
-        self._produce_guard_code(guard, [code])
+        self._set_guard_export_info(guard, [code])
 
         if config.enable_cpp_guard_manager:
             self.get_guard_manager(guard).add_data_ptr_guard(
                 obj, get_verbose_code_parts(code, guard)
             )
+        else:
+            self._produce_guard_code(guard, [code])
 
     def HASATTR(self, guard: Guard):
         assert isinstance(
@@ -827,8 +840,9 @@
             code = f"hasattr({ref}, {attr!r})"
         else:
             code = f"not hasattr({ref}, {attr!r})"
-
-        self._produce_guard_code(guard, [code], provided_guarded_object=self.get(base))
+        self._set_guard_export_info(
+            guard, [code], provided_guarded_object=self.get(base)
+        )
 
         if config.enable_cpp_guard_manager:
             base_manager = self.get_guard_manager_from_source(base_source)
@@ -842,6 +856,8 @@
                 base_manager.add_no_hasattr_guard(
                     attr, get_verbose_code_parts(code, guard)
                 )
+        else:
+            self._produce_guard_code(guard, [code])
 
     def FUNCTORCH_STACK_MATCH(self, guard: Guard):
         # Invalidate functorch code if current level is different than
@@ -850,7 +866,7 @@
         cis = torch._functorch.pyfunctorch.retrieve_all_functorch_interpreters()
         states = [ci.get_state() for ci in cis]
         code = [f"torch._functorch.pyfunctorch.compare_functorch_state({states})"]
-        self._produce_guard_code(guard, code)
+        self._set_guard_export_info(guard, code)
 
         if config.enable_cpp_guard_manager:
             # TODO(anijain2305) - Consider this moving this guard to C++
@@ -863,6 +879,8 @@
             self.guard_manager.root.add_lambda_guard(
                 fn, get_verbose_code_parts(code, guard)
             )
+        else:
+            self._produce_guard_code(guard, code)
 
     def EQUALS_MATCH(self, guard: Guard):
         ref = self.arg_ref(guard)
@@ -913,12 +931,14 @@
             self.TYPE_MATCH(guard)
             code = list()
             code.append(f"__math_isnan({ref})")
-            self._produce_guard_code(guard, code)
+            self._set_guard_export_info(guard, code)
 
             if config.enable_cpp_guard_manager:
                 self.get_guard_manager(guard).add_lambda_guard(
                     CLOSURE_VARS["__math_isnan"], get_verbose_code_parts(code, guard)
                 )
+            else:
+                self._produce_guard_code(guard, code)
             return
 
         # Python math library doesn't support complex nan, so we need to use numpy
@@ -926,12 +946,14 @@
             self.TYPE_MATCH(guard)
             code = list()
             code.append(f"__numpy_isnan({ref})")
-            self._produce_guard_code(guard, code)
+            self._set_guard_export_info(guard, code)
 
             if config.enable_cpp_guard_manager:
                 self.get_guard_manager(guard).add_lambda_guard(
                     CLOSURE_VARS["__numpy_isnan"], get_verbose_code_parts(code, guard)
                 )
+            else:
+                self._produce_guard_code(guard, code)
             return
 
         if config.enable_cpp_guard_manager:
@@ -940,7 +962,7 @@
             self.get_guard_manager(guard).add_equals_match_guard(
                 val, get_verbose_code_parts(code, guard)
             )
-            self._produce_guard_code(guard, code)
+            self._set_guard_export_info(guard, code)
             return
 
         code = list()
@@ -971,6 +993,7 @@
         # and NaN tests
         code.append(f"{ref} == {val!r}")
         self._produce_guard_code(guard, code)
+        self._set_guard_export_info(guard, code)
 
     def CONSTANT_MATCH(self, guard: Guard):
         val = self.get(guard.name)
@@ -1030,12 +1053,13 @@
         else:
             code.append(f"len({ref}) == {len(value)}")
 
-        self._produce_guard_code(guard, code)
-
+        self._set_guard_export_info(guard, code)
         if config.enable_cpp_guard_manager:
             self.get_guard_manager(guard).add_length_check_guard(
                 len(value), get_verbose_code_parts(code, guard)
             )
+        else:
+            self._produce_guard_code(guard, code)
 
     def DICT_LENGTH(self, guard):
         self.SEQUENCE_LENGTH(guard)
@@ -1051,8 +1075,7 @@
 
         code = list()
         code.append(f"___tuple_iterator_len({ref}) == {tuple_iterator_len(value)}")
-
-        self._produce_guard_code(guard, code)
+        self._set_guard_export_info(guard, code)
 
         if config.enable_cpp_guard_manager:
             t = type(value)
@@ -1061,6 +1084,8 @@
             self.get_guard_manager(guard).add_tuple_iterator_length_guard(
                 tuple_iterator_len(value), obj_id, get_verbose_code_parts(code, guard)
             )
+        else:
+            self._produce_guard_code(guard, code)
 
     # TODO(voz): Deduplicate w/ AOTAutograd dupe input guards
     def DUPLICATE_INPUT(self, guard, source_b):
@@ -1068,7 +1093,7 @@
         ref_b = self.arg_ref(source_b.name())
 
         code = [f"{ref_b} is {ref_a}"]
-        self._produce_guard_code(guard, code)
+        self._set_guard_export_info(guard, code)
 
         if config.enable_cpp_guard_manager:
             install_tensor_aliasing_guard(
@@ -1076,6 +1101,8 @@
                 self.get_guard_manager_from_source(source_b),
                 get_verbose_code_parts(code, guard),
             )
+        else:
+            self._produce_guard_code(guard, code)
 
     def DICT_KEYS(self, guard):
         # Guard on the keys and their order
@@ -1095,19 +1122,22 @@
         else:
             code.append(f"list({ref}.keys()) == {const_keys_repr}")
 
+        self._set_guard_export_info(guard, code)
         if config.enable_cpp_guard_manager:
             self.add_dict_keys_guard(value, guard)
-
-        self._produce_guard_code(guard, code)
+        else:
+            self._produce_guard_code(guard, code)
 
     def WEAKREF_ALIVE(self, guard):
         code = [f"{self.arg_ref(guard)} is not None"]
-        self._produce_guard_code(guard, code)
-
+
+        self._set_guard_export_info(guard, code)
         if config.enable_cpp_guard_manager:
             self.get_guard_manager(guard).add_weakref_alive_guard(
                 get_verbose_code_parts(code, guard)
             )
+        else:
+            self._produce_guard_code(guard, code)
 
     def NN_MODULE_PARAM_NAMES(self, guard):
         ref = self.arg_ref(guard)
@@ -1119,8 +1149,7 @@
         code = list()
         code.append(f"{{k for k, v in {ref}.named_parameters()}} == {keys!r}")
 
-        self._produce_guard_code(guard, code)
-
+        self._set_guard_export_info(guard, code)
         if config.enable_cpp_guard_manager:
             # TODO(anijain2305) - Consider moving this guard to C++. anijain2305
             # tried but unable to come up with a testcase that installs this
@@ -1131,6 +1160,8 @@
             self.get_guard_manager(guard).add_lambda_guard(
                 fn, get_verbose_code_parts(code, guard)
             )
+        else:
+            self._produce_guard_code(guard, code)
 
     def DICT_CONST_KEYS(self, guard):
         """Constant keys match"""
@@ -1144,11 +1175,12 @@
 
         code = list()
         code.append(f"list({ref}.keys()) == {list(value.keys())!r}")
-
-        self._produce_guard_code(guard, code)
+        self._set_guard_export_info(guard, code)
 
         if config.enable_cpp_guard_manager:
             self.add_dict_keys_guard(value, guard)
+        else:
+            self._produce_guard_code(guard, code)
 
     def OBJECT_MUTATION(self, guard: Guard):
         mutation_guard.watch(self.get(guard.name), self.check_fn_manager)
@@ -1168,34 +1200,15 @@
         import torch.utils._device as m
 
         code = [f"utils_device.CURRENT_DEVICE == {m.CURRENT_DEVICE!r}"]
-        self._produce_guard_code(guard, code)
+        self._set_guard_export_info(guard, code)
 
         if config.enable_cpp_guard_manager:
             self.get_guard_manager(guard).add_default_device_guard(
                 get_verbose_code_parts(code, guard)
             )
-
-<<<<<<< HEAD
-    def BACKEND_MATCH(self, guard: Guard):
-        """Guard on backend matching based on id of current_backend"""
-        assert guard.source is GuardSource.GLOBAL
-        backend_id = id(torch._dynamo.eval_frame.guarded_backend_cache.current_backend)
-        code = [f"___check_current_backend({backend_id})"]
-        self._produce_guard_code(guard, code)
-
-        if config.enable_cpp_guard_manager:
-            # TODO(anijain2305,williamwen42) - Move this guard to C++
-            check_backend = torch._dynamo.eval_frame.check_current_backend
-
-            def fn(x):
-                return check_backend(backend_id)
-
-            self.get_guard_manager(guard).add_lambda_guard(
-                fn, get_verbose_code_parts(code, guard)
-            )
-
-=======
->>>>>>> 4a627b23
+        else:
+            self._produce_guard_code(guard, code)
+
     def SHAPE_ENV(self, guard: Guard):
         # Let's handle ShapeEnv guards.  To do this, we will resolve
         # shape variables to sources from tracked_fakes.  This must happen after
@@ -1255,8 +1268,9 @@
         # postprocessing, so don't freeze yet
         if not self.check_fn_manager.output_graph.export:
             output_graph.shape_env.freeze()
+
         for shape_guard in guards:
-            self._produce_guard_code(guard, [shape_guard], shape_env=True)
+            self._set_guard_export_info(guard, [shape_guard])
 
         if config.enable_cpp_guard_manager:
             # Install all the symbolic guards in one lambda guard. These are run
@@ -1268,6 +1282,9 @@
                 get_verbose_code_parts(code_parts, guard),
                 closure_vars={**SYMPY_INTERP, **CLOSURE_VARS},
             )
+        else:
+            for shape_guard in guards:
+                self._produce_guard_code(guard, [shape_guard], shape_env=True)
 
     def TENSOR_MATCH(self, guard: Guard, value=None):
         if guard.is_nn_module() or guard.originating_source.is_dict_key():
@@ -1404,12 +1421,20 @@
                             get_verbose_code_parts(code_part, guard),
                         )
             if len(code) > 0:
-                self._produce_guard_code(guard, code)
-
-    # A util that appends guarded code, or, in the case of export, adds data onto guards
-    def _produce_guard_code(
-        self, guard, code_list, provided_guarded_object=None, shape_env=False
-    ):
+                self._set_guard_export_info(guard, code)
+                if not config.enable_cpp_guard_manager:
+                    self._produce_guard_code(guard, code)
+
+    # A util that appends guarded code
+    def _produce_guard_code(self, guard, code_list, shape_env=False):
+        assert not config.enable_cpp_guard_manager
+        if shape_env:
+            self.shape_env_code.append(GuardCodeList(code_list, guard))
+        else:
+            self.code.append(GuardCodeList(code_list, guard))
+
+    # A util that in the case of export, adds data onto guards
+    def _set_guard_export_info(self, guard, code_list, provided_guarded_object=None):
         # WARNING: It is important that cur_frame/caller do NOT stay in
         # the current frame, because they will keep things live longer
         # than they should.  See TestMisc.test_release_module_memory
@@ -1424,11 +1449,6 @@
         assert func_name in dir(
             self.__class__
         ), f"_produce_guard_code must be called from inside GuardedCode. Called from {func_name}"
-
-        if shape_env:
-            self.shape_env_code.append(GuardCodeList(code_list, guard))
-        else:
-            self.code.append(GuardCodeList(code_list, guard))
 
         # Not all guards have names, some can be installed globally (see asserts on HAS_GRAD)
         if provided_guarded_object is None:

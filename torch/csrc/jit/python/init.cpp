#include <pybind11/pytypes.h>
#include <torch/csrc/utils/pybind.h>
#include <torch/csrc/utils/python_arg_parser.h>
#include <torch/csrc/utils/schema_info.h>

#include <ATen/core/operator_name.h>
#include <torch/csrc/jit/api/module.h>
#include <torch/csrc/jit/backends/backend_init.h>
#include <torch/csrc/jit/codegen/cuda/interface.h>
// #include <torch/csrc/jit/codegen/cuda/python_frontend/python_bindings.h>
#include <torch/csrc/jit/codegen/fuser/interface.h>
#include <torch/csrc/jit/codegen/fuser/kernel_cache.h>
#if (!defined(FBCODE_CAFFE2) && defined(BUILD_ONEDNN_GRAPH))
#include <torch/csrc/jit/codegen/onednn/interface.h>
#endif
#include <c10/core/SymNodeImpl.h>
#include <torch/csrc/jit/frontend/ir_emitter.h>
#include <torch/csrc/jit/frontend/tracer.h>
#include <torch/csrc/jit/ir/irparser.h>
#include <torch/csrc/jit/jit_log.h>
#include <torch/csrc/jit/passes/autocast.h>
#include <torch/csrc/jit/passes/batch_mm.h>
#include <torch/csrc/jit/passes/canonicalize.h>
#include <torch/csrc/jit/passes/canonicalize_graph_fuser_ops.h>
#include <torch/csrc/jit/passes/common_subexpression_elimination.h>
#include <torch/csrc/jit/passes/constant_pooling.h>
#include <torch/csrc/jit/passes/constant_propagation.h>
#include <torch/csrc/jit/passes/create_autodiff_subgraphs.h>
#include <torch/csrc/jit/passes/create_functional_graphs.h>
#include <torch/csrc/jit/passes/dbr_quantization/remove_redundant_aliases.h>
#include <torch/csrc/jit/passes/dead_code_elimination.h>
#include <torch/csrc/jit/passes/decompose_ops.h>
#include <torch/csrc/jit/passes/device_type_analysis.h>
#include <torch/csrc/jit/passes/dtype_analysis.h>
#include <torch/csrc/jit/passes/erase_number_types.h>
#include <torch/csrc/jit/passes/fold_conv_bn.h>
#include <torch/csrc/jit/passes/freeze_module.h>
#include <torch/csrc/jit/passes/frozen_concat_linear.h>
#include <torch/csrc/jit/passes/frozen_conv_add_relu_fusion.h>
#include <torch/csrc/jit/passes/frozen_conv_folding.h>
#include <torch/csrc/jit/passes/frozen_graph_optimizations.h>
#include <torch/csrc/jit/passes/frozen_linear_folding.h>
#include <torch/csrc/jit/passes/frozen_linear_transpose.h>
#include <torch/csrc/jit/passes/frozen_ops_to_mkldnn.h>
#include <torch/csrc/jit/passes/fuse_linear.h>
#include <torch/csrc/jit/passes/fuse_relu.h>
#include <torch/csrc/jit/passes/graph_fuser.h>
#include <torch/csrc/jit/passes/inline_fork_wait.h>
#include <torch/csrc/jit/passes/inliner.h>
#include <torch/csrc/jit/passes/integer_value_refinement.h>
#include <torch/csrc/jit/passes/loop_unrolling.h>
#include <torch/csrc/jit/passes/lower_graph.h>
#include <torch/csrc/jit/passes/lower_tuples.h>
#include <torch/csrc/jit/passes/metal_rewrite.h>
#include <torch/csrc/jit/passes/mobile_optimizer_type.h>
#include <torch/csrc/jit/passes/normalize_ops.h>
#include <torch/csrc/jit/passes/peephole.h>
#include <torch/csrc/jit/passes/peephole_list_idioms.h>
#include <torch/csrc/jit/passes/quantization/dedup_module_uses.h>
#include <torch/csrc/jit/passes/quantization/finalize.h>
#include <torch/csrc/jit/passes/quantization/fusion_passes.h>
#include <torch/csrc/jit/passes/quantization/insert_observers.h>
#include <torch/csrc/jit/passes/quantization/insert_quant_dequant.h>
#include <torch/csrc/jit/passes/quantization/quantization_type.h>
#include <torch/csrc/jit/passes/refine_tuple_types.h>
#include <torch/csrc/jit/passes/remove_dropout.h>
#include <torch/csrc/jit/passes/remove_expands.h>
#include <torch/csrc/jit/passes/remove_inplace_ops.h>
#include <torch/csrc/jit/passes/remove_mutation.h>
#include <torch/csrc/jit/passes/replacement_of_old_operators.h>
#include <torch/csrc/jit/passes/restore_mutation.h>
#include <torch/csrc/jit/passes/shape_analysis.h>
#include <torch/csrc/jit/passes/specialize_autogradzero.h>
#include <torch/csrc/jit/passes/subgraph_rewrite.h>
#include <torch/csrc/jit/passes/symbolic_shape_analysis.h>
#include <torch/csrc/jit/passes/tensorexpr_fuser.h>
#include <torch/csrc/jit/passes/utils/check_alias_annotation.h>
#include <torch/csrc/jit/passes/vulkan_rewrite.h>
#include <torch/csrc/jit/passes/xnnpack_rewrite.h>
#include <torch/csrc/jit/python/pybind_utils.h>
#include <torch/csrc/jit/python/python_arg_flatten.h>
#include <torch/csrc/jit/python/python_custom_class.h>
#include <torch/csrc/jit/python/python_ir.h>
#include <torch/csrc/jit/python/python_tracer.h>
#include <torch/csrc/jit/python/python_tree_views.h>
#include <torch/csrc/jit/python/script_init.h>
#include <torch/csrc/jit/python/utf8_decoding_ignore.h>
#include <torch/csrc/jit/runtime/argument_spec.h>
#include <torch/csrc/jit/runtime/autodiff.h>
#include <torch/csrc/jit/runtime/decomposition_registry.h>
#include <torch/csrc/jit/runtime/graph_executor.h>
#include <torch/csrc/jit/runtime/jit_exception.h>
#include <torch/csrc/jit/runtime/jit_trace.h>
#include <torch/csrc/jit/runtime/operator.h>
#include <torch/csrc/jit/runtime/print_handler.h>
#include <torch/csrc/jit/runtime/static/init.h>
#include <torch/csrc/jit/runtime/symbolic_shape_registry.h>
#include <torch/csrc/jit/serialization/export.h>
#include <torch/csrc/jit/serialization/import.h>
#include <torch/csrc/jit/tensorexpr/kernel.h>
#include <torch/csrc/jit/tensorexpr/tensorexpr_init.h>
#include <torch/csrc/utils/cpp_stacktraces.h>

#include <ATen/core/SingletonSymNodeImpl.h>
#include <c10/macros/Export.h>
#include <c10/util/irange.h>
#include <c10/util/signal_handler.h>
#include <caffe2/serialize/inline_container.h>

#include <pybind11/cast.h>
#include <pybind11/functional.h>
#include <pybind11/iostream.h>
#include <pybind11/operators.h>

#include <torch/csrc/jit/runtime/profiling_graph_executor_impl.h>
#include <memory>
#include <sstream>
#include <stdexcept>
#include <string>
#include <tuple>
#include <utility>

namespace torch::jit {

using c10::AliasInfo;
using c10::Argument;
using c10::FunctionSchema;
using c10::SchemaArgType;
using c10::SchemaArgument;
using c10::SymNode;
using caffe2::serialize::PyTorchStreamReader;
using caffe2::serialize::PyTorchStreamWriter;
using torch::utils::SchemaInfo;

namespace {

using autograd::variable_list;

bool loadPythonClasses() {
  // Leaving this code here, because it will likely be useful at some point
  // PyObject *jit_module = PyImport_ImportModule("torch.jit");
  // THPUtils_assert(jit_module, "class loader couldn't access "
  //"torch.jit module");
  // PyObject *jit_dict = PyModule_GetDict(jit_module);

  return true;
}

static bool opAllowsNumbersAsTensors(c10::Symbol symbol) {
  return symbol.is_prims() || symbol.is_nvprims() ||
      (symbol.is_aten() &&
       torch::should_allow_numbers_as_tensors(symbol.toUnqualString()));
}

c10::optional<IValue> toTypeInferredIValueOptional(py::handle input) {
  // Errors need to be caught here because toTypeInferredIValue errors out
  // on various object types, but we want it to work with all types.
  try {
    return toTypeInferredIValue(input);
  } catch (const c10::Error& e) {
    return c10::nullopt;
  }
}
} // anonymous namespace

#if !defined(USE_ROCM)
TORCH_API void runJITCPPTests();
#endif

void initJITBindings(PyObject* module) {
  auto m = py::handle(module).cast<py::module>();
  auto jit = m.def_submodule("_jit");

  // This is a static object, so we must leak the Python object
  // "release()" is used here to preserve 1 refcount on the
  // object, preventing it from ever being de-allocated by CPython.
  static py::handle exc =
      py::exception<JITException>(m, "JITException").release();

  py::register_exception_translator([](std::exception_ptr p) {
    try {
      if (p) {
        std::rethrow_exception(p);
      }
    } catch (const JITException& e) {
      // special handling of JITException, to set its python class name and msg
      py::gil_scoped_acquire acquire;
      const auto& className = e.getPythonClassName();
      const auto& originalMsg = e.getOriginalMsg();
      JITException::setCaughtOriginalMsg(originalMsg.value_or(""));
      JITException::setCaughtPythonClassName(className.value_or(""));
      // If we still had the py::exception<JITException> object, we could
      // just call it. But we must get a handle to leak it and there is no
      // way I can find to re-create it from the handle. So setting the
      // exception manually
      PyErr_SetString(exc.ptr(), e.what());
    }
  });

  m.def(
      "_get_caught_jit_exception_class_name",
      JITException::getCaughtPythonClassName);
  m.def(
      "_get_caught_jit_exception_original_msg",
      JITException::getCaughtOriginalMsg);

  py::class_<python::IODescriptor> iodescriptor(
      m,
      "IODescriptor"); // NOLINT(bugprone-unused-raii)

  m.def("_jit_init", loadPythonClasses)
      .def(
          "_jit_debug_fuser_num_cached_kernel_specs",
          torch::jit::fuser::debugNumCachedKernelSpecs)
      .def("_jit_pass_lower_all_tuples", LowerAllTuples)
      .def(
          "_new_symbolic_shape_symbol",
          []() { return c10::ShapeSymbol::newSymbol().value(); })
      .def(
          "_jit_shape_compute_graph_for_node",
          [](Node* n) -> c10::optional<std::shared_ptr<Graph>> {
            if (!n->maybeSchema()) {
              return c10::nullopt;
            }
            return shapeComputeGraphForSchema(n->schema());
          })
      .def(
          "_jit_decomposition_graph_for_node",
          [](Node* n) -> c10::optional<std::shared_ptr<Graph>> {
            if (!n->maybeSchema()) {
              return c10::nullopt;
            }
            return GetDecomposition(n->schema());
          })
      .def("_jit_pass_run_decompositions", RunDecompositions)
      // using Node* here instead of Schema because looking up the schema
      // and passing it in from Python will have a different pointer than the
      // schema that is globally used for caching
      .def(
          "_jit_register_shape_compute_graph_for_node",
          [](Node* n, std::shared_ptr<Graph>& graph) {
            if (n->maybeSchema()) {
              const FunctionSchema& schema = n->schema();
              RegisterShapeComputeGraphForSchema(schema, graph);
            } else {
              TORCH_INTERNAL_ASSERT(false, "Expected schema", n);
            }
          })
      .def(
          "_jit_register_decomposition_for_schema",
          [](const FunctionSchema& s, std::shared_ptr<Graph>& graph) {
            // because this is invoked by python, the function schema *
            // becomes different, and we need to find and reuse the
            // one that is used for caching
            auto op =
                findOperatorFor(c10::OperatorName(s.name(), s.overload_name()));
            RegisterDecomposition(op->schema(), graph);
          })
      .def("_jit_pass_propagate_shapes_on_graph", PropagateShapesOnGraph)
      .def(
          "_jit_pass_propagate_shapes_on_graph_and_build_compute",
          [](std::shared_ptr<Graph>& graph) {
            return PropagateShapesAndBuildLargeShapeComputeGraph(
                graph, *graph->nodes().begin(), *graph->nodes().end());
          })
      .def(
          "_jit_pass_propagate_shapes_on_graph_and_build_compute",
          [](std::shared_ptr<Graph>& graph, Node* beg) {
            return PropagateShapesAndBuildLargeShapeComputeGraph(
                graph, beg, *graph->nodes().end());
          })
      .def(
          "_jit_pass_propagate_shapes_on_graph_and_build_compute",
          PropagateShapesAndBuildLargeShapeComputeGraph)
      .def("_jit_pass_integer_value_refinement", RefineIntegerValues)
      .def(
          "_jit_set_symbolic_shapes_test_mode",
          &setSymbolicShapeAnalysisTestMode)
      .def(
          "_jit_symbolic_shapes_test_mode_enabled",
          &symbolicShapeAnalysisTestModeEnabled)
      .def("_jit_pass_autocast", Autocast)
      .def("_jit_set_autocast_mode", &setAutocastMode)
      .def("_jit_pass_fuse", FuseGraph)
      .def(
          "_jit_pass_replace_old_ops_with_upgraders",
          [](std::shared_ptr<Graph>& g) {
            return ReplaceOldOperatorsWithUpgraders(g);
          })
      .def(
          "_jit_pass_dce",
          [](std::shared_ptr<Graph>& g) {
            return EliminateDeadCode(g->block()); // overload resolution
          })
      .def(
          "_jit_pass_dce_allow_deleting_nodes_with_side_effects",
          [](std::shared_ptr<Graph>& g) {
            return EliminateDeadCode(
                g->block(),
                true,
                DCESideEffectPolicy::
                    ALLOW_DELETING_NODES_WITH_SIDE_EFFECTS); // overload
                                                             // resolution
          })
      .def(
          "_jit_pass_cse",
          [](std::shared_ptr<Graph>& g) {
            return EliminateCommonSubexpression(g); // overload resolution
          })
      .def(
          "_jit_pass_fuse_quantized_add_relu",
          [](std::shared_ptr<Graph>& g) {
            return FuseQuantizedAddRelu(g); // overload resolution
          })
      .def(
          "_jit_pass_insert_observers",
          [](Module& module,
             const std::string& method_name,
             const py::dict& qconfig_dict,
             bool inplace,
             int quant_type_int) {
            auto dict = py::cast<std::unordered_map<
                std::string,
                c10::optional<std::tuple<Module, Module>>>>(qconfig_dict);
            auto quant_type = static_cast<QuantType>(quant_type_int);
            return InsertObservers(
                module, method_name, dict, inplace, quant_type);
          },
          py::arg("module"),
          py::arg("method_name"),
          py::arg("qconfig_dict"),
          py::arg("inplace"),
          py::arg("quant_type_int") = 1)
      .def(
          "_jit_pass_insert_observer_method_for_ondevice_ptq",
          [](Module& module,
             const std::string& method_name,
             const py::dict& qconfig_dict,
             bool inplace,
             int quant_type_int) {
            auto dict = py::cast<std::unordered_map<
                std::string,
                c10::optional<std::tuple<Module, Module>>>>(qconfig_dict);
            auto quant_type = static_cast<QuantType>(quant_type_int);
            return InsertObserversForOnDevicePTQ(
                module, method_name, dict, inplace, quant_type);
          },
          py::arg("module"),
          py::arg("method_name"),
          py::arg("qconfig_dict"),
          py::arg("inplace"),
          py::arg("quant_type_int") = 1)
      .def(
          "_jit_pass_insert_quant_dequant",
          [](Module& module,
             const std::string& method_name,
             bool inplace,
             bool debug,
             int quant_type_int) {
            auto quant_type = static_cast<QuantType>(quant_type_int);
            return InsertQuantDeQuant(
                module, method_name, inplace, debug, quant_type);
          },
          py::arg("module"),
          py::arg("method_name"),
          py::arg("inplace"),
          py::arg("debug"),
          py::arg("quant_type_int") = 1)
      .def(
          "_jit_pass_insert_quant_dequant_for_ondevice_ptq",
          [](Module& module,
             const std::string& method_name,
             bool inplace,
             bool debug,
             int quant_type_int) {
            auto quant_type = static_cast<QuantType>(quant_type_int);
            return InsertQuantDeQuantOnDevicePTQ(
                module, method_name, inplace, debug, quant_type);
          },
          py::arg("module"),
          py::arg("method_name"),
          py::arg("inplace"),
          py::arg("debug"),
          py::arg("quant_type_int") = 1)
      .def(
          "_jit_pass_insert_prepack_unpack",
          [](std::shared_ptr<Graph>& g) { return InsertPrepackUnpack(g); })
      .def(
          "_jit_pass_insert_prepack_unpack",
          [](Module& module) { return InsertPrepackUnpack(module); })
      .def(
          "_jit_pass_quant_fusion",
          [](std::shared_ptr<Graph>& g) { return QuantFusion(g); })
      .def(
          "_jit_pass_fold_convbn",
          [](Module& module) { return FoldConvBatchNorm(module); })
      .def(
          "_jit_pass_dbr_quant_remove_redundant_aliases",
          [](Module& module) { return DBRQuantRemoveRedundantAliases(module); })
      .def(
          "_freeze_module",
          [](Module& module,
             std::vector<std::string>& preservedAttrs,
             bool freezeInterfaces,
             bool preserveParameters) {
            return freeze_module(
                module, preservedAttrs, freezeInterfaces, preserveParameters);
          },
          py::arg("module"),
          py::arg("preservedAttrs") = std::vector<std::string>(),
          py::arg("freezeInterfaces") = true,
          py::arg("preserveParameters") = false)
      .def("_jit_pass_concat_frozen_linear", &FrozenConcatLinear)
      .def("_jit_pass_fold_frozen_conv_bn", &FoldFrozenConvBatchnorm)
      .def("_jit_pass_fold_frozen_conv_add_or_sub", &FoldFrozenConvAddOrSub)
      .def("_jit_pass_fold_frozen_conv_mul_or_div", &FoldFrozenConvMulOrDiv)
      .def("_jit_pass_fold_frozen_linear_bn", &FoldFrozenLinearBatchnorm)
      .def("_jit_pass_convert_frozen_ops_to_mkldnn", &ConvertFrozenOpsToMKLDNN)
      .def("_jit_pass_fuse_frozen_conv_add_relu", &FuseFrozenConvAddRelu)
      .def("_jit_pass_transpose_frozen_linear", &FrozenLinearTranspose)
      .def("_jit_pass_optimize_frozen_graph", &OptimizeFrozenGraph)
      .def(
          "_jit_pass_optimize_for_inference",
          [](Module& module, std::vector<std::string> other_methods) {
            optimize_for_inference(module, other_methods);
          },
          py::arg("module"),
          py::arg("other_methods") = std::vector<std::string>())
      .def("_jit_pass_fuse_linear", &FuseLinear)
      .def(
          "_jit_pass_fuse_add_relu",
          [](std::shared_ptr<Graph>& graph) { FuseAddRelu(graph); })
      .def("_jit_pass_dedup_module_uses", &DedupModuleUses)
      .def("_jit_pass_replicate_dequantize", &ReplicateDeQuant)
      .def(
          "_jit_pass_swap_functional_linear",
          [](std::shared_ptr<Graph>& graph) { SwapFunctionalLinear(graph); })
      .def(
          "_jit_pass_swap_functional_linear",
          [](Module& module) { SwapFunctionalLinear(module); })
      .def(
          "_jit_pass_quant_finalize",
          [](Module& module,
             int quant_type_int,
             const std::vector<std::string>& preserved_attrs) {
            auto quant_type = static_cast<QuantType>(quant_type_int);
            return Finalize(module, quant_type, preserved_attrs);
          },
          py::arg("module"),
          py::arg("quant_type_int") = 1,
          py::arg("preserved_attrs") = std::vector<std::string>())
      .def(
          "_jit_pass_quant_finalize_for_ondevice_ptq",
          [](Module& module,
             int quant_type_int,
             const std::string& method_name) {
            auto quant_type = static_cast<QuantType>(quant_type_int);
            return FinalizeOnDevicePTQ(module, quant_type, method_name);
          },
          py::arg("module"),
          py::arg("quant_type_int") = 1,
          py::arg("preserved_attrs") = std::vector<std::string>())
      .def(
          "_jit_pass_pattern_based_rewrite",
          [](const Module& m) { return PatternBasedRewrite(m); })
      .def(
          "_jit_pass_custom_pattern_based_rewrite",
          [](const std::string& pattern,
             const std::string& fused_node_name,
             const Module& m) {
            SubgraphRewriter subgraph_rewriter;
            subgraph_rewriter.RegisterRewritePattern(pattern, fused_node_name);
            subgraph_rewriter.runOnModule(m);
          })
      .def(
          "_jit_pass_custom_pattern_based_rewrite_graph",
          [](const std::string& pattern,
             const std::string& fused_node_name,
             std::shared_ptr<Graph> g,
             const std::vector<std::pair<std::string, std::string>>&
                 value_name_pairs) {
            SubgraphRewriter subgraph_rewriter;
            subgraph_rewriter.RegisterRewritePattern(
                pattern, fused_node_name, value_name_pairs);
            subgraph_rewriter.runOnGraph(g);
          },
          py::arg("pattern"),
          py::arg("fused_node_name"),
          py::arg("g"),
          py::arg("value_name_pairs") =
              std::vector<std::pair<std::string, std::string>>())
      .def("_jit_pass_constant_pooling", ConstantPooling)
      // RemoveInplaceOps is used by CoreML so it must be removed with care.
      .def("_jit_pass_propagate_dtype", DtypePropagation)
      .def("_jit_pass_propagate_device", DeviceTypePropagation)
      .def(
          "_jit_pass_remove_inplace_ops",
          [](const std::shared_ptr<Graph>& g) { return RemoveInplaceOps(g); })
      .def(
          "_jit_pass_create_functional_graphs",
          [](std::shared_ptr<Graph>& g) { return CreateFunctionalGraphs(g); })
      .def(
          "_jit_pass_remove_mutation",
          [](std::shared_ptr<Graph>& g) {
            RemoveListMutation(g);
            return RemoveTensorMutation(g);
          })
      .def(
          "_jit_pass_functional_to_inplace_activation",
          [](std::shared_ptr<Graph>& g) {
            return FunctionalToInplaceActivation(g);
          })
      .def(
          "_jit_pass_inplace_to_functional_activation",
          [](std::shared_ptr<Graph>& g) {
            return InplaceToFunctionalActivation(g);
          })
      .def(
          "_jit_pass_inline_functional_graphs",
          [](std::shared_ptr<Graph>& g) { return InlineFunctionalGraphs(g); })
      .def(
          "_jit_pass_peephole",
          [](const std::shared_ptr<Graph>& g, bool disable_shape_peepholes) {
            return PeepholeOptimize(g, disable_shape_peepholes);
          },
          py::arg("graph"),
          py::arg("disable_shape_peepholes") = false)
      .def(
          "_jit_pass_peephole_list_idioms",
          [](const std::shared_ptr<Graph>& g, bool refine_list_len) {
            return PeepholeOptimizeListIdioms(g, refine_list_len);
          },
          py::arg("graph"),
          py::arg("refine_list_len") = false)
      .def(
          "_jit_pass_refine_integer_values",
          [](std::shared_ptr<Graph>& g) { return RefineIntegerValues(g); })
      .def(
          "_jit_pass_fuse_addmm",
          [](std::shared_ptr<Graph>& g) { return FuseAddMM(g); })
      .def(
          "_jit_pass_canonicalize",
          [](const std::shared_ptr<Graph>& g, bool keep_unique_names = true) {
            return Canonicalize(g, keep_unique_names);
          },
          py::arg("graph"),
          py::arg("keep_unique_names") = true)
      .def("_jit_pass_lint", LintGraph)
      .def(
          "_jit_pass_complete_shape_analysis",
          [](const std::shared_ptr<Graph>& graph,
             const py::tuple& inputs,
             bool with_grad) {
            ArgumentSpecCreator arg_spec_creator(*graph);
            Stack stack;
            stack.reserve(inputs.size()); // captures?
            for (auto& obj : inputs) {
              stack.push_back(toTypeInferredIValue(obj));
            }
            ArgumentSpec spec = arg_spec_creator.create(with_grad, stack);
            arg_spec_creator.specializeTypes(*graph, spec);
            // We only get partial specialization from the arg_spec_creator, but
            // we want full shape specialization. The alternative would be to
            // have a "complete type inference" function in ArguemntSpecCreator.
            auto g_inputs = graph->inputs();
            for (const auto i : c10::irange(inputs.size())) {
              if (stack[i].isTensor()) {
                g_inputs[i]->setType(stack[i].type());
              }
            }
            PropagateInputShapes(graph);
          })
      .def(
          "_jit_interpret_graph",
          [](std::shared_ptr<Graph>& graph, const py::tuple& inputs) {
            Stack stack;
            stack.reserve(inputs.size()); // captures?
            for (auto& obj : inputs) {
              stack.push_back(toTypeInferredIValue(obj));
            }
            auto g_inputs = graph->inputs();
            for (const auto i : c10::irange(inputs.size())) {
              if (stack[i].isTensor()) {
                g_inputs[i]->setType(stack[i].type());
              }
            }
            Code code(graph, "<on-demand-func>");
            InterpreterState(code).run(stack);
            return createPyObjectForStack(std::move(stack));
          },
          py::doc(
              "Interpret a JIT graph with given inputs without running any optimization passes on it"))
      .def(
          "_jit_trace_graph",
          [](std::shared_ptr<Graph>& graph, const py::tuple& inputs) {
            Stack stack;
            stack.reserve(inputs.size()); // captures?
            for (auto& obj : inputs) {
              stack.push_back(toTypeInferredIValue(obj));
            }
            auto g_inputs = graph->inputs();
            for (const auto i : c10::irange(inputs.size())) {
              if (stack[i].isTensor()) {
                g_inputs[i]->setType(stack[i].type());
              }
            }
            return TraceGraph(graph, stack);
          })
      .def(
          "_jit_trace_module",
          [](Module& model, const py::tuple& inputs) {
            auto graph = model.get_method("forward").graph();
            Stack stack;
            stack.reserve(inputs.size() + 1); // captures?
            push(stack, model._ivalue());
            for (auto& obj : inputs) {
              stack.push_back(toTypeInferredIValue(obj));
            }
            auto traced = TraceGraph(graph, stack);
            GRAPH_DUMP("Traced Graph", traced);

            // the easiest way to replace a graph in a module is
            // to remove all the nodes in the original graph
            // clone everything from the traced one
            graph->block()->clear();
            graph->block()->cloneFrom(traced->block(), nullptr);
            GRAPH_DUMP("Copied Graph", graph);
          })
      .def("_jit_pass_remove_expands", RemoveExpands)
      .def("_jit_pass_erase_number_types", EraseNumberTypes)
      .def("_jit_pass_inline_fork_wait", InlineForkWait)
      .def("_jit_pass_inline", Inline)
      .def(
          "_jit_pass_lower_graph",
          [](std::shared_ptr<Graph>& graph, const Module& self) {
            return LowerGraph(*graph, self._ivalue());
          })
      .def("_jit_pass_loop_unrolling", UnrollLoops)
      .def("_jit_pass_constant_loop_unrolling", UnrollConstantLoops)
      .def(
          "_jit_pass_constant_propagation_immutable_types",
          [](std::shared_ptr<Graph>& g) {
            return ConstantPropagationImmutableTypes(g);
          })
      .def(
          "_jit_pass_constant_propagation",
          [](std::shared_ptr<Graph>& g) { return ConstantPropagation(g); },
          py::arg("graph"))
      .def("_jit_pass_erase_shape_information", EraseShapeInformation)
      .def(
          "_jit_object_is_non_holding",
          [](Node& n) {
            return toIValue(n.output())->toObject()->is_weak_compilation_ref();
          })
      .def(
          "_jit_erase_non_input_shape_information",
          [](std::shared_ptr<Graph>& g) {
            std::vector<TypePtr> input_types;
            for (Value* v : g->inputs()) {
              if (auto tt = v->type()->cast<TensorType>()) {
                input_types.emplace_back(tt);
              } else {
                input_types.emplace_back(nullptr);
              }
            }
            EraseShapeInformation(g);
            for (size_t i = 0; i < input_types.size(); ++i) {
              if (input_types[i]) {
                g->inputs().at(i)->setType(input_types[i]);
              }
            }
          })
      .def(
          "_jit_pass_create_autodiff_subgraphs",
          [](const std::shared_ptr<Graph>& graph, py::object threshold) {
            if (threshold.is_none()) {
              CreateAutodiffSubgraphs(graph);
            } else {
              CreateAutodiffSubgraphs(graph, py::cast<int>(threshold));
            }
          },
          py::arg("graph"),
          py::arg("threshold") = py::none())
#if defined(BUILDING_TESTS) && !defined(USE_ROCM)
      .def(
          "_jit_run_cpp_tests",
          []() {
            // We have to release the GIL inside this method, because if we
            // happen to initialize the autograd engine in these tests, the
            // newly spawned worker threads will try to initialize their
            // PyThreadState*, and they need the GIL for this.
            pybind11::gil_scoped_release _no_gil;
            return runJITCPPTests();
          })
      .def("_jit_has_cpp_tests", []() { return true; })
      .def("_has_tensorexpr_cpp_tests", []() { return true; })
#else
      .def("_jit_run_cpp_tests", []() { throw std::exception(); })
      .def("_jit_has_cpp_tests", []() { return false; })
      .def("_run_tensorexpr_cpp_tests", []() { throw std::exception(); })
      .def("_has_tensorexpr_cpp_tests", []() { return false; })
#endif
      .def(
          "_jit_flatten",
          [](py::handle& obj) {
            auto res = python::flatten(obj);
            return std::make_pair(res.vars, res.desc);
          })
      .def(
          "_jit_unflatten",
          [](const autograd::variable_list& vars, python::IODescriptor& desc) {
            return py::reinterpret_steal<py::object>(
                python::unflatten(vars, desc));
          })
      .def("_jit_pass_canonicalize_graph_fuser_ops", CanonicalizeOps)
      .def("_jit_pass_decompose_ops", DecomposeOps)
      .def("_jit_pass_specialize_autogradzero", specializeAutogradZero)
      .def("_jit_override_can_fuse_on_cpu", &overrideCanFuseOnCPU)
      .def("_jit_override_can_fuse_on_gpu", &overrideCanFuseOnGPU)
      .def("_jit_can_fuse_on_cpu", &canFuseOnCPU)
      .def("_jit_can_fuse_on_gpu", &canFuseOnGPU)
      .def("_jit_can_fuse_on_cpu_legacy", &canFuseOnCPULegacy)
      .def("_jit_override_can_fuse_on_cpu_legacy", &overrideCanFuseOnCPULegacy)
      .def(
          "_jit_differentiate",
          [](Graph& g) {
            // the python binding slightly differs in semantics
            // it makes a copy of the input Graph, and works on that
            // jit::differentiate mutates the input Graph
            auto g_clone = g.copy();
            return differentiate(g_clone);
          })
      .def(
          "_jit_check_alias_annotation",
          [](const std::shared_ptr<Graph>& g,
             const py::tuple& args,
             const std::string& unqualified_op_name) {
            auto stack = toTraceableStack(args);
            checkAliasAnnotation(g, std::move(stack), unqualified_op_name);
          })
#if (!defined(FBCODE_CAFFE2) && defined(BUILD_ONEDNN_GRAPH))
      .def("_jit_set_llga_enabled", &RegisterLlgaFuseGraph::setEnabled)
      .def("_jit_llga_enabled", &RegisterLlgaFuseGraph::isEnabled)
#else
      .def("_jit_set_llga_enabled", [](bool flag) { return false; })
      .def("_jit_llga_enabled", []() { return false; })
#endif
      .def(
          "_jit_set_tracer_state_warn",
          [](bool new_warn) {
            jit::tracer::getTracerStateWarnMode() = new_warn;
          })
      .def(
          "_jit_get_tracer_state_warn",
          []() {
            bool current_tracer_warn = jit::tracer::getTracerStateWarnMode();
            return current_tracer_warn;
          })
      .def(
          "_jit_set_nvfuser_skip_node_kind",
          [](const std::string& op_name, bool flip = true) {
            TORCH_WARN(
                "nvfuser is no longer supported in torch script, use _jit_set_nvfuser_skip_node_kind is deprecated and a no-op");
          })
      .def(
          "_jit_set_nvfuser_enabled",
          [](bool) {
            TORCH_WARN(
                "nvfuser is no longer supported in torch script, use _jit_set_nvfuser_enabled is deprecated and a no-op");
          })
      .def(
          "_jit_nvfuser_can_be_enabled",
          []() {
            TORCH_WARN(
                "nvfuser is no longer supported in torch script, use _jit_nvfuser_can_be_enabled is deprecated and a no-op");
          })
      .def(
          "_jit_set_nvfuser_single_node_mode",
          [](bool) {
            TORCH_WARN(
                "nvfuser is no longer supported in torch script, use _jit_set_nvfuser_single_node_mode is deprecated and a no-op");
          })
      .def(
          "_jit_nvfuser_single_node_mode",
          []() {
            TORCH_WARN(
                "nvfuser is no longer supported in torch script, use _jit_nvfuser_single_node_mode is deprecated and a no-op");
          })
      .def(
          "_jit_set_nvfuser_horizontal_mode",
          [](bool) {
            TORCH_WARN(
                "nvfuser is no longer supported in torch script, use _jit_set_nvfuser_horizontal_mode is deprecated and a no-op");
          })
      .def(
          "_jit_nvfuser_horizontal_mode",
          []() {
            TORCH_WARN(
                "nvfuser is no longer supported in torch script, use _jit_nvfuser_horizontal_mode is deprecated and a no-op");
          })
      .def(
          "_jit_set_nvfuser_guard_mode",
          [](bool) {
            TORCH_WARN(
                "nvfuser is no longer supported in torch script, use _jit_set_nvfuser_guard_mode is deprecated and a no-op");
          })
      .def(
          "_jit_nvfuser_enabled",
          []() {
            TORCH_WARN(
                "nvfuser is no longer supported in torch script, use _jit_nvfuser_enabled is deprecated and a no-op");
          })
      .def(
          "_jit_nvfuser_set_comparison_callback",
          [](bool, py::function) {
            TORCH_WARN(
                "nvfuser is no longer supported in torch script, use _jit_nvfuser_set_comparison_callback is deprecated and a no-op");
          })
      .def(
          "_jit_nvfuser_clear_comparison_callback",
          []() {
            TORCH_WARN(
                "nvfuser is no longer supported in torch script, use _jit_nvfuser_clear_comparison_callback is deprecated and a no-op");
          })
      .def(
          "_jit_set_profiling_mode",
          [](bool profiling_flag) {
            bool oldState = getProfilingMode();
            getProfilingMode() = profiling_flag;
            return oldState;
          })
      .def(
          "_jit_set_profiling_executor",
          [](bool profiling_flag) {
            bool oldState = getExecutorMode();
            getExecutorMode() = profiling_flag;
            return oldState;
          })
      .def(
          "_jit_set_num_profiled_runs",
          [](size_t num) {
            size_t old_num = getNumProfiledRuns();
            getNumProfiledRuns() = num;
            return old_num;
          })
      .def(
          "_jit_get_num_profiled_runs",
          [] {
            // pybind can't automatically bind to atomic size_t
            size_t num_runs = getNumProfiledRuns();
            return num_runs;
          })
      .def(
          "_jit_set_bailout_depth",
          [](size_t depth) {
            TORCH_WARN(
                "Use _jit_set_fusion_strategy, bailout depth is deprecated. Setting to (STATIC, ",
                depth,
                ")");
            size_t old_depth = getBailoutDepth();
            FusionStrategy strat = {{FusionBehavior::STATIC, depth}};
            setFusionStrategy(strat);
            return old_depth;
          })
      .def(
          "_jit_set_fusion_strategy",
          [](std::vector<std::pair<std::string, size_t>> strategy) {
            FusionStrategy vec_conv;
            for (const auto& pair : strategy) {
              if (pair.first == "STATIC") {
                vec_conv.emplace_back(FusionBehavior::STATIC, pair.second);
              } else if (pair.first == "DYNAMIC") {
                vec_conv.emplace_back(FusionBehavior::DYNAMIC, pair.second);
              } else {
                TORCH_INTERNAL_ASSERT(
                    false,
                    "FusionBehavior only supported 'STATIC' or 'DYNAMIC', got: ",
                    pair.first);
              }
            }
            auto old_strategy = getFusionStrategy();
            auto strat =
                fmap(old_strategy, [](std::pair<FusionBehavior, size_t> behav) {
                  return std::pair<std::string, size_t>(
                      behav.first == FusionBehavior::STATIC ? "STATIC"
                                                            : "DYNAMIC",
                      behav.second);
                });
            setFusionStrategy(vec_conv);
            return strat;
          })
      .def(
          "_jit_set_inline_everything_mode",
          [](bool enabled) { getInlineEverythingMode() = enabled; })
      .def(
          "_jit_get_inline_everything_mode",
          []() { return getInlineEverythingMode(); })
      .def(
          "_jit_get_logging_option",
          []() { return ::torch::jit::get_jit_logging_levels(); })
      .def(
          "_jit_set_logging_option",
          [](std::string loggingOption) -> void {
            ::torch::jit::set_jit_logging_levels(loggingOption);
          })
      .def(
          "_jit_set_logging_stream",
          [](std::string stream_name) -> void {
            if (stream_name == "stdout") {
              ::torch::jit::set_jit_logging_output_stream(std::cout);
            } else if (stream_name == "stderr") {
              ::torch::jit::set_jit_logging_output_stream(std::cerr);
            } else {
              std::cerr << "ERROR: only `stdout` and `stderr`"
                        << "are supported as output options" << std::endl;
            }
          })
      .def(
          "_storage_id",
          [](const at::Tensor& ten) -> int64_t {
            return reinterpret_cast<int64_t>(
                ten.storage().unsafeGetStorageImpl());
          })
      .def(
          "_jit_try_infer_type",
          [](py::object obj) -> InferredType {
            return tryToInferType(std::move(obj));
          })
      .def(
          "_jit_get_te_cuda_pointwise_loop_levels",
          []() -> int {
            using namespace torch::jit::tensorexpr;
            return getTECudaPointwiseLoopLevels();
          })
      .def(
          "_jit_set_te_cuda_pointwise_loop_levels",
          [](int level) {
            using namespace torch::jit::tensorexpr;
            return getTECudaPointwiseLoopLevels() = level;
          })
      .def(
          "_jit_get_te_cuda_pointwise_block_count",
          []() -> int {
            using namespace torch::jit::tensorexpr;
            return getTECudaPointwiseBlockCount();
          })
      .def(
          "_jit_set_te_cuda_pointwise_block_count",
          [](int block_count) {
            using namespace torch::jit::tensorexpr;
            return getTECudaPointwiseBlockCount() = block_count;
          })
      .def(
          "_jit_get_te_cuda_pointwise_block_size",
          []() -> int {
            using namespace torch::jit::tensorexpr;
            return getTECudaPointwiseBlockSize();
          })
      .def(
          "_jit_set_te_cuda_pointwise_block_size",
          [](int block_size) {
            using namespace torch::jit::tensorexpr;
            return getTECudaPointwiseBlockSize() = block_size;
          })
      .def("_jit_set_texpr_fuser_enabled", &setTensorExprFuserEnabled)
      .def("_jit_texpr_fuser_enabled", &tensorExprFuserEnabled)
      .def("_jit_texpr_fallback_allowed", &tensorexpr::fallbackAllowed)
      .def("_jit_texpr_set_fallback_allowed", &tensorexpr::setFallbackAllowed)
      .def("_jit_set_texpr_reductions_enabled", &setTexprReductionsEnabled)
      .def(
          "_jit_set_texpr_dynamic_shape_enabled",
          &setTensorExprDynamicShapeFusionEnabled)
      .def(
          "_jit_texpr_dynamic_shape_enabled",
          &tensorExprDynamicShapeFusionEnabled)
      .def("_jit_texpr_reductions_enabled", &texprReductionsEnabled)
      .def(
          "_jit_set_te_generate_block_code",
          [](bool gen_block_code) {
            using namespace torch::jit::tensorexpr;
            return getTEGenerateBlockCode() = gen_block_code;
          })
      .def(
          "_jit_get_te_generate_block_code",
          []() -> bool {
            using namespace torch::jit::tensorexpr;
            return getTEGenerateBlockCode();
          })
      .def(
          "_jit_get_te_must_use_llvm_cpu",
          []() -> bool {
            using namespace torch::jit::tensorexpr;
            return getTEMustUseLLVMOnCPU();
          })
      .def(
          "_jit_set_te_must_use_llvm_cpu",
          [](bool use_llvm) {
            using namespace torch::jit::tensorexpr;
            getTEMustUseLLVMOnCPU() = use_llvm;
          })
      .def(
          "_jit_cat_wo_conditionals",
          [](bool optimize_cat) {
            using namespace torch::jit::tensorexpr;
            getCatWoConditionals() = optimize_cat;
          })
      .def(
          "_jit_opt_conditionals",
          [](bool opt_conds) {
            using namespace torch::jit::tensorexpr;
            getOptConditionals() = opt_conds;
          })
      .def(
          "_llvm_enabled",
          []() {
#ifdef TORCH_ENABLE_LLVM
            return true;
#else
            return false;
#endif
          })
      .def(
          "_jit_pass_fuse_tensorexprs",
          [](std::shared_ptr<Graph>& g) {
            FuseTensorExprs(g);
            RemoveTensorTypeSpecializations(g);
          })
      .def(
          "_jit_fuser_get_fused_kernel_code",
          [](Graph& g, const std::vector<at::Tensor>& inps) {
            return debugGetFusedKernelCode(g, inps);
          })
      .def(
          "_jit_pass_remove_dropout",
          [](script::Module& module) { return removeDropout(module); })
      .def(
          "_jit_pass_refine_tuple_types",
          [](std::shared_ptr<Graph>& graph) { return RefineTupleTypes(graph); })
      .def(
          "_jit_pass_transform_conv1d_to_conv2d",
          [](std::shared_ptr<Graph>& graph) {
            return transformConv1dToConv2d(graph);
          })
      .def(
          "_jit_pass_transform_conv1d_to_conv2d",
          [](script::Module& module) {
            return transformConv1dToConv2d(module);
          })
      .def(
          "_jit_pass_insert_prepacked_ops",
          [](std::shared_ptr<Graph>& graph) {
            return insertPrePackedOps(graph);
          })
      .def(
          "_jit_pass_insert_prepacked_ops",
          [](script::Module& module) { return insertPrePackedOps(module); })
      .def(
          "_jit_pass_fuse_clamp_w_prepacked_linear_conv",
          [](script::Module& module) {
            return fusePrePackedLinearConvWithClamp(module);
          })
      .def(
          "_jit_pass_fold_prepacking_ops",
          [](script::Module& module) { return FoldPrePackingOps(module); })
      .def(
          "_jit_pass_optimize_for_mobile",
          [](script::Module& module,
             std::set<MobileOptimizerType>& optimization_blocklist,
             std::vector<std::string>& preserved_methods) {
            return optimizeForMobile(
                module, optimization_blocklist, preserved_methods);
          })
      .def(
          "_hack_do_not_use_clone_module_with_class",
          [](script::Module& module,
             std::vector<std::string>& ignored_methods,
             std::vector<std::string>& ignored_attributes) {
            const bool inplace = false;
            const std::unordered_set<std::string> ignored_methods_set(
                ignored_methods.begin(), ignored_methods.end());
            const std::unordered_set<std::string> ignored_attributes_set(
                ignored_attributes.begin(), ignored_attributes.end());
            return module.clone(
                inplace, ignored_methods_set, ignored_attributes_set);
          })
      .def(
          "_jit_pass_vulkan_insert_prepacked_ops",
          [](std::shared_ptr<Graph>& graph) {
            return vulkanInsertPrePackedOps(graph);
          })
      .def(
          "_jit_pass_vulkan_insert_prepacked_ops",
          [](script::Module& module) {
            return vulkanInsertPrePackedOps(module);
          })
      .def(
          "_jit_pass_vulkan_fuse_clamp_w_prepacked_conv",
          [](script::Module& module) {
            return vulkanFusePrePackedConvWithClamp(module);
          })
      .def(
          "_jit_pass_vulkan_fold_prepacking_ops",
          [](script::Module& module) {
            return vulkanFoldPrePackingOps(module);
          })
      .def(
          "_jit_pass_vulkan_optimize_for_mobile",
          [](script::Module& module,
             std::set<MobileOptimizerType>& optimization_blocklist,
             std::vector<std::string>& preserved_methods) {
            return vulkanOptimizeForMobile(
                module, optimization_blocklist, preserved_methods);
          })
      .def(
          "_jit_pass_metal_insert_prepacked_ops",
          [](std::shared_ptr<Graph>& graph) {
            return metalInsertPrePackedOps(graph);
          })
      .def(
          "_jit_pass_metal_insert_prepacked_ops",
          [](script::Module& module) {
            return metalInsertPrePackedOps(module);
          })
      .def(
          "_jit_pass_metal_fuse_clamp_w_prepacked_conv",
          [](script::Module& module) {
            return metalFusePrePackedConvWithClamp(module);
          })
      .def(
          "_jit_pass_metal_fold_prepacking_ops",
          [](script::Module& module) { return metalFoldPrePackingOps(module); })
      .def(
          "_jit_pass_metal_optimize_for_mobile",
          [](script::Module& module,
             std::vector<std::string>& preserved_methods) {
            return metalOptimizeForMobile(module, preserved_methods);
          })
      .def(
          "_jit_pass_filter_non_tensor_arguments",
          [](std::map<std::string, IValue> params) {
            std::map<std::string, at::Tensor> retval;
            for (auto& kv : params) {
              if (kv.second.isTensor()) {
                retval[kv.first] = std::move(kv.second).toTensor();
              }
            }
            return retval;
          })
      .def("_jit_pass_batch_mm", BatchMM)
      .def(
          "_jit_decay_packed_param_input_types",
          [](Graph& g) {
            for (Value* i : g.inputs()) {
              if (i->type() ==
                      getCustomClass(
                          "__torch__.torch.classes.quantized.Conv2dPackedParamsBase") ||
                  i->type() ==
                      getCustomClass(
                          "__torch__.torch.classes.quantized.Conv3dPackedParamsBase") ||
                  i->type() ==
                      getCustomClass(
                          "__torch__.torch.classes.quantized.LinearPackedParamsBase")) {
                // Dummy CompleteTensorType to appease ONNX validator.
                i->setType(TensorType::create(
                    at::kQInt8,
                    c10::kCPU,
                    std::vector<int64_t>{1},
                    std::vector<int64_t>{1},
                    c10::nullopt));
              }
            }
          })
      .def("_jit_set_utf8_decoding_ignore", &setUTF8DecodingIgnore);

  // NB: This isn't actually used for regular PyTorch symbolic tracing;
  // XLA is what needs this
#define SYMNODE_UNARY(n) .def(#n, [](c10::SymNode a) { return a->n(); })
#define SYMNODE_BINARY(n) \
  .def(#n, [](c10::SymNode a, c10::SymNode b) { return a->n(b); })
#define SYMNODE_SIZES_STRIDES(n)                \
  .def(                                         \
      #n,                                       \
      [](c10::SymNode a,                        \
         c10::ArrayRef<c10::SymNode> sizes,     \
         c10::ArrayRef<c10::SymNode> strides) { \
        return a->n(sizes, strides);            \
      })
  auto symnode_class =
      py::class_<c10::SymNodeImpl, c10::SymNode>(m, "_SymNode")
      // clang-format off
      // These DO NOT install magic methods; the SymInt/SymFloat wrapper in
      // Python is responsible for this
      SYMNODE_UNARY(clone)
      SYMNODE_UNARY(is_int)
      SYMNODE_UNARY(is_float)
      SYMNODE_UNARY(is_bool)
      SYMNODE_UNARY(bool_)
      SYMNODE_UNARY(int_)
      SYMNODE_UNARY(sym_float)
      SYMNODE_BINARY(add)
      SYMNODE_BINARY(sub)
      SYMNODE_BINARY(mul)
      SYMNODE_BINARY(truediv)
      SYMNODE_BINARY(pow)
      SYMNODE_BINARY(floordiv)
      SYMNODE_BINARY(mod)
      SYMNODE_BINARY(eq)
      SYMNODE_BINARY(ne)
      SYMNODE_BINARY(gt)
      SYMNODE_BINARY(lt)
      SYMNODE_BINARY(le)
      SYMNODE_BINARY(ge)
      SYMNODE_BINARY(sym_min)
      SYMNODE_BINARY(sym_max)
      SYMNODE_BINARY(sym_and)
      SYMNODE_BINARY(sym_or)
      SYMNODE_UNARY(sym_not)
      SYMNODE_UNARY(ceil)
      SYMNODE_UNARY(floor)
      SYMNODE_UNARY(neg)
      SYMNODE_SIZES_STRIDES(is_contiguous)
      SYMNODE_SIZES_STRIDES(is_channels_last_contiguous_2d)
      SYMNODE_SIZES_STRIDES(is_channels_last_contiguous_3d)
      SYMNODE_SIZES_STRIDES(is_channels_last_strides_2d)
      SYMNODE_SIZES_STRIDES(is_channels_last_strides_3d)
      SYMNODE_SIZES_STRIDES(is_non_overlapping_and_dense)
      .def(
          "guard_int",
          [](c10::SymNode a, const char* file, int64_t line) {
            return a->guard_int(file, line);
          })
      .def(
          "guard_bool",
          [](c10::SymNode a, const char* file, int64_t line) {
            return a->guard_bool(file, line);
          })
      .def(
          "guard_float",
          [](c10::SymNode a, const char* file, int64_t line) {
            return a->guard_float(file, line);
          })
      .def(
          "expect_true",
          [](c10::SymNode a, const char* file, int64_t line) {
            return a->expect_true(file, line);
          })
      .def(
          "expect_size",
          [](c10::SymNode a, const char* file, int64_t line) {
            return a->expect_size(file, line);
          })
      .def(
          "guard_size_oblivious",
          [](c10::SymNode a, const char* file, int64_t line) {
            return a->guard_size_oblivious(file, line);
          })
      .def(
          "has_hint",
          [](c10::SymNode a) {
            return a->has_hint();
          })
      .def(
          "wrap_int",
          [](c10::SymNode a, int64_t b) {
            return a->wrap_int(b);
          })
      .def(
          "wrap_float",
          [](c10::SymNode a, double b) {
            return a->wrap_float(b);
          })
      .def(
          "wrap_bool",
          [](c10::SymNode a, bool b) {
            return a->wrap_bool(b);
          })
      .def(
          "__str__",
          [](c10::SymNode a) { return a->str(); })
      .def(
          "__repr__",
          [](c10::SymNode a) { return a->str(); })
      .def(
          "is_constant",
          [](const c10::SymNode& node){
            return node->is_constant();
          })
      .def(
          "is_nested_int",
          [](const c10::SymNode& node) {
            return node->is_nested_int();
          })
      .def(
          "is_symbolic",
          [](const c10::SymNode& node) {
            return node->is_symbolic();
          })
      .def(
<<<<<<< HEAD
          "is_singleton",
          [](const c10::SymNode& node) {
            return node->is_singleton();
          })
      .def(
          "singleton_int",
=======
          "nested_int",
>>>>>>> 950b4843
          [](const c10::SymNode& node) {
            return node->nested_int();
          })
      .def(
<<<<<<< HEAD
          "singleton_data",
          [](const c10::SymNode& node) {
            TORCH_CHECK(node->singleton_int());
            auto p = dynamic_cast<c10::SingletonSymNodeImpl*>(node.get());
            return p->singleton_data();
          })
      .def(
          "singleton_sum_offsets",
          [](const c10::SymNode& node) {
            TORCH_CHECK(node->singleton_int());
            auto p = dynamic_cast<c10::SingletonSymNodeImpl*>(node.get());
            return p->singleton_sum_offsets();
          })
      .def(
          "singleton_coeff",
=======
          "nested_int_coeff",
>>>>>>> 950b4843
          [](const c10::SymNode& node) {
            return node->nested_int_coeff();
          });

  // clang-format on

  // NOLINTNEXTLINE(bugprone-unused-raii)
  py::class_<CompleteArgumentSpec>(m, "CompleteArgumentSpec")
      .def("__repr__", [](CompleteArgumentSpec& self) {
        std::ostringstream s;
        s << self;
        return s.str();
      });
  // NOLINTNEXTLINE(bugprone-unused-raii)
  py::class_<ArgumentSpec>(m, "ArgumentSpec");
  py::class_<Code>(m, "Code")
      .def(
          "grad_executor_states",
          [](Code& c) {
            std::vector<GraphExecutorState> states;
            for (auto& e : c.grad_executors()) {
              states.emplace_back(e->getDebugState());
            }
            return states;
          })
      .def(
          "differentiable_op_executor_states",
          [](Code& c) {
            std::vector<GraphExecutorState> states;
            for (auto& e : c.diff_graph_op_executors()) {
              if (e->isOptimized()) {
                states.emplace_back(e->getDebugState());
              } else {
                // we leave an empty entry for node that doesn't have an
                // optimized plan
                states.emplace_back();
              }
            }
            return states;
          })
      .def("num_bailouts", [](Code& c) { return c.num_bailouts(); })
      .def("request_bailout", [](Code& c, size_t index) {
        c.request_bailout(index);
      });

  py::class_<ExecutionPlan>(m, "ExecutionPlan")
      .def_property_readonly("graph", [](ExecutionPlan& s) { return s.graph; })
      .def_property_readonly("code", [](ExecutionPlan& s) { return s.code; });

  py::class_<Gradient>(m, "Gradient")
      .def_property_readonly("f", [](Gradient& m) { return m.f; })
      .def_property_readonly("df", [](Gradient& m) { return m.df; })
      .def_property_readonly(
          "f_real_outputs", [](Gradient& m) { return m.f_real_outputs; })
      .def_property_readonly(
          "df_input_vjps", [](Gradient& m) { return m.df_input_vjps; })
      .def_property_readonly(
          "df_input_captured_inputs",
          [](Gradient& m) { return m.df_input_captured_inputs; })
      .def_property_readonly(
          "df_input_captured_outputs",
          [](Gradient& m) { return m.df_input_captured_outputs; })
      .def_property_readonly(
          "df_output_vjps", [](Gradient& m) { return m.df_output_vjps; });

  py::class_<GraphExecutorState>(m, "GraphExecutorState")
      .def_property_readonly(
          "graph", [](GraphExecutorState& s) { return s.graph; })
      .def_property_readonly(
          "execution_plans",
          [](GraphExecutorState& s) { return s.execution_plans; })
      .def_property_readonly(
          "fallback", [](GraphExecutorState& s) { return s.fallback; });

  py::class_<PyTorchStreamWriter>(m, "PyTorchFileWriter")
      .def(py::init<std::string>())
      .def(py::init([](const py::object& buffer) {
        auto writer_func = [=](const void* data, size_t size) {
          // Writing an empty file is a noop
          if (size == 0) {
            return size;
          }
          auto memory_view = py::memoryview::from_memory(
              reinterpret_cast<const char*>(data), size);
          buffer.attr("write")(std::move(memory_view));
          return size;
        };
        return std::make_unique<PyTorchStreamWriter>(std::move(writer_func));
      }))
      .def(py::init<const std::function<size_t(const void*, size_t)>&>())
      .def(
          "write_record",
          [](PyTorchStreamWriter& self,
             const std::string& name,
             const char* data,
             size_t size) { return self.writeRecord(name, data, size); })
      .def("write_end_of_file", &PyTorchStreamWriter::writeEndOfFile)
      .def("set_min_version", &PyTorchStreamWriter::setMinVersion)
      .def(
          "write_record",
          [](PyTorchStreamWriter& self,
             const std::string& name,
             uintptr_t data,
             size_t size) {
            return self.writeRecord(
                name, reinterpret_cast<const char*>(data), size);
          })
      .def("archive_name", &PyTorchStreamWriter::archiveName)
      .def("serialization_id", &PyTorchStreamWriter::serializationId)
      .def(
          "get_all_written_records",
          &PyTorchStreamWriter::getAllWrittenRecords);

  py::enum_<MobileOptimizerType>(m, "_MobileOptimizerType")
      .value("CONV_BN_FUSION", MobileOptimizerType::CONV_BN_FUSION)
      .value(
          "INSERT_FOLD_PREPACK_OPS",
          MobileOptimizerType::INSERT_FOLD_PREPACK_OPS)
      .value("REMOVE_DROPOUT", MobileOptimizerType::REMOVE_DROPOUT)
      .value("FUSE_ADD_RELU", MobileOptimizerType::FUSE_ADD_RELU)
      .value(
          "HOIST_CONV_PACKED_PARAMS",
          MobileOptimizerType::HOIST_CONV_PACKED_PARAMS)
      .value(
          "VULKAN_AUTOMATIC_GPU_TRANSFER",
          MobileOptimizerType::VULKAN_AUTOMATIC_GPU_TRANSFER);

  // This allows PyTorchStreamReader to read from a Python buffer. It requires
  // that the buffer implement `seek()`, `tell()`, and `read()`.
  class BufferAdapter : public caffe2::serialize::ReadAdapterInterface {
   public:
    BufferAdapter(const py::object& buffer) : buffer_(buffer) {
      // Jump to the end of the buffer to get its size
      auto current = buffer.attr("tell")();
      start_offset_ = py::cast<size_t>(current);
      buffer.attr("seek")(current, py::module::import("os").attr("SEEK_END"));
      size_ = py::cast<size_t>(buffer.attr("tell")()) - start_offset_;
      buffer.attr("seek")(current);

      // If we can read directly into a buffer, do that instead of an extra copy
      use_readinto_ = py::hasattr(buffer, "readinto");
    }

    size_t size() const override {
      return size_;
    }

    THPObjectPtr getMemview(void* buf, size_t n) const {
      THPObjectPtr memview(PyMemoryView_FromMemory(
          reinterpret_cast<char*>(buf), n, PyBUF_WRITE));
      if (!memview) {
        throw python_error();
      }
      return memview;
    }

    size_t read(uint64_t pos, void* buf, size_t n, const char* what)
        const override {
      // Seek to desired position (NB: this has to be a Py_ssize_t or Python
      // throws a weird error)
      Py_ssize_t absolute_pos = start_offset_ + pos;
      buffer_.attr("seek")(absolute_pos);

      if (use_readinto_) {
        auto memview = getMemview(buf, n);
        auto res =
            PyObject_CallMethod(buffer_.ptr(), "readinto", "O", memview.get());
        if (res) {
          int64_t i = static_cast<int64_t>(PyLong_AsLongLong(res));
          Py_DECREF(res);
          if (i > 0) {
            return i;
          }
        }
      }

      // Read bytes into `buf` from the buffer
      std::string bytes = py::cast<std::string>(buffer_.attr("read")(n));
      std::copy(
          bytes.data(),
          bytes.data() + bytes.size(),
          reinterpret_cast<char*>(buf));
      return bytes.size();
    }

    py::object buffer_;
    size_t size_;
    size_t start_offset_;
    bool use_readinto_;
  };

  py::class_<PyTorchStreamReader, std::shared_ptr<PyTorchStreamReader>>(
      m, "PyTorchFileReader")
      .def(py::init<std::string>())
      .def(py::init([](const py::object& buffer) {
        auto adapter = std::make_unique<BufferAdapter>(buffer);
        return std::make_shared<PyTorchStreamReader>(std::move(adapter));
      }))
      .def(
          "get_record",
          [](PyTorchStreamReader& self, const std::string& key) {
            auto [data, size] = self.getRecord(key);
            return py::bytes(reinterpret_cast<const char*>(data.get()), size);
          })
      .def(
          "has_record",
          [](PyTorchStreamReader& self, const std::string& key) {
            return self.hasRecord(key);
          })
      .def(
          "get_storage_from_record",
          [](PyTorchStreamReader& self,
             const std::string& key,
             size_t numel,
             py::object data_type_obj) {
            at::DataPtr data(std::get<0>(self.getRecord(key)));
            auto scalar_type =
                reinterpret_cast<THPDtype*>(data_type_obj.ptr())->scalar_type;

            c10::Storage storage(
                c10::Storage::use_byte_size_t(),
                numel * elementSize(scalar_type),
                std::move(data),
                /*allocator=*/nullptr,
                /*resizable=*/false);
            auto ptr =
                c10::make_intrusive<at::TensorImpl, at::UndefinedTensorImpl>(
                    std::move(storage),
                    at::DispatchKeySet(),
                    at::CPU(scalar_type).typeMeta());
            return at::Tensor(std::move(ptr));
          })
      .def("serialization_id", &PyTorchStreamReader::serializationId)
      .def(
          "get_all_records",
          [](PyTorchStreamReader& self) { return self.getAllRecords(); })
      .def(
          "get_record_offset",
          [](PyTorchStreamReader& self, const std::string& key) {
            return self.getRecordOffset(key);
          });

  // Used by torch.Package to coordinate deserialization of storages across
  // ScriptModules and eager modules
  py::class_<
      DeserializationStorageContext,
      std::shared_ptr<DeserializationStorageContext>>(
      m, "DeserializationStorageContext")
      .def(py::init<>())
      .def(
          "get_storage",
          [](DeserializationStorageContext& self,
             const std::string& name,
             py::object data_type_obj) {
            c10::Storage storage = self.getStorage(name);
            auto scalar_type =
                reinterpret_cast<THPDtype*>(data_type_obj.ptr())->scalar_type;
            auto ptr =
                c10::make_intrusive<at::TensorImpl, at::UndefinedTensorImpl>(
                    std::move(storage),
                    at::DispatchKeySet(),
                    at::CPU(scalar_type).typeMeta());

            return at::Tensor(std::move(ptr));
          })
      .def(
          "add_storage",
          [](DeserializationStorageContext& self,
             const std::string& name,
             const at::Tensor& tensor) {
            return self.addStorage(name, tensor.storage());
          })
      .def("has_storage", &DeserializationStorageContext::hasStorage);

  m.def(
      "_get_schema",
      [](const std::string& op_name, const std::string& overload_name) {
        try {
          auto symbol = Symbol::fromQualString(op_name);
          auto operations = getAllOperatorsFor(symbol);
          for (const auto& op : operations) {
            if (op->schema().overload_name() == overload_name) {
              return op->schema();
            }
          }
          throw std::runtime_error("Found no matching schema");
        } catch (const c10::Error& e) {
          auto msg = torch::get_cpp_stacktraces_enabled()
              ? e.what()
              : e.what_without_backtrace();
          throw std::runtime_error(msg);
        }
      });

  m.def(
      "_get_operation_overload",
      [](const std::string& op_name, const std::string& overload_name) {
        try {
          auto symbol = Symbol::fromQualString(op_name);
          auto operations = getAllOperatorsFor(symbol);
          bool allow_numbers_as_tensors = opAllowsNumbersAsTensors(symbol);
          for (const auto& op : operations) {
            if (op->schema().overload_name() == overload_name) {
              auto func =
                  py::cpp_function([op, symbol, allow_numbers_as_tensors](
                                       py::args args, py::kwargs kwargs) {
                    ToIValueAllowNumbersAsTensors g(allow_numbers_as_tensors);
                    return _get_operation_for_overload_or_packet(
                        {op}, symbol, args, kwargs, /*is_overload*/ true);
                  });
              auto func_dk = py::cpp_function(
                  [op, symbol, allow_numbers_as_tensors](
                      c10::DispatchKey dk_, py::args args, py::kwargs kwargs) {
                    c10::optional<c10::DispatchKey> dk =
                        c10::make_optional(dk_);
                    ToIValueAllowNumbersAsTensors g(allow_numbers_as_tensors);
                    return _get_operation_for_overload_or_packet(
                        {op}, symbol, args, kwargs, /*is_overload*/ true, dk);
                  });
              return py::make_tuple(
                  func, func_dk, py::cast(op->getTags().vec()));
            }
          }
          throw std::runtime_error("Found no matching operator overload");
        } catch (const c10::Error& e) {
          auto msg = torch::get_cpp_stacktraces_enabled()
              ? e.what()
              : e.what_without_backtrace();
          throw std::runtime_error(msg);
        }
      });

  m.def(
      "_jit_resolve_packet",
      [](const char* op_name, py::args args, py::kwargs kwargs) {
        try {
          auto symbol = Symbol::fromQualString(op_name);
          bool allow_numbers_as_tensors = opAllowsNumbersAsTensors(symbol);
          ToIValueAllowNumbersAsTensors g(allow_numbers_as_tensors);
          const auto overloads = getAllSortedOperatorsFor(symbol);
          auto opWithStack = getOpWithStack(overloads, args, kwargs);
          std::shared_ptr<Operator> overload = std::get<0>(opWithStack);
          auto result = overload->schema().overload_name();
          if (result == "") {
            result = "default";
          }
          return result;
        } catch (const c10::Error& e) {
          auto msg = torch::get_cpp_stacktraces_enabled()
              ? e.what()
              : e.what_without_backtrace();
          throw std::runtime_error(msg);
        }
      });

  m.def(
      "_jit_get_operation",
      [](const std::string& op_name) {
        try {
          auto symbol = Symbol::fromQualString(op_name);
          const auto sortedOps = getAllSortedOperatorsFor(symbol);
          if (sortedOps.empty()) {
            // No such operator
            return py::make_tuple(py::none(), py::none());
          }

          std::ostringstream docstring;
          docstring << "Automatically bound operator '" << op_name
                    << "' with schema(s):\n";

          for (const auto& op : sortedOps) {
            docstring << "  " << op->schema() << "\n";
          }

          py::list overload_names;
          for (const auto& op : sortedOps) {
            overload_names.append(py::str(op->schema().overload_name()));
          }

          bool allow_numbers_as_tensors = opAllowsNumbersAsTensors(symbol);

          auto func = py::cpp_function(
              [sortedOps, symbol, allow_numbers_as_tensors](
                  py::args args, py::kwargs kwargs) {
                ToIValueAllowNumbersAsTensors g(allow_numbers_as_tensors);
                return _get_operation_for_overload_or_packet(
                    sortedOps, symbol, args, kwargs, false);
              },
              py::name(symbol.toUnqualString()),
              py::doc(docstring.str().c_str()));
          return py::make_tuple(func, overload_names);
        } catch (const c10::Error& e) {
          auto msg = torch::get_cpp_stacktraces_enabled()
              ? e.what()
              : e.what_without_backtrace();
          throw std::runtime_error(msg);
        }
      },
      py::arg("qualified_name"));

  m.def(
      "parse_ir",
      [](const std::string& input, bool parse_tensor_constants) {
        auto graph = std::make_shared<Graph>();
        parseIR(input, &*graph, parse_tensor_constants);
        return graph;
      },
      py::arg("input"),
      py::arg("parse_tensor_constants") = false);
  m.def("parse_schema", parseSchema);
  m.def("unify_type_list", [](const std::vector<TypePtr>& types) {
    std::ostringstream s;
    auto type = unifyTypeList(types, s);
    if (!type) {
      throw std::runtime_error(s.str());
    }
    return type.value();
  });
  py::enum_<SchemaArgType>(m, "_SchemaArgType")
      .value("input", SchemaArgType::input)
      .value("output", SchemaArgType::output);
  py::class_<SchemaArgument>(m, "_SchemaArgument")
      .def(py::init<SchemaArgType, size_t>())
      .def_readwrite("type", &SchemaArgument::type)
      .def_readwrite("index", &SchemaArgument::index);
  py::class_<SchemaInfo>(m, "_SchemaInfo")
      .def(py::init<FunctionSchema>())
      .def("is_mutable", [](SchemaInfo& self) { return self.is_mutable(); })
      .def(
          "is_mutable",
          [](SchemaInfo& self, const SchemaArgument& argument) {
            return self.is_mutable(argument);
          })
      .def(
          "has_argument",
          [](SchemaInfo& self, const std::string& name) {
            return self.has_argument(name);
          })
      .def(
          "is_mutable",
          [](SchemaInfo& self, const std::string& name) {
            return self.is_mutable(name);
          })
      .def(
          "may_alias",
          [](SchemaInfo& self,
             const SchemaArgument& lhs,
             const SchemaArgument& rhs) { return self.may_alias(lhs, rhs); })
      .def(
          "may_contain_alias",
          [](SchemaInfo& self,
             const SchemaArgument& lhs,
             const SchemaArgument& rhs) {
            return self.may_contain_alias(lhs, rhs);
          })
      .def(
          "add_argument_value",
          [](SchemaInfo& self,
             const std::string& name,
             const py::object& value) {
            c10::optional<IValue> i_value = toTypeInferredIValueOptional(value);
            if (i_value) {
              // For normalization purposes there is an inconsistency within
              // torch.fx that turns all arguments named "self" into "input".
              // Thus this check ensures that those arguments are checked
              // correctly.
              if (name == "input" && !self.hasInputArgumentNamed("input")) {
                self.addArgumentValue("self", *i_value);
              } else {
                self.addArgumentValue(name, *i_value);
              }
            }
          })
      .def("add_argument_values", [](SchemaInfo& self, const py::dict& values) {
        std::unordered_map<std::string, IValue> value_map;
        for (const auto& key_pair : values) {
          IValue key = toTypeInferredIValue(key_pair.first);
          TORCH_INTERNAL_ASSERT(
              key.isString(),
              "Add argument value keys types should be strings.");
          c10::optional<IValue> value =
              toTypeInferredIValueOptional(key_pair.second);
          if (value) {
            // For normalization purposes there is an inconsistency within
            // torch.fx that
            // turns all arguments named "self" into "input". Thus this check
            // ensures that those arguments are checked correctly.
            if (key.toStringRef() == "input" &&
                !self.hasInputArgumentNamed("input")) {
              self.addArgumentValue("self", *value);
            } else {
              value_map[key.toStringRef()] = *value;
            }
          }
        }
        self.addArgumentValues(value_map);
      });
  py::class_<FunctionSchema>(m, "FunctionSchema")
      .def_property_readonly(
          "name", [](FunctionSchema& self) { return self.name(); })
      .def_property_readonly(
          "overload_name",
          [](FunctionSchema& self) { return self.overload_name(); })
      .def_property_readonly(
          "arguments", [](FunctionSchema& self) { return self.arguments(); })
      .def_property_readonly(
          "returns", [](FunctionSchema& self) { return self.returns(); })
      .def(
          "is_backward_compatible_with",
          [](const FunctionSchema& self, const FunctionSchema& old_schema) {
            return self.isBackwardCompatibleWith(old_schema);
          })
      .def(
          "check_forward_compatible_with",
          [](const FunctionSchema& self, const FunctionSchema& old_schema) {
            std::ostringstream out;
            auto result = self.isForwardCompatibleWith(old_schema, out);
            return std::make_pair(result, out.str());
          })
      .def(
          "__eq__",
          [](const FunctionSchema& self, const FunctionSchema& other) {
            return self == other;
          })
      .def(
          "__hash__",
          [](const FunctionSchema& self) {
            return std::hash<FunctionSchema>{}(self);
          })
      .def(
          "__str__",
          [](FunctionSchema& self) {
            std::stringstream ss;
            ss << self;
            return ss.str();
          })
      .def_property_readonly(
          "is_mutable", [](FunctionSchema& self) { return self.is_mutable(); });
  py::class_<Argument>(m, "Argument")
      .def_property_readonly("name", [](Argument& self) { return self.name(); })
      .def_property_readonly("type", [](Argument& self) { return self.type(); })
      .def_property_readonly(
          "real_type", [](Argument& self) { return self.real_type(); })
      .def_property_readonly(
          "N",
          [](Argument& self) -> py::object {
            return (self.N()) ? py::cast(*self.N()) : py::none();
          })
      .def_property_readonly(
          "default_value",
          [](Argument& self) -> py::object {
            if (!self.default_value()) {
              return py::none();
            }
            IValue v = *self.default_value();
            return toPyObject(std::move(v));
          })
      .def(
          "has_default_value",
          [](Argument& self) -> py::bool_ {
            return self.default_value().has_value();
          })
      .def_property_readonly(
          "alias_info", [](Argument& self) { return self.alias_info(); })
      .def_property_readonly(
          "is_out", [](Argument& self) { return self.is_out(); })
      .def_property_readonly("kwarg_only", [](Argument& self) -> bool {
        return self.kwarg_only();
      });
  py::class_<AliasInfo>(m, "_AliasInfo")
      .def_property_readonly(
          "is_write", [](AliasInfo& self) { return self.isWrite(); })
      .def_property_readonly(
          "before_set",
          [](AliasInfo& self) {
            std::set<py::str> before_set_python;
            for (const auto& set : self.beforeSets()) {
              before_set_python.insert(py::str(set.toUnqualString()));
            }
            return before_set_python;
          })
      .def_property_readonly("after_set", [](AliasInfo& self) {
        std::set<py::str> after_set_python;
        for (const auto& set : self.afterSets()) {
          after_set_python.insert(py::str(set.toUnqualString()));
        }
        return after_set_python;
      });
  m.def("_jit_get_all_schemas", []() {
    const std::vector<std::shared_ptr<Operator>>& operations =
        getAllOperators();
    return fmap(operations, [](const std::shared_ptr<Operator>& op) {
      return op->schema();
    });
  });
  m.def("_jit_get_custom_class_schemas", customClassSchemasForBCCheck);
  m.def("_jit_get_schemas_for_operator", [](const std::string& qualified_name) {
    auto symbol = Symbol::fromQualString(qualified_name);
    const auto& operations = getAllOperatorsFor(symbol);
    return fmap(operations, [](const std::shared_ptr<Operator>& op) {
      return op->schema();
    });
  });
  m.def("_is_tracing", []() { return jit::tracer::isTracing(); });

  py::class_<PythonFutureWrapper, std::shared_ptr<PythonFutureWrapper>>(
      m, "Future")
      .def(py::init([](std::vector<c10::Device> devices = {}) {
        return std::make_shared<PythonFutureWrapper>(
            c10::make_intrusive<c10::ivalue::Future>(
                PyObjectType::get(), std::move(devices)));
      }))
      .def(
          "done",
          // Intentionally not releasing GIL
          &PythonFutureWrapper::done)
      .def(
          "value",
          &PythonFutureWrapper::value,
          py::call_guard<py::gil_scoped_release>())
      .def(
          "wait",
          &PythonFutureWrapper::wait,
          py::call_guard<py::gil_scoped_release>())
      .def(
          "then",
          &PythonFutureWrapper::then,
          py::call_guard<py::gil_scoped_release>())
      .def(
          "add_done_callback",
          &PythonFutureWrapper::add_done_callback,
          py::call_guard<py::gil_scoped_release>())
      .def(
          "set_result",
          // Intentionally not releasing GIL
          &PythonFutureWrapper::markCompleted)
      .def(
          "_set_unwrap_func",
          // Intentionally not releasing GIL as this just does an assign
          [](PythonFutureWrapper& self, py::function unwrapFunc) {
            auto functionGuard =
                std::make_shared<torch::jit::PythonFunctionGuard>(
                    std::move(unwrapFunc));

            std::function<void(py::object)> pf =
                [functionGuard(std::move(functionGuard))](
                    const py::object& inp) {
                  return functionGuard->func_(inp);
                };
            self.unwrap_func = std::move(pf);
          })
      .def(
          py::pickle(
              /* __getstate__ */
              [](const PythonFutureWrapper& /* unused */) {
                TORCH_CHECK(false, "Can not pickle torch.futures.Future");
                // Note that this return has no meaning since we always
                // throw, it's only here to satisfy Pybind API's
                // requirement.
                return py::make_tuple();
              },
              /* __setstate__ */
              [](const py::tuple& /* unused */) { // NOLINT
                TORCH_CHECK(false, "Can not unpickle torch.futures.Future");
                // Note that this return has no meaning since we always
                // throw, it's only here to satisfy PyBind's API
                // requirement.
                return nullptr;
              }),
          py::call_guard<py::gil_scoped_release>());

  py::class_<PythonAwaitWrapper, std::shared_ptr<PythonAwaitWrapper>>(
      m, "_Await")
      .def(
          "wait",
          &PythonAwaitWrapper::wait,
          py::call_guard<py::gil_scoped_release>())
      .def("fn", &PythonAwaitWrapper::fn)
      .def("args", &PythonAwaitWrapper::args)
      .def("type", &PythonAwaitWrapper::type)
      .def("is_nowait", &PythonAwaitWrapper::is_nowait)
      .def(
          "__getattr__",
          [](PythonAwaitWrapper& self, const std::string& name) -> py::object {
            // In eager mode allow Await[W] to be used as W, redirecting getattr
            // to the result of delayed function.
            return py::getattr(self.wait(), name.c_str(), py::none());
          })
      .def(
          py::pickle(
              /* __getstate__ */
              [](const PythonAwaitWrapper& /* unused */) {
                TORCH_CHECK(false, "Can not pickle torch.jit._Await");
                // Note that this return has no meaning since we always
                // throw, it's only here to satisfy Pybind API's
                // requirement.
                return py::make_tuple();
              },
              /* __setstate__ */
              [](const py::tuple& /* unused */) { // NOLINT
                TORCH_CHECK(false, "Can not unpickle torch.jit._Await");
                // Note that this return has no meaning since we always
                // throw, it's only here to satisfy PyBind's API
                // requirement.
                return nullptr;
              }),
          py::call_guard<py::gil_scoped_release>());

  m.def("_is_alias_of", [](const py::object& self, const py::object& other) {
    c10::optional<IValue> self_value = toTypeInferredIValueOptional(self);
    c10::optional<IValue> other_value = toTypeInferredIValueOptional(other);

    // Only return true if we are certain that self and other are aliasing.
    if (!self_value || !other_value) {
      return false;
    }
    return self_value->isAliasOf(*other_value);
  });
  m.def("_overlaps", [](const py::object& self, const py::object& other) {
    c10::optional<IValue> self_value = toTypeInferredIValueOptional(self);
    c10::optional<IValue> other_value = toTypeInferredIValueOptional(other);

    // Only return true if we are certain that self and other are overlapping.
    if (!self_value || !other_value) {
      return false;
    }
    return self_value->overlaps(*other_value);
  });
  m.def("_awaitable", [](const py::args& args, const py::kwargs& kwargs) {
    AT_ASSERT(args.size() >= 1);
    py::tuple args_tup(args.size() - 1);
    for (const auto i : c10::irange(1, args.size())) {
      args_tup[i - 1] = args[i];
    }
    return std::make_shared<PythonAwaitWrapper>(
        py::cast<py::function>(args[0]), std::move(args_tup));
  });
  m.def("_awaitable_nowait", [](py::handle input) {
    return std::make_shared<PythonAwaitWrapper>(std::move(input));
  });
  m.def(
      "_awaitable_wait", [](const std::shared_ptr<PythonAwaitWrapper>& py_aw) {
        TORCH_CHECK(py_aw, "Await can't be None");
        return py_aw->wait();
      });
  m.def("fork", [](const py::args& args, const py::kwargs& kwargs) {
    AT_ASSERT(!args.empty());

    py::function f = py::cast<py::function>(args[0]);
    py::tuple args_tup(args.size() - 1);

    for (const auto i : c10::irange(1, args.size())) {
      args_tup[i - 1] = args[i];
    }

    if (jit::tracer::isTracing()) {
      auto graph = jit::tracer::getTracingState()->graph;
      auto fork_node = graph->insertNode(graph->create(prim::TracedFork, 1));
      auto body_block = fork_node->addBlock();

      Value* node_output = nullptr;
      py::object py_func_output;
      // Insert new trace ops into the fork op's sub-block
      WithInsertPoint guard(body_block);
      IValue output_ivalue;
      {
        tracer::WithNestedTracingFrame env_guard;

        // Run the user-supplied function
        py_func_output = f(*args_tup, **kwargs);

        // Convert the output of the user-supplied function to IValue. The type
        // information of this IValue is used both to record the correct type in
        // the trace.
        output_ivalue = toTypeInferredIValue(py_func_output);
        Value* out_val = jit::tracer::getValueTrace(output_ivalue);
        body_block->registerOutput(out_val);
        node_output =
            fork_node->output()->setType(FutureType::create(out_val->type()));
      }

      auto retval =
          c10::make_intrusive<c10::ivalue::Future>(output_ivalue.type());

      // Record the ivalue in the tracer
      jit::tracer::setValueTrace(retval, node_output);

      // stuff the ivalue output in the Future
      retval->markCompleted(output_ivalue);

      return std::make_shared<PythonFutureWrapper>(retval);
    } else {
      auto result = toTypeInferredIValue(f(*args_tup, **kwargs));
      auto retval = c10::make_intrusive<c10::ivalue::Future>(result.type());
      retval->markCompleted(std::move(result));
      return std::make_shared<PythonFutureWrapper>(retval);
    }
  });

  m.def("wait", [](const std::shared_ptr<PythonFutureWrapper>& fut) {
    TORCH_CHECK(fut, "Future can't be None");
    return fut->wait();
  });

  m.def(
      "_collect_all",
      [](const std::vector<std::shared_ptr<jit::PythonFutureWrapper>>& futures)
          -> std::shared_ptr<jit::PythonFutureWrapper> {
        auto typePtr = futures.empty() || futures[0] == nullptr
            ? AnyType::get()
            : futures[0]->fut->elementType();
        c10::List<c10::intrusive_ptr<c10::ivalue::Future>> asList(
            c10::FutureType::create(typePtr));
        asList.reserve(futures.size());
        for (const auto& f : futures) {
          TORCH_CHECK(f, "Future can't be None");
          asList.push_back(f->fut);
        }
        return std::make_shared<jit::PythonFutureWrapper>(
            c10::collectAll(asList),
            /* unwrap_func */ [futures](const py::object& /*unused*/) {
              // Throw errors when calling wait() on the returned Future if
              // any of the original futures would throw.
              // NB: PythonFutureWrapper takes an unwrap_func which serves as a
              // callback to evalute the value in the Future. RPC uses this
              // unwrap_func to check whether the returned py::object is a
              // RemoteException object, and re-throw the exception if it is.
              // By extracting the c10::ivalue::Future from PythonFutureWrapper
              // the unwrap_func on the original PythonFutureWrapper objects are
              // discarded, and hence it will return the RemoteException as an
              // object instead of re-throwing it.
              for (auto& fut : futures) {
                fut->wait();
              }
            });
      },
      py::call_guard<py::gil_scoped_release>());

  m.def("_jit_assert_is_instance", [](py::object obj, const TypePtr& type) {
    toIValue(std::move(obj), type);
  });

#if defined(C10_SUPPORTS_FATAL_SIGNAL_HANDLERS)
  m.def("_set_print_stack_traces_on_fatal_signal", [](bool print) {
    c10::FatalSignalHandler::getInstance().setPrintStackTracesOnFatalSignal(
        print);
  });
#endif // defined(C10_SUPPORTS_SIGNAL_HANDLER)

  initPythonCustomClassBindings(module);
  initPythonIRBindings(module);
  tracer::initPythonTracerBindings(module);
  initTreeViewBindings(module);
  initJitScriptBindings(module);
  initJitBackendBindings(module);
  initStaticModuleBindings(module);
  initTensorExprBindings(module);
  // initNvFuserPythonBindings(module);

  setPrintHandler([](const std::string& str) {
    py::gil_scoped_acquire acquire;
    try {
      auto _stdout = py::module::import("sys").attr("stdout");
      _stdout.attr("write")(str);
    } catch (py::error_already_set& e) {
      throw std::runtime_error(e.what());
    }
  });

  // On exit we need to reset the print handler to default one,
  // because otherwise prim::Print() instruction won't work for JIT modules.
  auto atexit = py::module_::import("atexit");
  atexit.attr("register")(
      py::cpp_function([]() { setPrintHandler(getDefaultPrintHandler()); }));
}

} // namespace torch::jit<|MERGE_RESOLUTION|>--- conflicted
+++ resolved
@@ -101,7 +101,6 @@
 #include <torch/csrc/jit/tensorexpr/tensorexpr_init.h>
 #include <torch/csrc/utils/cpp_stacktraces.h>
 
-#include <ATen/core/SingletonSymNodeImpl.h>
 #include <c10/macros/Export.h>
 #include <c10/util/irange.h>
 #include <c10/util/signal_handler.h>
@@ -1296,39 +1295,12 @@
             return node->is_symbolic();
           })
       .def(
-<<<<<<< HEAD
-          "is_singleton",
-          [](const c10::SymNode& node) {
-            return node->is_singleton();
-          })
-      .def(
-          "singleton_int",
-=======
           "nested_int",
->>>>>>> 950b4843
           [](const c10::SymNode& node) {
             return node->nested_int();
           })
       .def(
-<<<<<<< HEAD
-          "singleton_data",
-          [](const c10::SymNode& node) {
-            TORCH_CHECK(node->singleton_int());
-            auto p = dynamic_cast<c10::SingletonSymNodeImpl*>(node.get());
-            return p->singleton_data();
-          })
-      .def(
-          "singleton_sum_offsets",
-          [](const c10::SymNode& node) {
-            TORCH_CHECK(node->singleton_int());
-            auto p = dynamic_cast<c10::SingletonSymNodeImpl*>(node.get());
-            return p->singleton_sum_offsets();
-          })
-      .def(
-          "singleton_coeff",
-=======
           "nested_int_coeff",
->>>>>>> 950b4843
           [](const c10::SymNode& node) {
             return node->nested_int_coeff();
           });

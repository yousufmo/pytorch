--- conflicted
+++ resolved
@@ -2761,7 +2761,6 @@
             if (!node->inputs()[2]->type()->isSubtypeOf(
                     static_cast<c10::TypePtr>(NoneType::get()))) {
               return false;
-<<<<<<< HEAD
             }
             // we do not support explicit memory_format on output
             if (!node->inputs()[3]->type()->isSubtypeOf(
@@ -2769,15 +2768,6 @@
               return false;
             }
             // we do not support explicit memory_format on output
-=======
-            }
-            // we do not support explicit memory_format on output
-            if (!node->inputs()[3]->type()->isSubtypeOf(
-                    static_cast<c10::TypePtr>(NoneType::get()))) {
-              return false;
-            }
-            // we do not support explicit memory_format on output
->>>>>>> 9647bec0
             if (!node->inputs()[4]->type()->isSubtypeOf(
                     static_cast<c10::TypePtr>(NoneType::get()))) {
               return false;

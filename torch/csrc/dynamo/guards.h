#pragma once
#include <torch/csrc/python_headers.h>
#include <torch/csrc/utils/pybind.h>

<<<<<<< HEAD
namespace py = pybind11;

=======
>>>>>>> eb5381da
PyObject* torch_c_dynamo_guards_init();

// interfaces for extra_state and eval_frame.c because RootGuardManager class is
// not visible there.
void* convert_to_root_guard_manager(py::object root);
bool run_root_guard_manager(void* root, PyObject* f_locals);<|MERGE_RESOLUTION|>--- conflicted
+++ resolved
@@ -2,11 +2,6 @@
 #include <torch/csrc/python_headers.h>
 #include <torch/csrc/utils/pybind.h>
 
-<<<<<<< HEAD
-namespace py = pybind11;
-
-=======
->>>>>>> eb5381da
 PyObject* torch_c_dynamo_guards_init();
 
 // interfaces for extra_state and eval_frame.c because RootGuardManager class is

#define PY_SSIZE_T_CLEAN
#include <ATen/EmptyTensor.h>
#include <c10/util/flat_hash_map.h>
#include <torch/csrc/autograd/grad_mode.h>
#include <torch/csrc/dynamo/guards.h>
#include <torch/csrc/utils/disable_torch_function.h>
#include <torch/csrc/utils/python_compat.h>
#include <torch/csrc/utils/python_numbers.h>
#include <torch/csrc/utils/python_symnode.h>
#include <torch/csrc/utils/pythoncapi_compat.h>
#include <torch/extension.h>

#ifdef USE_CUDA
#include <ATen/cuda/EmptyTensor.h>
#endif

#include <sstream>
#include <utility>

// For TupleIteratorGetItemAccessor, we need a fast way to retrieve the
// underlying tuple and access the item. Before Python 3.12 version, the
// datastructure is in tupleobject.c file -
// https://github.com/python/cpython/blob/9afc6d102d16080535325f645849cd84eb04d57d/Objects/tupleobject.c#L1058-L1062
// To handle this, we manually copy the struct here and manually cast it to this
// new struct. From 3.12, the struct is included in the header file.
#if IS_PYTHON_3_12_PLUS

#define Py_BUILD_CORE
// Bring _PyTupleIterObject from the header file
#include <internal/pycore_tuple.h>
#undef Py_BUILD_CORE

#else

// Manually create _PyTupleIterObject struct
typedef struct {
  PyObject_HEAD Py_ssize_t it_index;
  PyTupleObject* it_seq; /* Set to NULL when iterator is exhausted */
} _PyTupleIterObject;

#endif // IS_PYTHON_3_12_PLUS

// Macro to skip addition of duplicate guards like EQUALS_MATCH
#define SKIP_IF_GUARD_ALREADY_PRESENT(name) \
  if (self.is_leaf_guard_present(name)) {   \
    return;                                 \
  }                                         \
  self.insert_leaf_guard(name);

namespace {

struct LocalState {
  // TLS state that changes operators
  c10::impl::LocalDispatchKeySet dispatch_modifier;
  bool grad_mode_enabled;

  at::DispatchKeySet apply(at::DispatchKeySet ks) const {
    return (ks | dispatch_modifier.included_) - dispatch_modifier.excluded_;
  }

  LocalState()
      : dispatch_modifier(c10::impl::tls_local_dispatch_key_set()),
        grad_mode_enabled(at::GradMode::is_enabled()) {}
};

class TensorCheck {
 public:
  TensorCheck(
      const LocalState& state,
      PyTypeObject* pt,
      const at::Tensor& v,
      std::vector<std::optional<c10::SymInt>> dynamic_dims_sizes,
      std::vector<std::optional<c10::SymInt>> dynamic_dims_strides)
      : pytype(pt),
        dispatch_key_(state.apply(v.key_set()).raw_repr()),
        dtype_(v.dtype().toScalarType()),
        device_index_(v.device().index()),
        requires_grad_(v.requires_grad()),
        sizes_(std::move(dynamic_dims_sizes)),
        strides_(std::move(dynamic_dims_strides)),
        dim_(static_cast<int64_t>(sizes_.size())) {
    // TODO(voz): In cases where sizes_ and strides_ are fully dynamic, should
    // we just treat this as optional?
  }

  // See note in guards.py [Note - On Export Tensor Guards]
  // Logic parallel to here must be maintained in python
  bool check(const LocalState& state, const at::Tensor& v) {
    if (dispatch_key_ != state.apply(v.key_set()).raw_repr() ||
        dtype_ != v.dtype().toScalarType() ||
        device_index_ != v.device().index() ||
        requires_grad_ != v.requires_grad()) {
      return false;
    }
    auto ndim = v.ndimension();
    if (ndim != dim_) {
      return false;
    }
    const auto& sizes = v.sym_sizes();
    const auto& strides = v.sym_strides();
    for (auto i : c10::irange(ndim)) {
      auto known_size = sizes_[i];
      auto known_stride = strides_[i];
      if (known_size.has_value()) {
        if (known_size.value() != sizes[i]) {
          return false;
        }
      }
      if (known_stride.has_value()) {
        if (known_stride.value() != strides[i]) {
          return false;
        }
      }
    }
    return true;
  }

  std::string check_verbose(
      const LocalState& state,
      const at::Tensor& v,
      const std::string& tensor_name) {
    std::stringstream fail_reason;
    fail_reason << "tensor '" << tensor_name << "' ";
    if (dispatch_key_ != state.apply(v.key_set()).raw_repr()) {
      // return fmt::format("tensor dispatch key mismatch. expected {}, actual
      // {}", dispatch_key_, state.apply(v.key_set()).raw_repr());
      fail_reason << "dispatch key set mismatch. expected "
                  << c10::DispatchKeySet(
                         c10::DispatchKeySet::RAW, dispatch_key_)
                  << ", actual " << state.apply(v.key_set());
      return fail_reason.str();
    } else if (dtype_ != v.dtype().toScalarType()) {
      // return fmt::format("tensor dtype mismatch. expected {}, actual {}",
      // dtype_, v.dtype().toScalarType());
      fail_reason << "dtype mismatch. expected " << dtype_ << ", actual "
                  << v.dtype().toScalarType();
      return fail_reason.str();
    } else if (device_index_ != v.device().index()) {
      fail_reason
          << "Tensor device index mismatch. Expected device index to be "
          << device_index_ << ", actual " << v.device().index();
      return fail_reason.str();
    } else if (requires_grad_ != v.requires_grad()) {
      // return fmt::format("tensor requires_grad mismatch. expected {}",
      // requires_grad_);
      fail_reason << "requires_grad mismatch. expected requires_grad="
                  << requires_grad_;
      return fail_reason.str();
    }
    auto ndim = v.ndimension();
    if (ndim != dim_) {
      // return fmt::format("tensor rank mismatch. expected {}, actual {}",
      // sizes_.size(), ndim);
      fail_reason << "rank mismatch. expected " << sizes_.size() << ", actual "
                  << ndim;
      return fail_reason.str();
    }
    const auto& sizes = v.sym_sizes();
    const auto& strides = v.sym_strides();
    for (auto i : c10::irange(ndim)) {
      auto known_size = sizes_[i];
      auto known_stride = strides_[i];
      if (known_size.has_value() && (known_size.value() != sizes[i])) {
        fail_reason << "size mismatch at index " << i << ". expected "
                    << known_size.value() << ", actual " << sizes[i];
        return fail_reason.str();
      }
      if (known_stride.has_value() && known_stride.value() != strides[i]) {
        fail_reason << "stride mismatch at index " << i << ". expected "
                    << known_stride.value() << ", actual " << strides[i];
        return fail_reason.str();
      }
    }
    return "";
  }

  PyTypeObject* pytype;

 private:
  uint64_t dispatch_key_; // DispatchKeySet includes device/layout
  at::ScalarType dtype_;
  // Note(voz): While dispatch_key_ is sufficiently representative of a device
  // In that keys are more granular AND device specific - they do not
  // necessarily capture device indices correctly.
  at::DeviceIndex device_index_;
  bool requires_grad_;
  // NB: These are unset if dynamic shapes is enabled.
  std::vector<std::optional<c10::SymInt>> sizes_;
  std::vector<std::optional<c10::SymInt>> strides_;
  // Not strictly required for dense tensors, but nested tensors need it.
  int64_t dim_;
};

typedef std::vector<TensorCheck> ChecksList;

typedef struct {
  PyObject_HEAD;
  ChecksList* checks;
} TensorGuards;

static void TensorGuards_dealloc(TensorGuards* self) {
  if (self->checks != nullptr) {
    delete self->checks;
    self->checks = nullptr;
  }
  Py_TYPE(self)->tp_free((PyObject*)self);
}

static PyObject* TensorGuards_new(
    PyTypeObject* type,
    PyObject* args,
    PyObject* kwds) {
  TensorGuards* self = (TensorGuards*)type->tp_alloc(type, 0);
  if (self != nullptr) {
    self->checks = new ChecksList();
  }
  return (PyObject*)self;
}

static std::vector<std::optional<c10::SymInt>> wrapIntegersInOptional(
    const c10::SymIntArrayRef& intArray) {
  std::vector<std::optional<c10::SymInt>> optVec(intArray.size());
  std::transform(
      intArray.begin(),
      intArray.end(),
      optVec.begin(),
      [](const c10::SymInt& value) { return std::make_optional(value); });
  return optVec;
}

static std::vector<std::optional<c10::SymInt>> pyListToVecOptInt(
    PyObject* pyList) {
  std::vector<std::optional<c10::SymInt>> vec;
  Py_ssize_t size = PyList_Size(pyList);
  for (Py_ssize_t i = 0; i < size; i++) {
    PyObject* item = PyList_GetItem(pyList, i);
    auto handle = py::handle(item);
    if (item == Py_None) {
      vec.emplace_back(std::nullopt);
    } else if (torch::is_symint(handle)) {
      vec.emplace_back(py::cast<c10::SymInt>(handle));
    } else {
      int64_t value = PyLong_AsLongLong(item);
      if (value == -1 && PyErr_Occurred()) {
        PyErr_SetString(
            PyExc_TypeError,
            "Size or stride list item is not a valid integer.");
        TORCH_CHECK(false, "Size or stride list item is not a valid integer.");
      }
      vec.emplace_back(c10::SymInt(value));
    }
  }
  return vec;
}

static std::vector<std::vector<std::optional<c10::SymInt>>> get_dynamic_dims(
    PyObject* dynamic_dims_py) {
  std::vector<std::vector<std::optional<c10::SymInt>>> per_tensor_dynamic_dims;
  if (dynamic_dims_py != Py_None) {
    Py_ssize_t size = PyList_Size(dynamic_dims_py);
    for (Py_ssize_t i = 0; i < size; i++) {
      PyObject* py_list = PyList_GetItem(dynamic_dims_py, i);
      std::vector<std::optional<c10::SymInt>> vec = pyListToVecOptInt(py_list);
      per_tensor_dynamic_dims.push_back(std::move(vec));
    }
  }
  return per_tensor_dynamic_dims;
}

static int TensorGuards_init(
    TensorGuards* self,
    PyObject* args,
    PyObject* kwds) {
  if (!PyTuple_CheckExact(args)) {
    PyErr_SetString(PyExc_TypeError, "expected tuple()");
    return -1;
  }
  // Top level structure is List[List[Union[int, None]]]
  PyObject* dynamic_dims_sizes_py =
      PyDict_GetItemString(kwds, "dynamic_dims_sizes");
  if (dynamic_dims_sizes_py == nullptr) {
    PyErr_SetString(PyExc_TypeError, "missing dynamic_dims_sizes=...");
    return -1;
  }
  PyObject* dynamic_dims_strides_py =
      PyDict_GetItemString(kwds, "dynamic_dims_strides");
  if (dynamic_dims_strides_py == nullptr) {
    PyErr_SetString(PyExc_TypeError, "missing dynamic_dims_strides=...");
    return -1;
  }

  // dynamic_dims_strides/sizes_py is None when dynamic_shapes=False - this is
  // an optimization to avoid invoking .size()/.stride() in python needlessly
  std::vector<std::vector<std::optional<c10::SymInt>>>
      per_tensor_dynamic_dims_sizes = get_dynamic_dims(dynamic_dims_sizes_py);
  std::vector<std::vector<std::optional<c10::SymInt>>>
      per_tensor_dynamic_dims_strides =
          get_dynamic_dims(dynamic_dims_strides_py);

  auto& checks = *self->checks;
  auto len = PyTuple_GET_SIZE(args);
  checks.reserve(len);
  LocalState state;

  for (auto i : c10::irange(len)) {
    PyObject* item = PyTuple_GET_ITEM(args, i);
    if (!THPVariable_CheckExact(item) && !THPVariable_Check(item)) {
      PyErr_SetString(PyExc_TypeError, "expected Tensor()");
      return -1;
    }
    auto tensor = THPVariable_Unpack(item);
    std::vector<std::optional<c10::SymInt>> tensor_dims_size =
        per_tensor_dynamic_dims_sizes.empty()
        ? wrapIntegersInOptional(tensor.sym_sizes())
        : per_tensor_dynamic_dims_sizes[i];
    std::vector<std::optional<c10::SymInt>> tensor_dims_stride =
        per_tensor_dynamic_dims_strides.empty()
        ? wrapIntegersInOptional(tensor.sym_strides())
        : per_tensor_dynamic_dims_strides[i];

    checks.emplace_back(
        state,
        Py_TYPE(item),
        std::move(tensor),
        std::move(tensor_dims_size),
        std::move(tensor_dims_stride));
  }
  return 0;
}

PyObject* TensorGuards_check(
    TensorGuards* self,
    PyObject* args,
    PyObject* kwargs) {
  if (!PyTuple_CheckExact(args)) {
    PyErr_SetString(PyExc_TypeError, "expected tuple()");
    return nullptr;
  }
  auto& checks = *self->checks;
  auto len = PyTuple_GET_SIZE(args);

  // kwargs is just ignored here

  if (static_cast<decltype(len)>(checks.size()) != len) {
    PyErr_SetString(PyExc_TypeError, "wrong length");
    return nullptr;
  }

  LocalState state;
  // Note - all the tensors that make it to guards must be unique. Dynamo
  // builder handles guarding for positive aliases (X is Y). However, we do not
  // create guards for negative alias (X is not Y) as that is an N^2
  // relationship. Instead, we rely on the uniqueness upstream to verify, at
  // check_fn time (this function).
  ska::flat_hash_map<PyObject*, std::nullptr_t> unique_tensors;
  for (auto i : c10::irange(len)) {
    PyObject* item = PyTuple_GET_ITEM(args, i);

    if (Py_TYPE(item) != checks[i].pytype) {
      Py_RETURN_FALSE;
    }
    auto insertion = unique_tensors.insert({item, nullptr});
    if (!insertion.second) {
      // Violates uniqueness
      Py_RETURN_FALSE;
    }
    if (!checks[i].check(state, THPVariable_Unpack(item))) {
      Py_RETURN_FALSE;
    }
  }

  Py_RETURN_TRUE;
}

PyObject* TensorGuards_check_verbose(
    TensorGuards* self,
    PyObject* args,
    PyObject* kwargs) {
  if (!PyTuple_CheckExact(args)) {
    PyErr_SetString(PyExc_TypeError, "expected tuple()");
    return nullptr;
  }
  auto& checks = *self->checks;
  auto len = PyTuple_GET_SIZE(args);

  if (static_cast<decltype(len)>(checks.size()) != len) {
    PyErr_SetString(PyExc_TypeError, "wrong length");
    return nullptr;
  }

  PyObject* tensor_check_names_py =
      PyDict_GetItemString(kwargs, "tensor_check_names");
  if (tensor_check_names_py == nullptr) {
    PyErr_SetString(PyExc_TypeError, "missing tensor_check_names kwarg");
    return nullptr;
  }

  if (!PyList_Check(tensor_check_names_py)) {
    PyErr_SetString(PyExc_TypeError, "tensor_check_names kwarg must be a list");
    return nullptr;
  }

  auto names_size = PyList_Size(tensor_check_names_py);
  if (names_size != static_cast<decltype(names_size)>(checks.size())) {
    PyErr_SetString(
        PyExc_TypeError,
        "tensor_check_names should be the same size as # tensors");
    return nullptr;
  }

  std::vector<std::string> tensor_check_names;
  tensor_check_names.reserve(names_size);
  for (auto i : c10::irange(names_size)) {
    PyObject* value = PyList_GetItem(tensor_check_names_py, i);
    if (!PyUnicode_Check(value)) {
      PyErr_SetString(
          PyExc_TypeError, "tensor_check_names must only contain strings");
      return nullptr;
    }
    tensor_check_names.emplace_back(PyUnicode_AsUTF8(value));
  }

  LocalState state;
  ska::flat_hash_map<PyObject*, std::nullptr_t> unique_tensors;
  for (auto i : c10::irange(len)) {
    PyObject* item = PyTuple_GET_ITEM(args, i);
    if (Py_TYPE(item) != checks[i].pytype) {
      std::stringstream fail_reason;
      PyObject* type_str = PyObject_Str(PyObject_Type(item));
      fail_reason << "expected type of '" << tensor_check_names[i]
                  << "' to be a tensor type, ";
      if (!type_str) {
        fail_reason << "but found a different type";
      } else {
        fail_reason << "' but found " << PyUnicode_AsUTF8(type_str);
      }
      return Py_BuildValue("s", fail_reason.str().c_str());
    }

    auto insertion = unique_tensors.insert({item, nullptr});
    if (!insertion.second) {
      std::stringstream fail_reason;
      fail_reason << "Duplicate tensor found where not expected! ";
      fail_reason << tensor_check_names[i]
                  << "should not alias to anything, but is aliased";
      return Py_BuildValue("s", fail_reason.str().c_str());
    }
    std::string fail_reason = checks[i].check_verbose(
        state, THPVariable_Unpack(item), tensor_check_names[i]);
    if (fail_reason.length() > 0) {
      return Py_BuildValue("s", fail_reason.c_str());
    }
  }

  Py_RETURN_TRUE;
}

// NOLINTNEXTLINE(modernize-avoid-c-arrays,cppcoreguidelines-avoid-c-arrays)
static PyMethodDef TensorGuards_methods[] = {
    {"check",
     (PyCFunction)(void*)TensorGuards_check,
     METH_VARARGS | METH_KEYWORDS,
     ""},
    {"check_verbose",
     (PyCFunction)(void*)TensorGuards_check_verbose,
     METH_VARARGS | METH_KEYWORDS,
     "verbose fail reasons for failed checks"},
    {nullptr} /* Sentinel */
};

static PyTypeObject TensorGuardsType = {PyVarObject_HEAD_INIT(nullptr, 0)};

// TODO (janimesh) - Remove the PyObject_HEAD part when C++ guard manager is
// merged.
// NOLINTNEXTLINE(cppcoreguidelines-pro-type-member-init)
struct GlobalStateGuard {
  PyObject_HEAD;

  inline void init() {
    auto& ctx = at::globalContext();
    _grad_mode = at::GradMode::is_enabled();
    _torch_function = torch::torch_function_enabled();
    _deterministic_algorithms = ctx.deterministicAlgorithms();
    _deterministic_algorithms_warn_only = ctx.deterministicAlgorithmsWarnOnly();
    _allow_tf32 = ctx.allowTF32CuBLAS();
    _allow_fp16_reduce = ctx.allowFP16ReductionCuBLAS();
    _allow_bf16_reduce = ctx.allowBF16ReductionCuBLAS();
    _num_threads = at::get_num_threads();
    _default_dtype = at::get_default_dtype();
  }

  inline bool check() {
    auto& ctx = at::globalContext();
    return (_grad_mode == at::GradMode::is_enabled() &&
            _torch_function == torch::torch_function_enabled() &&
            _deterministic_algorithms == ctx.deterministicAlgorithms() &&
            _deterministic_algorithms_warn_only ==
                ctx.deterministicAlgorithmsWarnOnly() &&
            _allow_tf32 == ctx.allowTF32CuBLAS() &&
            _allow_fp16_reduce == ctx.allowFP16ReductionCuBLAS() &&
            _allow_bf16_reduce == ctx.allowBF16ReductionCuBLAS() &&
            _num_threads == at::get_num_threads()) &&
        _default_dtype == at::get_default_dtype();
  }

  bool _grad_mode;
  bool _torch_function;
  bool _deterministic_algorithms;
  bool _deterministic_algorithms_warn_only;
  bool _allow_tf32;
  bool _allow_fp16_reduce;
  bool _allow_bf16_reduce;
  int _num_threads;
  caffe2::TypeMeta _default_dtype;
  // TODO(jansel): we should guard on more state as inductor starts using it
};

int GlobalStateGuard_init(
    GlobalStateGuard* self,
    PyObject* args,
    PyObject* kwargs) {
  self->init();
  return 0;
}

PyObject* GlobalStateGuard_check(
    GlobalStateGuard* self,
    PyObject* args,
    PyObject* kwargs) {
  if (self->check()) {
    Py_RETURN_TRUE;
  } else {
    Py_RETURN_FALSE;
  }
}

// NOLINTNEXTLINE(*array*)
static PyMethodDef GlobalStateGuard_methods[] = {
    {"check",
     (PyCFunction)(void*)GlobalStateGuard_check,
     METH_NOARGS,
     "Return true if global state was the same as at creation time"},
    {nullptr}};
static PyTypeObject GlobalStateGuardType = {PyVarObject_HEAD_INIT(nullptr, 0)};

static PyObject* check_type_id(PyObject* dummy, PyObject* args) {
  // faster `lambda obj, expected: id(type(obj)) == expected`
  PyObject* obj = nullptr;
  unsigned long long expected = 0;
  if (!PyArg_ParseTuple(args, "OK", &obj, &expected)) {
    return nullptr;
  }
  // NOLINTNEXTLINE(performance-no-int-to-ptr)
  if (Py_TYPE(obj) == (void*)expected) {
    Py_RETURN_TRUE;
  } else {
    Py_RETURN_FALSE;
  }
}

static PyObject* check_obj_id(PyObject* dummy, PyObject* args) {
  // faster `lambda obj, expected: id(obj) == expected`
  PyObject* obj = nullptr;
  unsigned long long expected = 0;
  if (!PyArg_ParseTuple(args, "OK", &obj, &expected)) {
    return nullptr;
  }
  // NOLINTNEXTLINE(performance-no-int-to-ptr)
  if (obj == (void*)expected) {
    Py_RETURN_TRUE;
  } else {
    Py_RETURN_FALSE;
  }
}

static PyObject* dict_version(PyObject* dummy, PyObject* args) {
  // Retrieves the version of a dictionary.
  PyObject* obj = nullptr;
  if (!PyArg_ParseTuple(args, "O", &obj)) {
    return nullptr;
  }
  if (!PyDict_Check(obj)) {
    return nullptr;
  }
#if IS_PYTHON_3_12_PLUS
  TORCH_CHECK(false, "Dynamo does not support CPython 3.12 yet.");
  return nullptr;
#else
  // ma_version_tag is deprecated since 3.12. We will need to transition
  // to use the appropriate API for later versions.
  // This warning is an error on some clang builds, so we have to ifdef it
  // away for now.
  return THPUtils_packUInt64(((PyDictObject*)obj)->ma_version_tag);
#endif
}

static PyObject* assert_size_stride(PyObject* dummy, PyObject* args) {
  /*
   Assert that a given tensor has a given size/stride, but ignore strides
   of size==1 dimensions.  Implemented in C++ as this is on the hot path.
  */
  PyObject* item = nullptr;
  PyObject* size = nullptr;
  PyObject* stride = nullptr;
  if (!PyArg_ParseTuple(args, "OOO", &item, &size, &stride)) {
    return nullptr;
  }
  if (!THPVariable_CheckExact(item) && !THPVariable_Check(item)) {
    PyErr_SetString(PyExc_TypeError, "expected Tensor()");
    return nullptr;
  }
  if (!PyTuple_CheckExact(size) || !PyTuple_CheckExact(stride)) {
    PyErr_SetString(PyExc_TypeError, "expected tuple()");
    return nullptr;
  }
  at::Tensor tensor = THPVariable_Unpack(item);
  int64_t ndim = tensor.ndimension();
  if (PyTuple_GET_SIZE(size) != ndim || PyTuple_GET_SIZE(stride) != ndim) {
    PyErr_SetString(PyExc_AssertionError, "wrong number of dimensions");
    return nullptr;
  }
  for (auto i : c10::irange(ndim)) {
    int64_t want_size = THPUtils_unpackLong(PyTuple_GET_ITEM(size, i));
    int64_t want_stride = THPUtils_unpackLong(PyTuple_GET_ITEM(stride, i));
    int64_t actual_size = tensor.size(i);
    int64_t actual_stride = tensor.stride(i);
    if (want_size != actual_size ||
        // ignore stride differences when size is 1
        (want_stride != actual_stride && actual_size > 1)) {
      std::stringstream msg;
      msg << "expected size " << actual_size << "==" << want_size << ", stride "
          << actual_stride << "==" << want_stride << " at dim=" << i;
      PyErr_SetString(PyExc_AssertionError, msg.str().c_str());
      return nullptr;
    }
  }
  Py_RETURN_TRUE;
}

template <typename T>
inline static void unwrap_size_tuple(PyObject* obj, T& output) {
  TORCH_CHECK(PyTuple_CheckExact(obj));
  size_t len = PyTuple_GET_SIZE(obj);
  output.reserve(len);
  for (size_t i = 0; i < len; ++i) {
    auto result = PyLong_AsSsize_t(PyTuple_GET_ITEM(obj, i));
    TORCH_CHECK(result >= 0);
    output.emplace_back(result);
  }
}

template <typename T>
inline static void _parse_empty_strided_args(
    PyObject* args,
    T& sizes,
    T& strides,
    at::ScalarType& dtype) {
  TORCH_CHECK(PyTuple_CheckExact(args));
  TORCH_CHECK(PyTuple_GET_SIZE(args) == 3);
  // note PyTuple_GET_ITEM returns a borrowed ref, so no need for refcounts
  unwrap_size_tuple(PyTuple_GET_ITEM(args, 0), sizes);
  unwrap_size_tuple(PyTuple_GET_ITEM(args, 1), strides);
  PyObject* py_dtype = PyTuple_GET_ITEM(args, 2);
  TORCH_CHECK(THPDtype_Check(py_dtype));
  dtype = reinterpret_cast<THPDtype*>(py_dtype)->scalar_type;
}

static PyObject* _empty_strided_cpu(PyObject* dummy, PyObject* args) {
  // at::empty_strided is surprising slow.  This is a lower-overhead
  // version that saves ~2us on every allocation.
  HANDLE_TH_ERRORS;
  at::SmallVector<int64_t, 8> sizes;
  at::SmallVector<int64_t, 8> strides;
  at::ScalarType dtype{at::ScalarType::Undefined};
  _parse_empty_strided_args(args, sizes, strides, dtype);
  return THPVariable_Wrap(at::detail::empty_strided_cpu(sizes, strides, dtype));
  END_HANDLE_TH_ERRORS;
}

static PyObject* _empty_strided_cuda(PyObject* dummy, PyObject* args) {
  // at::empty_strided is surprising slow.  This is lower-overhead.
  HANDLE_TH_ERRORS;
#ifdef USE_CUDA
  at::SmallVector<int64_t, 8> sizes;
  at::SmallVector<int64_t, 8> strides;
  at::ScalarType dtype{at::ScalarType::Undefined};
  _parse_empty_strided_args(args, sizes, strides, dtype);
  return THPVariable_Wrap(at::detail::empty_strided_cuda(
      sizes, strides, dtype, c10::DeviceType::CUDA));
#else
  TORCH_CHECK(false, "PyTorch compiled without USE_CUDA");
#endif
  END_HANDLE_TH_ERRORS;
}

// NOLINTNEXTLINE(modernize-avoid-c-arrays,cppcoreguidelines-avoid-c-arrays)
static PyMethodDef _methods[] = {
    {"check_type_id", check_type_id, METH_VARARGS, nullptr},
    {"check_obj_id", check_obj_id, METH_VARARGS, nullptr},
    {"assert_size_stride", assert_size_stride, METH_VARARGS, nullptr},
    {"dict_version", dict_version, METH_VARARGS, nullptr},
    {"_empty_strided_cpu", _empty_strided_cpu, METH_VARARGS, nullptr},
    {"_empty_strided_cuda", _empty_strided_cuda, METH_VARARGS, nullptr},
    {nullptr, nullptr, 0, nullptr}};

static struct PyModuleDef _module = {
    PyModuleDef_HEAD_INIT,
    "torch._C._dynamo.guards",
    "Module containing checks on tensors",
    -1,
    _methods};

std::string get_exception_message() {
  PyObject *ptype = nullptr, *pvalue = nullptr, *ptraceback = nullptr;
  PyErr_Fetch(&ptype, &pvalue, &ptraceback);

  PyObject* exc_message_pyobj = PyObject_Str(pvalue);
  const char* exc_message = PyUnicode_AsUTF8(exc_message_pyobj);

  Py_DECREF(exc_message_pyobj);
  Py_XDECREF(ptype);
  Py_XDECREF(pvalue);
  Py_XDECREF(ptraceback);
  return std::string(exc_message);
}

/**
 * Stores relevant guard debug information, e.g., failure str for a LeafGuard
 * failure. The data structure is also accessible in Python.
 */

class GuardDebugInfo {
 public:
  GuardDebugInfo(
      bool result,
      py::list verbose_code_parts,
      int num_guards_executed)
      : result(result),
        verbose_code_parts(std::move(verbose_code_parts)),
        num_guards_executed(num_guards_executed) {}

  // This constructor is used when guard succeeds.
  GuardDebugInfo(bool result, int num_guards_executed)
      : result(result), num_guards_executed(num_guards_executed) {}

  GuardDebugInfo(
      bool result,
      const std::string& failed_reason,
      int num_guards_executed)
      : GuardDebugInfo(result, num_guards_executed) {
    verbose_code_parts.append(failed_reason);
  }

  std::string to_string() {
    std::stringstream ss;
    ss << "GuardDebugInfo(\n"
       << "result=" << result << ",\n"
       << "verbose_code_parts=" << verbose_code_parts << ",\n"
       << "num_guards_executed=" << num_guards_executed << ")\n";
    return ss.str();
  }

  // Whether the guard passed or failed.
  bool result;

  // This is a list of verbose_code_parts for the failed guard. When there are
  // more than one verbose_code_parts, then recompilation reasoning infra on the
  // Python side can iterate over this list and eval each string to pinpoint the
  // exact code part that failed.
  py::list verbose_code_parts;

  // Total number of executed guards so far. This is helpful in debugging if
  // shuffling is working.
  int num_guards_executed;
};

class GuardManager;
class RootGuardManager;
class DictGuardManager;

/**
 * Base class for the leaf guard in the GuardManager hierarchy.
 */
class LeafGuard {
 public:
  // Most guards do not need root guard manager.
  LeafGuard(py::object verbose_code_parts)
      : _verbose_code_parts(std::move(verbose_code_parts)) {}

  // Guards like TENSOR_MATCH require root_guard_manager to access local_state
  // shared across all leaf guards.
  LeafGuard(RootGuardManager* root_guard_manager, py::object verbose_code_parts)
      : _root_guard_manager(root_guard_manager),
        _verbose_code_parts(std::move(verbose_code_parts)) {}

  // check function could be called from python. This is useful for debugging
  // purpose.
  bool check(py::handle value) {
    return check_nopybind(value.ptr());
  }

  GuardDebugInfo check_verbose(py::handle value) {
    return check_verbose_nopybind(value.ptr());
  }

  virtual GuardDebugInfo check_verbose_nopybind(
      PyObject* value) { // borrowed ref
    bool result = check_nopybind(value);
    if (!result) {
      return GuardDebugInfo(result, _verbose_code_parts, 0);
    }
    return GuardDebugInfo(true, 0);
  }

  py::list verbose_code_parts() {
    return _verbose_code_parts;
  }

  // This is on the hot path and avoids any refcounting code from pybind. This
  // is not exposed to Python and can only be called from C++.
  virtual bool check_nopybind(PyObject* value) = 0;
  virtual ~LeafGuard() = default;

 protected:
  // RootGuardManager has state that is common across all guards like
  // LocalState.
  RootGuardManager* _root_guard_manager{nullptr};

 private:
  // This is set while constructing the leaf guard. This is used for identifying
  // the cause of recompilation.
  py::list _verbose_code_parts;
};

/**
 * Represents a leaf guard that accepts the python guard check function. We
 * would like to have most of the guards in C++ (to avoid a Python function
 * call).  But, it will take some time to reach that goal. Also, there might be
 * cases where its too tedious to write an equivalent C++ guard.
 *
 * LAMBDA_GUARD allows us to gradually move to C++. We can start from all
 * guards of type PythonLambaGuard and incrementally move expensive guards to
 * C++.
 */
class LAMBDA_GUARD : public LeafGuard {
 public:
  LAMBDA_GUARD(py::object guard_check_fn, py::object verbose_code_parts)
      : LeafGuard(std::move(verbose_code_parts)) {
    if (py::isinstance<py::function>(guard_check_fn)) {
      _guard_check_fn = py::cast<py::function>(std::move(guard_check_fn));
    } else {
      throw py::type_error("LAMBDA_GUARD expects (callable, str)");
    }
  }

  // Runs the lambda function with the current f_locals value.
  bool check_nopybind(PyObject* value) override { // borrowed ref
    PyObject* x = PyObject_CallOneArg(_guard_check_fn.ptr(), value); // new ref
    if (x == nullptr) {
      // An exception is caught in the lambda function.
      PyErr_Clear();
      return false;
    }
    bool result = PyObject_IsTrue(x);
    Py_DECREF(x);
    return result;
  }

  GuardDebugInfo check_verbose_nopybind(PyObject* value) override {
    PyObject* x = PyObject_CallOneArg(_guard_check_fn.ptr(), value); // new ref
    if (x == nullptr) {
      // An exception is caught in the lambda function.
      std::string exc_message = get_exception_message();
      PyErr_Clear();
      return GuardDebugInfo(false, exc_message, 0);
    }
    bool result = PyObject_IsTrue(x);
    Py_DECREF(x);
    if (result) {
      return GuardDebugInfo(true, 0);
    }
    return GuardDebugInfo(false, verbose_code_parts(), 0);
  }

 private:
  // The user provided lambda function for check_fn.
  py::function _guard_check_fn;
};

class TYPE_MATCH : public LeafGuard {
 public:
  // type_id = id(type(obj))
  TYPE_MATCH(py::object type_id, py::object verbose_code_parts)
      : LeafGuard(std::move(verbose_code_parts)),
        _expected(py::cast<intptr_t>(std::move(type_id))) {}

  bool check_nopybind(PyObject* value) override { // borrowed ref
    // NOLINTNEXTLINE(performance-no-int-to-ptr)
    return Py_TYPE(value) == (void*)_expected;
  }

 private:
  // id of the type of the original object.
  intptr_t _expected;
};

class ID_MATCH : public LeafGuard {
 public:
  // obj_id = id(obj)
  ID_MATCH(py::object obj_id, py::object verbose_code_parts)
      : LeafGuard(std::move(verbose_code_parts)),
        _expected(py::cast<intptr_t>(std::move(obj_id))) {}

  bool check_nopybind(PyObject* value) override { // borrowed ref
    // NOLINTNEXTLINE(performance-no-int-to-ptr)
    return value == (void*)_expected;
  }

 private:
  // id of the original object.
  intptr_t _expected;
};

class EQUALS_MATCH : public LeafGuard {
 public:
  EQUALS_MATCH(py::object value, py::object verbose_code_parts)
      : LeafGuard(std::move(verbose_code_parts)),
        _value(value),
        _value_type(Py_TYPE(value.ptr())) {}

  bool check_nopybind(PyObject* value) override { // borrowed ref
    // Fast path - pointer equality check.
    if (value != _value.ptr()) {
      // Check type
      if (Py_TYPE(value) != _value_type) {
        return false;
      }
      int result = PyObject_RichCompareBool(value, _value.ptr(), Py_EQ);
      // Check for exception
      if (result == -1) {
        PyErr_Clear();
        return false;
      }
      return result;
    }
    return true;
  }

 private:
  // value to compare against. This is py::object so that we hold on to the
  // original value and prevent garbage collection. We run EQUALS_MATCH only on
  // selected objects which do not have high memory footprint, so holding on to
  // these objects is ok.
  py::object _value;

  // Type of the value
  PyTypeObject* _value_type;
};

class TUPLE_ITERATOR_LEN : public LeafGuard {
 public:
  TUPLE_ITERATOR_LEN(
      py::object length,
      py::object type_id,
      py::object verbose_code_parts)
      : LeafGuard(std::move(verbose_code_parts)),
        _length(py::cast<Py_ssize_t>(std::move(length))),
        _type_id(py::cast<intptr_t>(std::move(type_id))) {}

  bool check_nopybind(PyObject* value) override { // borrowed ref
    // Do a type match first.
    // NOLINTNEXTLINE(performance-no-int-to-ptr)
    if (Py_TYPE(value) != (void*)_type_id) {
      return false;
    }
    _PyTupleIterObject* it = (_PyTupleIterObject*)value;
    Py_ssize_t length = 0;
    if (it->it_seq)
      length = PyTuple_GET_SIZE(it->it_seq) - it->it_index;
    return length == _length;
  }

 private:
  // Length of the guarded list
  Py_ssize_t _length;
  intptr_t _type_id;
};

class LENGTH_CHECK : public LeafGuard {
 public:
  LENGTH_CHECK(py::object value, py::object verbose_code_parts)
      : LeafGuard(std::move(verbose_code_parts)),
        _length(py::cast<Py_ssize_t>(std::move(value))) {}

  bool check_nopybind(PyObject* value) override { // borrowed ref
    // PySequence_Length returns -1 if the object is not a sequence. So, we
    // don't have to test for PySequence_Check.
    return PySequence_Length(value) == _length;
  }

 private:
  // Length of the guarded list
  Py_ssize_t _length;
};

class WEAKREF_ALIVE : public LeafGuard {
 public:
  WEAKREF_ALIVE(py::object verbose_code_parts)
      : LeafGuard(std::move(verbose_code_parts)) {}

  bool check_nopybind(PyObject* value) override { // borrowed ref
    return value != Py_None;
  }
};

class DEFAULT_DEVICE : public LeafGuard {
 public:
  DEFAULT_DEVICE(py::object verbose_code_parts)
      : LeafGuard(std::move(verbose_code_parts)) {
    py::handle device_module = py::module::import("torch.utils._device");
    // Save the dict using py::object
    _utils_device_dict = device_module.attr("__dict__");
    _device = _utils_device_dict["CURRENT_DEVICE"];
  }

  bool check_nopybind(PyObject* value) override { // borrowed ref
    // Create a static interned string. Interned string is faster than creating
    // a new string every time. Even though its a new reference, we don't dec
    // ref it. Interned strings are used for things like variable names and are
    // leaked by design.
    static PyObject* current_device_str =
        PyUnicode_InternFromString("CURRENT_DEVICE");
    PyObject* device = PyDict_GetItem(
        _utils_device_dict.ptr(), current_device_str); // borrowed ref
    if (device != _device.ptr()) {
      int result = PyObject_RichCompareBool(device, _device.ptr(), Py_EQ);
      if (result == -1) {
        PyErr_Clear();
        return false;
      }
      return result;
    }
    return true;
  }

 private:
  // Save the current device and the module dict during the guard construction.
  py::object _utils_device_dict;
  py::object _device;
};

class GLOBAL_STATE : public LeafGuard {
 public:
  GLOBAL_STATE(py::object verbose_code_parts)
      : LeafGuard(std::move(verbose_code_parts)) {
    _guard = std::make_unique<GlobalStateGuard>();
    _guard->init();
  }

  bool check_nopybind(PyObject* value) override { // borrowed ref
    // Ignore value arg, this is just to satisfy the interface.
    return _guard->check();
  }

 private:
  std::unique_ptr<GlobalStateGuard> _guard;
};

class DATA_PTR_MATCH : public LeafGuard {
 public:
  DATA_PTR_MATCH(py::object tensor, py::object verbose_code_parts)
      : LeafGuard(std::move(verbose_code_parts)) {
    PyObject* value = tensor.ptr();
    if (!THPVariable_CheckExact(value) && !THPVariable_Check(value)) {
      throw std::runtime_error("DATA_PTR_MATCH guard requires a tensor");
    }
    _data_ptr = THPVariable_Unpack(value).data_ptr();
  }

  bool check_nopybind(PyObject* value) override { // borrowed ref
    if (!THPVariable_CheckExact(value) && !THPVariable_Check(value)) {
      return false;
    }
    void* data_ptr = THPVariable_Unpack(value).data_ptr();
    return data_ptr == _data_ptr;
  }

 private:
  // Original tensor data pointer.
  void* _data_ptr;
};

// Checks that an attr is absent in the object. We don't need the opposite
// HASATTR guard because we can just rely on GetAttrGuardAccessor to act as
// HASATTR guard.
class NO_HASATTR : public LeafGuard {
 public:
  NO_HASATTR(py::object attr_name, py::object verbose_code_parts)
<<<<<<< HEAD
      : LeafGuard(verbose_code_parts), _attr_name(std::move(attr_name)) {}
=======
      : LeafGuard(std::move(verbose_code_parts)),
        _attr_name(std::move(attr_name)) {}
>>>>>>> 19d27a13

  bool check_nopybind(PyObject* value) override { // borrowed ref
    return PyObject_HasAttr(value, _attr_name.ptr()) == 0;
  }

 private:
  py::object _attr_name;
};

// Checks that dict contains or does not contain a key. This happens for
// PythonSysModulesVariable tracker.
// TODO(janimesh) - Check if we can use DictGuardManager. The downside could be
// large number of keys for sys module, so DICT_CONTAINS might still end up
// being faster.
class DICT_CONTAINS : public LeafGuard {
 public:
  DICT_CONTAINS(bool contains, py::object key, py::object verbose_code_parts)
<<<<<<< HEAD
      : LeafGuard(verbose_code_parts),
=======
      : LeafGuard(std::move(verbose_code_parts)),
>>>>>>> 19d27a13
        _contains(contains ? 1 : 0),
        _key(std::move(key)) {}

  bool check_nopybind(PyObject* value) override { // borrowed ref
    int result = PyDict_Contains(value, _key.ptr());
    if (result == -1) {
      PyErr_Clear();
      return false;
    }
    return result == _contains;
  }

 private:
  int _contains;
  py::object _key;
};

/**
 * Relational guards compare more than one value. We implement Relational
 * guards by capturing some state in the guard object. For example for tensor
 * aliasing guards - tensor X is not tensor Y - we construct one leaf guard
 * and and install it at as a leaf of two guard managers (one for X and
 * another for Y). Therefore, this guard is run twice. In the first
 * invocation, it saves the first value (state) and returns True. In the
 * second invocation, it compares the saved value with the new value and
 * returns True if they do not alias.
 *
 * We have to be careful about resetting in case the other guards fail and we
 * have some state in the relational guard. This is done by virtual method
 * reset_state(). This is called by the GuardManager whenever
 * there is a guard failure. In the event that the Guard evals to true, we do
 * not need to reset the state. THe check_nopybind method should itself reset
 * the state if it was called N times. So, fast path is unaffected.
 *
 * There is a question on which GuardManager node calls the
 * reset_state. This is done by registering the guard as a
 * relational_guard_resetter on the root node, which calls the resets all the
 * relational guards on guard evaluation to False.
 */
class RelationalGuard : public LeafGuard {
 public:
  RelationalGuard(py::object verbose_code_parts)
      : LeafGuard(std::move(verbose_code_parts)) {}

  // reset the relational guard state on guard failure. This is called by the
  // guard manager.
  virtual void reset_state() = 0;
};

/**
 * Checks that tensor x is tensor y.
 */
class TENSOR_ALIASING : public RelationalGuard {
 public:
  TENSOR_ALIASING(py::object verbose_code_parts)
      : RelationalGuard(std::move(verbose_code_parts)) {}

  bool check_nopybind(PyObject* value) override { // borrowed ref
    if (_is_first_call) {
      _first_tensor = value;
      _is_first_call = false;
      return true;
    }
    bool result = _first_tensor == value;
    reset_state();
    return result;
  }

  void reset_state() final {
    _is_first_call = true;
  }

 private:
  bool _is_first_call{true};
  PyObject* _first_tensor{nullptr};
};

/**
 * Checks that none of the tensors alias.
 */
class NO_TENSOR_ALIASING : public RelationalGuard {
 public:
  NO_TENSOR_ALIASING(
      long unsigned int num_tensors,
      py::object tensor_names,
      py::object verbose_code_parts)
      : RelationalGuard(std::move(verbose_code_parts)),
        _num_tensors(num_tensors),
        _tensor_names(std::move(tensor_names)) {
    _unique_tensors.reserve(num_tensors);
  }

  bool check_nopybind(PyObject* value) override { // borrowed ref
    // Typically we don't have to increment the ref count here because the
    // tensors are held in f_locals. But there is a special case for
    // `from_numpy` source. `from_numpy` converts integers and such into tensors
    // and these tensors are ephemeral. If we don't incref, those tensors can be
    // garbage collected, and the next time from_numpy can reuse the memory
    // address. Therefore, we incref here. They are decref'd in reset_state.
    Py_INCREF(value);
    auto insertion = _unique_tensors.insert({value, nullptr});
    if (!insertion.second) {
      // No need to clear _unique_tensors, reset_state will do
      // it.
      return false;
    }
    _counter++;
    if (_counter == _num_tensors) {
      reset_state();
    }
    return true;
  }

  GuardDebugInfo check_verbose_nopybind(PyObject* value) override {
    bool result = check_nopybind(value);

    if (!result) {
      std::stringstream fail_reason;
      fail_reason << "Duplicate tensor found where not expected! ";
      fail_reason << py::cast<std::string>(_tensor_names[_counter])
                  << " should not alias to anything, but is aliased";
      return GuardDebugInfo(false, fail_reason.str(), 0);
    }
    return GuardDebugInfo(true, 1);
  }

  void reset_state() final {
    for (auto item : _unique_tensors) {
      Py_DECREF(item.first);
    }
    _unique_tensors.clear();
    _counter = 0;
  }

 private:
  long unsigned int _num_tensors;
  py::list _tensor_names;
  ska::flat_hash_map<PyObject*, std::nullptr_t> _unique_tensors;
  long unsigned int _counter = 0;
};

class DYNAMIC_INDICES : public LeafGuard {
  // C++ equivalent of
  //  code.append(
  //      f"(({tensor_name}._dynamo_dynamic_indices.issubset({value._dynamo_dynamic_indices}))
  //      if hasattr({tensor_name}, '_dynamo_dynamic_indices') else True)"  #
  //      noqa: B950
  //  )
 public:
  DYNAMIC_INDICES(py::set dynamic_indices, py::object verbose_code_parts)
      : LeafGuard(std::move(verbose_code_parts)),
        _dynamic_indices(std::move(dynamic_indices)) {}

  bool check_nopybind(PyObject* value) override { // borrowed ref
    // Make an interned string
    static PyObject* dynamic_indices_str =
        PyUnicode_InternFromString("_dynamo_dynamic_indices");
    PyObject* indices = PyObject_GetAttr(value, dynamic_indices_str); // new ref
    if (indices == nullptr) {
      // Attr absent. Clear exception.
      PyErr_Clear();
      // This is true deliberately. If hasattr fails, we return true.
      return true;
    }

    static PyObject* issubset_str = PyUnicode_InternFromString("issubset");
    PyObject* call_result = PyObject_CallMethodOneArg(
        indices, issubset_str, _dynamic_indices.ptr()); // new ref
    bool result = PyObject_IsTrue(call_result);
    Py_DECREF(call_result);
    Py_DECREF(indices);
    return result;
  }

 private:
  py::set _dynamic_indices;
};

class DICT_VERSION : public LeafGuard {
 public:
  DICT_VERSION(py::object value, py::object verbose_code_parts)
      : LeafGuard(std::move(verbose_code_parts)) {
    if (!PyDict_Check(value.ptr())) {
      throw py::type_error("DICT_VERSION expects a dict");
    }
    _tag = get_dict_version(value.ptr());
  }
  bool check_nopybind(PyObject* value) override { // borrowed ref
    return PyDict_Check(value) && get_dict_version(value) == _tag;
  }

 private:
  uint64_t get_dict_version(PyObject* dict) {
#if IS_PYTHON_3_12_PLUS
    throw std::runtime_error("Dynamo does not support CPython 3.12 yet.");
#else
    // ma_version_tag is deprecated since 3.12. We will need to transition
    // to use the appropriate API for later versions.
    // This warning is an error on some clang builds, so we have to ifdef it
    // away for now.
    return ((PyDictObject*)dict)->ma_version_tag;
#endif
  }

  // Saved dict version.
  uint64_t _tag;
};

// GuardManager can be a pointer to DictGuardManager, but at this point the
// compiler does not know that DictGuardManager is a derived class of
// GuardManager (no way to define inheritance relationships in forward
// declarations), so we forward declare a factory function and define it when
// both DictGuardManager and GuardManager are fully defined.
std::unique_ptr<GuardManager> make_guard_manager(
    RootGuardManager* root,
    std::string source,
    py::handle example_value);

/**
 * Base class representing a pair of accessor and the associated guard
 * manager. The accessor defines how to access the child value from the
 * py::object given to the parent check function.
 *
 * GuardAccessors can be considered equivalent to name() method of Source
 * objects in guards.py. In python, name() method returns a str which we can
 * then eval in f_locals and f_globals to retrieve the actual py object.
 * GuardAccessor serves the same purpose. The minor difference is that
 * GuardManager is a tree structure, so a GuardAccessor just has to retrieve
 * the value in the next level in this tree and pass it to the child
 * GuardAccessor.
 *
 * GuardAccessor also owns the GuardManager associated with the retrieved
 * value from the GuardAccessor.
 */
class GuardAccessor {
 public:
  GuardAccessor(
      RootGuardManager* root,
      py::object accessor_key,
      std::string source,
      py::handle example_value)
      : _guard_manager(make_guard_manager(root, source, example_value)),
        _accessor_key(std::move(accessor_key)),
<<<<<<< HEAD
        _source(source) {}
=======
        _source(std::move(source)) {}
>>>>>>> 19d27a13

  // Return by reference as GuardAccessor owns the GuardManager.
  std::unique_ptr<GuardManager>& get_guard_manager() {
    return _guard_manager;
  }

  bool matches_key(const py::handle& key) const {
    return _accessor_key.equal(key);
  }

  std::string get_source() {
    return _source;
  }

  virtual bool check_nopybind(PyObject* obj) = 0;
  virtual GuardDebugInfo check_verbose_nopybind(PyObject* obj) = 0;
  virtual std::string repr() const = 0;

  virtual ~GuardAccessor() = default;

 protected:
  // Guard manager corresponding to the retrieved value from the
  // GuardAccessor.
  std::unique_ptr<GuardManager> _guard_manager;
  // accessor key could be py::str for getattr, getitem or py::function for
  // lambda accessor. It is a py::object because we need to keep these accessor
  // keys alive.
  py::object _accessor_key;

  // A string that can be eval'd on f_locals or f_globals to access the variable
  // value. Only used for debugging.
  std::string _source;
};

/**
 * GuardManager encapsulates all the guards related to a particular
 * py::object. It is a tree structure and consists of 1) Leaf guards - Guards
 * that are run on the user given object 2) Accessors - Guard accessors (like
 * getattr, getitem) to access the next value in the tree hierarchy. Accessor
 * object also holds the child GuardManager.
 *
 * Lets look at an example to understand how it works.
 * class Pair:
 *     int x = 1;
 *     int y = 2;
 *
 * At compile time
 * >> guard_mananger = GuardManager()
 * >> guard_mananger.x.add_lambda_guard(
 *        lambda x: isinstance(x, Pair),
 *        lambda x: f"expected Pair, found {type(x)}"
 *    )
 * >> guard_mananger.x.add_lambda_guard(lambda x: x == 1, lambda x: f"found
 * {x}, expected 1")
 * >> guard_mananger.y.add_lambda_guard(lambda x: x == 2, lambda x: f"found
 * {x}, expected 2")
 *
 * At runtime
 * >> guard_mananger.check(Pair())
 *
 * At compile time we build the tree structure. When we do `guard_manager.x`,
 * it creates an AttrGuardAccessorNode, initializes a child guard manager with
 * this accessor node, and adds it as a child. When we do
 * `guard_manager.x.add_lambda_guard`, we call add_lambda_guard on the newly
 * created guard manager and register a new leaf guard on it.
 *
 * At runtime, the accessor node has an important function of providing a way
 * to access the value for the child guard. In the above example,
 * guard_manager.x adds an AttrGuardAccessorNode with attr_name x. When check
 * function is called, parent GuardManager calls getattr(value, "x") on its
 * value passed to the check function to call the check function of the child
 * guard manager.
 *
 * Performace optimization for fail fast - An optimization for runtime here is
 * to sort the execution of child guards depending on the failure count.  This
 * ensures that we run the guards that are more prone to fail statistically
 * first. This can improve the cache lookup time when we have multiple cache
 * entries.
 */

class GuardManager {
 public:
  GuardManager() = delete;
  GuardManager(RootGuardManager* root, std::string source)
<<<<<<< HEAD
      : _root(root), _source(source) {}
=======
      : _root(root), _source(std::move(source)) {}
>>>>>>> 19d27a13
  GuardManager(const GuardManager& m) = delete;
  GuardManager& operator=(const GuardManager&) = delete;
  virtual ~GuardManager() = default;

  RootGuardManager* get_root() {
    return _root;
  }

  std::string get_source() {
    return _source;
  }

  virtual void add_leaf_guard(std::shared_ptr<LeafGuard> leaf_guard) {
    _leaf_guards.emplace_back(std::move(leaf_guard));
  }

  /**
   * Adds a new guard manager with appropriate Accessor. If the accessor is
   * already present, we just return the guard manager.
   */
  template <typename GuardAccessorT>
  GuardManager* get_child_manager(
<<<<<<< HEAD
      const py::object& accessor_key,
=======
      py::object accessor_key,
>>>>>>> 19d27a13
      std::string source,
      py::handle example_value) {
    // accessor_key type depends on the GuardAccessorT
    // for example for GetAttrGuardAccessor - py::str name

    // Return the manager if the guard accessor exists
    for (const auto& accessor : _accessors) {
      if (accessor->matches_key(accessor_key)) {
        return accessor->get_guard_manager().get();
      }
    }

    // Construct a new guard accessor
    _accessors.emplace_back(std::make_unique<GuardAccessorT>(
<<<<<<< HEAD
        _root, accessor_key, source, example_value));
=======
        _root, std::move(accessor_key), source, example_value));
>>>>>>> 19d27a13
    return _accessors.back()->get_guard_manager().get();
  }

  // Runs the leaf guards check and then child managers check function.
  //
  // NB: There is some code DUPLICATION between this and check_verbose
  // function. This is intentional. check function is in the hot path and is
  // kept very simple. The purpose of check_verbose function is to get guard
  // failure reasoning to understand recompilations. check_verbose function
  // does not change the state of the guard, e.g., it does not shuffle the
  // guards and does not change the fail count. For simplicity, we duplicate
  // the code here.
  virtual bool check_nopybind(PyObject* value) { // borrowed ref
    // Iterate over leaf guards
    for (const auto& guard : _leaf_guards) {
      if (!guard->check_nopybind(value)) { // early exit
        _fail_count += 1;
        // no need of sorting, just return.
        return false;
      }
    }

    // Iterate over accessors.
    bool result = true;
    bool failed_on_first = true;
    for (const auto& accessor : _accessors) {
      if (!accessor->check_nopybind(value)) { // early exit
        _fail_count += 1;
        result = false;
        // need to sort, so break the loop.
        break;
      }
      failed_on_first = false;
    }

    // failed_on_first is just an optimization to avoid sorting if we are
    // failing on the first accessor itself. This is helpful when we have
    // already sorted the guards once, and dont need to sort again.
    if (!result && !failed_on_first) {
      // Inplace sort the child guards by fail count. This moves the guard
      // with higher fail count earlier in the queue, and enables fail fast
      // for the next check_verbose.

      // An alternate implementation was to use priority queue directly on
      // _accessors, but it was rejected because of the complexity of
      // popping and creating a new pq on each run_guards. Moreover, this sort
      // is happening on the unhappy path when check_verbose guard
      // fails. So, its probably ok.
      std::sort(
          _accessors.begin(),
          _accessors.end(),
          [](const std::unique_ptr<GuardAccessor>& a,
             const std::unique_ptr<GuardAccessor>& b) {
            return a->get_guard_manager()->fail_count() >
                b->get_guard_manager()->fail_count();
          });
    }

    return result;
  }

  // This function has some code duplication with function check. This is
  // deliberate to keep check function simple and fast.
  virtual GuardDebugInfo check_verbose_nopybind(
      PyObject* value) { // borrowed ref
    int num_guards_executed = 0;
    // Iterate over leaf guards
    for (const auto& guard : _leaf_guards) {
      const GuardDebugInfo& debug_info = guard->check_verbose_nopybind(value);
      num_guards_executed++;
      if (!debug_info.result) {
        return GuardDebugInfo(
            false, debug_info.verbose_code_parts, num_guards_executed);
      }
    }

    // Iterate over accessors
    for (const auto& accessor : _accessors) {
      const GuardDebugInfo& debug_info =
          accessor->check_verbose_nopybind(value);
      num_guards_executed += debug_info.num_guards_executed;
      if (!debug_info.result) {
        return GuardDebugInfo(
            false, debug_info.verbose_code_parts, num_guards_executed);
      }
    }

    return GuardDebugInfo(true, num_guards_executed);
  }

  int64_t fail_count() const {
    return _fail_count;
  }

  // DEBUG function - Returning raw pointers because we can't return unique_ptr
  // and pybind does not accept a unique_ptr reference return type.
  virtual std::vector<GuardAccessor*> get_accessors() const {
    std::vector<GuardAccessor*> ret;
    ret.reserve(_accessors.size());
    for (const auto& accessor : _accessors) {
      ret.emplace_back(accessor.get());
    }
    return ret;
  }

  // DEBUG function - Returning raw pointers because we can't return unique_ptr
  // and pybind does not accept a unique_ptr reference return type.
  virtual std::vector<GuardManager*> get_child_managers() {
    std::vector<GuardManager*> ret;
    ret.reserve(_accessors.size());
    for (const auto& accessor : _accessors) {
      ret.emplace_back(accessor->get_guard_manager().get());
    }
    return ret;
  }

  // DEBUG function - Returning raw pointers because we can't return unique_ptr
  // and pybind does not accept a unique_ptr reference return type.
  std::vector<LeafGuard*> get_leaf_guards() const {
    std::vector<LeafGuard*> ret;
    ret.reserve(_leaf_guards.size());
    for (const auto& guard : _leaf_guards) {
      ret.push_back(guard.get());
    }
    return ret;
  }

  bool is_leaf_guard_present(const std::string& guard_name) {
    return _inserted_leaf_guards.find(guard_name) !=
        _inserted_leaf_guards.end();
  }

  void insert_leaf_guard(const std::string& guard_name) {
    _inserted_leaf_guards.insert(guard_name);
  }

 protected:
  // Keeps a count of how many times this guard manager check function returns
  // False. This is used for sorting optimization.
  int64_t _fail_count{0};

 private:
  // Root of the guard manager, this is the used to install the relational
  // guard resetters.
  RootGuardManager* _root;

  // A string that can be used to eval on f_locals or f_globals to get the
  // value. This is used only to pass on debugging information.
  std::string _source;

  // A map of which leaf guards are inserted. This is to prevent duplicate
  // guards like TYPE_MATCH.
  std::unordered_set<std::string> _inserted_leaf_guards;

  // Leaf guards are the terminal guards on this object, e.g, type check on a
  // list. These guards have to be run before any children are run.
  //
  // These leaf guards are not shufflable. In almost all cases, these guards
  // will have an order, e,g., type(x) is int guard and x == 5 guard. We also
  // expect very few leaf guards per GuardManager node.
  //
  // NB: Why are leaf guards shared ptr? This is primarily to enable relational
  // guards like `tensor X is not tensor Y`. These guards require multiple
  // values. We handle it by creating one guard object that holds state and this
  // guard is installed in many guard managers, hence a shared ptr.
  std::vector<std::shared_ptr<LeafGuard>> _leaf_guards;

  // GuardAccessors nodes to access the child guards. These guards are
  // shufflable. On a guard failure, they are sorted based on their fail count
  // to enable fail fast for the next check.
  std::vector<std::unique_ptr<GuardAccessor>> _accessors;
};

/**
 * RootGuardManager is the root of the guard tree. This is primarily
 * constructed to hold the relational guard pointers so that we can reset the
 * state of those guards on guard failure. All the other important
 * implementation is in GuardManager class.
 */

class RootGuardManager : public GuardManager {
 public:
  // This is the root node, set its _root member to nullptr
  RootGuardManager() : GuardManager(this, "L") {}

  // Adds the relational guard resetter
  void add_relational_guard_resetter(
      std::shared_ptr<RelationalGuard> relational_guard) {
    _relational_guard_resetters.emplace_back(std::move(relational_guard));
  }

  // Python visible API to check guard function.
  bool check(py::handle value) {
    return check_nopybind(value.ptr());
  }

  // Python visible API to check_verbose guard function.
  GuardDebugInfo check_verbose(py::handle value) {
    return check_verbose_nopybind(value.ptr());
  }

  // Fast check function.
  bool check_nopybind(PyObject* value) override { // borrowed ref
    // Check [Note on GIL interaction with mutex lock] for details on why we
    // need mutex and its interactions wth GIL.
    PyThreadState* _save = nullptr;
    Py_UNBLOCK_THREADS; // ; is added to avoid clang-formatting
    std::lock_guard<std::mutex> lock_guard(_lock);
    Py_BLOCK_THREADS; // ; is added to avoid clang-formatting

    // Get the local state. This will be used for TENSOR_MATCH guards.
    LocalState state;
    _local_state = state;

    if (!GuardManager::check_nopybind(value)) {
      _reset_relational_guard_state();
      return false;
    }

    // Iterate over epilogue leaf guards.
    for (const auto& guard : _epilogue_lambda_guards) {
      if (!guard->check_nopybind(value)) { // early exit
        _reset_relational_guard_state();
        return false;
      }
    }
    return true;
  }

  // Fast check_verbose function.
  GuardDebugInfo check_verbose_nopybind(
      PyObject* value) override { // borrowed ref
    // Check [Note on GIL interaction with mutex lock] for details on why we
    // need mutex and its interactions wth GIL.
    PyThreadState* _save = nullptr;
    Py_UNBLOCK_THREADS; // ; is added to avoid clang-formatting
    std::lock_guard<std::mutex> lock_guard(_lock);
    Py_BLOCK_THREADS; // ; is added to avoid clang-formatting

    // Get the local state. This will be used for TENSOR_MATCH guards.
    LocalState state;
    _local_state = state;

    GuardDebugInfo debug_info = GuardManager::check_verbose_nopybind(value);
    if (!debug_info.result) {
      _reset_relational_guard_state();
      return debug_info;
    }

    int num_guards_executed = debug_info.num_guards_executed;

    // Iterate over epilogue leaf guards
    for (const auto& guard : _epilogue_lambda_guards) {
      const GuardDebugInfo& tmp_debug_info =
          guard->check_verbose_nopybind(value);
      num_guards_executed++;
      if (!tmp_debug_info.result) {
        _reset_relational_guard_state();
        return GuardDebugInfo(
            false, tmp_debug_info.verbose_code_parts, num_guards_executed);
      }
    }
    return GuardDebugInfo(true, num_guards_executed);
  }

  void add_epilogue_lambda_guard(std::unique_ptr<LeafGuard> leaf_guard) {
    _epilogue_lambda_guards.emplace_back(std::move(leaf_guard));
  }

  // DEBUG function - Returning raw pointers because we can't return unique_ptr
  // and pybind does not accept a unique_ptr reference return type.
  std::vector<LeafGuard*> get_epilogue_lambda_guards() const {
    std::vector<LeafGuard*> ret;
    ret.reserve(_epilogue_lambda_guards.size());
    for (const auto& guard : _epilogue_lambda_guards) {
      ret.push_back(guard.get());
    }
    return ret;
  }

 private:
  // Reset the state of all the relational guards on failure.
  void _reset_relational_guard_state() {
    for (auto& guard : _relational_guard_resetters) {
      guard->reset_state();
    }
  }

 public:
  // Local state for TENSOR_MATCH guards.
  LocalState _local_state;

 private:
  // All the relational guards under this guard mananger. We only use these
  // when the guard evaluates to False. This ensures that guard state is reset
  // on guard failure so that next invocation is clean.
  std::vector<std::shared_ptr<RelationalGuard>> _relational_guard_resetters;

  // These guards are lambda guards, i.e., the guards that lack C++
  // implementation. For simplicity, we add these guards at the root. They
  // MUST be run after all other guard managers have finished to ensure that
  // the epilogue guards do not step on some nonexistent getattr or getitem.
  std::vector<std::unique_ptr<LeafGuard>> _epilogue_lambda_guards;

  // [Note on GIL interaction with mutex lock]
  // We use std::mutex to prevent multiple threads from running
  // check/check_verbose simultaneously. This is to prevent race condition due
  // to state changes in RelationalGuard.
  //
  // However, we also need to be careful about GIL interaction with mutex. There
  // is a chance of deadlock
  //
  //    Thread 1: has GIL, waiting for lock
  //    Thread 2: has lock, waiting for GIL
  //
  // This can happen when Thread 2 earlier acquired the mutex lock, starting
  // running the critical section of check function and then called some python
  // function (like LAMBDA_GUARD) and reached Cpython codebase that checks if it
  // should release the GIL (typically happens after every few bytecode
  // instructions). Thread 2 here can decide to release the GIL. Thread 1 can
  // acquire GIL and reach the mutex, where it will wait forever.
  //
  // To avoid this, each thread releases the GIL before acquiring the mutex and
  // then acquires the GIL again after acquiring the mutex lock by using
  // Py_BLOCK_THREADS and Py_UNBLOCK_THREADS. This avoids the deadlock.
  std::mutex _lock;
};

/*
 * Dicts are common in python code. Therefore, we handle guards for dicts
 * differently and use PyDict_* APIs which are faster than PyObject_* APIs
 * because of no ref count increments/decrements.
 *
 * DictGuardManager relies on the order of dict.keys(). It keeps track of the
 * indices of dict.keys() to access the key, value pair.
 */
typedef std::pair<std::unique_ptr<GuardManager>, std::unique_ptr<GuardManager>>
    KeyValueManager;
class DictGuardManager : public GuardManager {
 public:
  DictGuardManager(
      RootGuardManager* root,
      std::string source,
      py::handle example_value)
<<<<<<< HEAD
      : GuardManager(root, source),
=======
      : GuardManager(root, std::move(source)),
>>>>>>> 19d27a13
        _size(PyDict_Size(example_value.ptr())),
        _expected_type(Py_TYPE(example_value.ptr())),
        _is_exact_dict_type(PyDict_CheckExact(example_value.ptr())) {}

  GuardManager* get_key_manager(
<<<<<<< HEAD
      const py::object& key_index,
      std::string source,
      py::handle example_value) {
    KeyValueManager& key_value_manager = _get_index_manager(key_index);
    if (!key_value_manager.first) {
      key_value_manager.first =
          make_guard_manager(this->get_root(), source, example_value);
=======
      py::object key_index,
      std::string source,
      py::handle example_value) {
    KeyValueManager& key_value_manager =
        _get_index_manager(std::move(key_index));
    if (!key_value_manager.first) {
      key_value_manager.first = make_guard_manager(
          this->get_root(), std::move(source), example_value);
>>>>>>> 19d27a13
    };
    return key_value_manager.first.get();
  }

  GuardManager* get_value_manager(
<<<<<<< HEAD
      const py::object& key_index,
      std::string source,
      py::handle example_value) {
    KeyValueManager& key_value_manager = _get_index_manager(key_index);
    if (!key_value_manager.second) {
      key_value_manager.second =
          make_guard_manager(this->get_root(), source, example_value);
=======
      py::object key_index,
      std::string source,
      py::handle example_value) {
    KeyValueManager& key_value_manager =
        _get_index_manager(std::move(key_index));
    if (!key_value_manager.second) {
      key_value_manager.second = make_guard_manager(
          this->get_root(), std::move(source), example_value);
>>>>>>> 19d27a13
    };
    return key_value_manager.second.get();
  }

  bool check_nopybind(PyObject* obj) override { // borrowed ref
    // TODO(janimesh) - Implement a fast-path using dict versions.

    if (Py_TYPE(obj) != _expected_type) {
      _fail_count += 1;
      return false;
    }

    if (PyDict_Size(obj) != _size) {
      _fail_count += 1;
      return false;
    }

    // Invokes the base class's check_nopybind method. We permit a limited set
    // of leaf guards and accessors within the DictGuardManager framework.
    // Integrating certain guards or accessors directly within the
    // DictGuardManager can be challenging. For instance, `type(dict_object)` as
    // an accessor is permissible, which otherwise would be hard to integrate
    // directly into DictGuardManager.  Similarly, incorporating guards such as
    // DICT_CONTAINS and DICT_VERSION as leaf guards offers a simpler solution
    // than embedding these functionalities within the DictGuardManager itself.
    if (!GuardManager::check_nopybind(obj)) {
      _fail_count += 1;
      // No need to shuffle the child guards, just return.
      return false;
    }

<<<<<<< HEAD
    PyObject *key, *value;
=======
    PyObject *key = nullptr, *value = nullptr;
>>>>>>> 19d27a13
    Py_ssize_t pos = 0;

    // Points to an element in the _indices vector.
    size_t index_pointer = 0;
    // Points to the key index in the dict
    Py_ssize_t dict_pointer = 0;

    while (index_pointer < _indices.size() &&
           PyDict_Next(obj, &pos, &key, &value)) {
      // Skip if dict_pointer is not a saved index.
      if (dict_pointer == _indices[index_pointer]) {
        index_pointer += 1;
        KeyValueManager& key_value_manager = _key_value_managers[dict_pointer];
        std::unique_ptr<GuardManager>& key_manager = key_value_manager.first;
        if (key_manager && !key_manager->check_nopybind(key)) {
          return false;
        }
        std::unique_ptr<GuardManager>& value_manager = key_value_manager.second;
        if (value_manager && !value_manager->check_nopybind(value)) {
          return false;
        }
      }
      dict_pointer += 1;
    }
    return true;
  }

  GuardDebugInfo check_verbose_nopybind(
      PyObject* obj) override { // borrowed ref
    if (Py_TYPE(obj) != _expected_type) {
      return GuardDebugInfo(false, "TYPE_MISMATCH(" + get_source() + ")", 0);
    }

    if (PyDict_Size(obj) != _size) {
      return GuardDebugInfo(
          false, "len(" + get_source() + ") != " + std::to_string(_size), 0);
    }

    // Invokes the base class's check_nopybind method. We permit a limited set
    // of leaf guards and accessors within the DictGuardManager framework.
    // Integrating certain guards or accessors directly within the
    // DictGuardManager can be challenging. For instance, `type(dict_object)` as
    // an accessor is permissible, which otherwise would be hard to integrate
    // directly into DictGuardManager.  Similarly, incorporating guards such as
    // DICT_CONTAINS and DICT_VERSION as leaf guards offers a simpler solution
    // than embedding these functionalities within the DictGuardManager itself.
    GuardDebugInfo debug_info = GuardManager::check_verbose_nopybind(obj);
    if (!debug_info.result) {
      return debug_info;
    }

    PyObject *key = nullptr, *value = nullptr;
    Py_ssize_t pos = 0;

    // Points to an element in the _indices vector.
    size_t index_pointer = 0;
    Py_ssize_t dict_pointer = 0;

    int num_guards_executed = 0;
    while (index_pointer < _indices.size() &&
           PyDict_Next(obj, &pos, &key, &value)) {
      // Skip if pos is not a saved index.
      if (dict_pointer == _indices[index_pointer]) {
        index_pointer += 1;
        KeyValueManager& key_value_manager = _key_value_managers[dict_pointer];
        std::unique_ptr<GuardManager>& key_manager = key_value_manager.first;
        if (key_manager) {
          GuardDebugInfo debug_info = key_manager->check_verbose_nopybind(key);
          num_guards_executed += debug_info.num_guards_executed;
          if (!debug_info.result) {
            return GuardDebugInfo(
                false, debug_info.verbose_code_parts, num_guards_executed);
          }
        }
        std::unique_ptr<GuardManager>& value_manager = key_value_manager.second;
        if (value_manager) {
          GuardDebugInfo debug_info =
              value_manager->check_verbose_nopybind(value);
          num_guards_executed += debug_info.num_guards_executed;
          if (!debug_info.result) {
            return GuardDebugInfo(
                false, debug_info.verbose_code_parts, num_guards_executed);
          }
        }
      }
      dict_pointer += 1;
    }
    return GuardDebugInfo(true, num_guards_executed);
  }

<<<<<<< HEAD
  void skip_adding_guard(py::object a, py::object b) {
=======
  void skip_adding_guard(const py::object& a, const py::object& b) {
>>>>>>> 19d27a13
    // The `add_leaf_guard` method in `DictGuardManager` is overridden to block
    // the addition of leaf guards. However, this is too strict. Python side of
    // guard management frequently adds TYPE_MATCH and DICT_LENGTH on
    // DictGuardManager. We could refactor Python side to never call these
    // guards on dict objects, but that results in messy code. Instead, we just
    // override these two guards to not go through add_leaf_guard code path and
    // skip adding guards. This makes the python side easy.
  }

  void fail_on_get_child_manager(
<<<<<<< HEAD
      py::object a,
      std::string source,
      py::object b) {
=======
      const py::object& a,
      const std::string& source,
      const py::object& b) {
>>>>>>> 19d27a13
    throw std::runtime_error("Can not add an accessor to DictGuardManager");
  }

  void add_leaf_guard(std::shared_ptr<LeafGuard> leaf_guard) override {
    // If you are calling this, you probably want to go through a key, value
    // child manager and then add a leaf guard on them. DictGuardManager already
    // has TYPE_MATCH and LENGTH_CHECK built in.
    throw std::runtime_error("DictGuardManager does not support a leaf_guard");
  }

  void add_permitted_leaf_guard(std::shared_ptr<LeafGuard> leaf_guard) {
    // Selectively called for permitted guards.
    GuardManager::add_leaf_guard(std::move(leaf_guard));
  }

  // Debug helper - Returning raw pointers because we can't return unique_ptr
  // and pybind does not accept a unique_ptr reference return type.
  std::unordered_map<Py_ssize_t, std::pair<GuardManager*, GuardManager*>>
  get_key_value_managers() {
    std::unordered_map<Py_ssize_t, std::pair<GuardManager*, GuardManager*>> ret;
    for (auto index : _indices) {
      ret[index] = std::make_pair(
          _key_value_managers[index].first.get(),
          _key_value_managers[index].second.get());
    }
    return ret;
  }

  bool is_exact_dict_type() {
    return _is_exact_dict_type;
  }

 private:
  /**
   * Adds a new KeyDictGuardAccessor. If the accessor is already present, we
   * just return the guard manager.
   */
<<<<<<< HEAD
  KeyValueManager& _get_index_manager(const py::object& key_index) {
    // Check if the accessor is already present.
    Py_ssize_t index = py::cast<Py_ssize_t>(key_index);
=======
  KeyValueManager& _get_index_manager(py::object key_index) {
    // Check if the accessor is already present.
    Py_ssize_t index = py::cast<Py_ssize_t>(std::move(key_index));
>>>>>>> 19d27a13
    auto it = _key_value_managers.find(index);
    if (it != _key_value_managers.end()) {
      return it->second;
    }
    _indices.push_back(index);
    // Always keep the _indices array sorted
    std::sort(_indices.begin(), _indices.end());
    _key_value_managers[index] = std::make_pair(nullptr, nullptr);
    return _key_value_managers[index];
  }

 private:
  Py_ssize_t _size;
  // DictGuardManager supports both exact dict type and non-exact dict type.
  // Therefore, we have to compare the type to early exit.
  PyTypeObject* _expected_type;
  bool _is_exact_dict_type; // Useful to check getattr_manager validity.
  std::vector<Py_ssize_t> _indices;
  std::unordered_map<Py_ssize_t, KeyValueManager> _key_value_managers;
};

std::unique_ptr<GuardManager> make_guard_manager(
    RootGuardManager* root,
    std::string source,
    py::handle example_value) {
  // Check if example_value is a dict
  if (py::isinstance<py::dict>(example_value)) {
<<<<<<< HEAD
    return std::make_unique<DictGuardManager>(root, source, example_value);
  }
  return std::make_unique<GuardManager>(root, source);
=======
    return std::make_unique<DictGuardManager>(
        root, std::move(source), example_value);
  }
  return std::make_unique<GuardManager>(root, std::move(source));
>>>>>>> 19d27a13
}

class TENSOR_MATCH : public LeafGuard {
 public:
  TENSOR_MATCH(
      RootGuardManager* root_guard_manager,
      py::object value,
      py::object dynamic_dims_sizes_py,
      py::object dynamic_dims_strides_py,
      py::object tensor_name,
      py::object verbose_code_parts)
      : LeafGuard(root_guard_manager, std::move(verbose_code_parts)),
        _tensor_name(py::cast<py::str>(std::move(tensor_name))) {
    PyObject* item = value.ptr();
    if (!THPVariable_CheckExact(item) && !THPVariable_Check(item)) {
      PyErr_SetString(PyExc_TypeError, "expected Tensor()");
      return;
    }
    auto tensor = THPVariable_Unpack(item);

    std::vector<std::optional<c10::SymInt>> tensor_dims_size =
        pyListToVecOptInt(dynamic_dims_sizes_py.ptr());
    std::vector<std::optional<c10::SymInt>> tensor_dims_stride =
        pyListToVecOptInt(dynamic_dims_strides_py.ptr());

    tensor_dims_size = tensor_dims_size.empty()
        ? wrapIntegersInOptional(tensor.sym_sizes())
        : tensor_dims_size;
    tensor_dims_stride = tensor_dims_stride.empty()
        ? wrapIntegersInOptional(tensor.sym_strides())
        : tensor_dims_stride;
    LocalState state;
    _tensor_check = std::make_unique<TensorCheck>(
        state,
        Py_TYPE(item),
        std::move(tensor),
        std::move(tensor_dims_size),
        std::move(tensor_dims_stride));
  }

  bool check_nopybind(PyObject* value) override { // borrowed ref
    if (Py_TYPE(value) != _tensor_check->pytype) {
      return false;
    }
    return _tensor_check->check(
        _root_guard_manager->_local_state, THPVariable_Unpack(value));
  }

  GuardDebugInfo check_verbose_nopybind(
      PyObject* value) override { // borrowed ref

    if (Py_TYPE(value) != _tensor_check->pytype) {
      std::stringstream fail_reason;
      PyObject* type_str = PyObject_Str(PyObject_Type(value));
      fail_reason << "expected type of '" << _tensor_name
                  << "' to be a tensor type, ";
      if (!type_str) {
        fail_reason << "but found a different type";
      } else {
        fail_reason << "' but found " << PyUnicode_AsUTF8(type_str);
      }
      return GuardDebugInfo(false, fail_reason.str(), 0);
    }

    std::string fail_reason = _tensor_check->check_verbose(
        _root_guard_manager->_local_state,
        THPVariable_Unpack(value),
        _tensor_name);

    if (!fail_reason.empty()) {
      return GuardDebugInfo(false, fail_reason, 0);
    }
    return GuardDebugInfo(true, 1);
  }

 private:
  std::string _tensor_name;
  std::unique_ptr<TensorCheck> _tensor_check;
};

/**
 * Represents __getattr__ acccessor.
 */
class GetAttrGuardAccessor : public GuardAccessor {
 public:
  GetAttrGuardAccessor(
      RootGuardManager* root,
      py::str name,
      std::string source,
      py::handle example_value)
<<<<<<< HEAD
      : GuardAccessor(root, name, source, example_value),
=======
      : GuardAccessor(root, name, std::move(source), example_value),
>>>>>>> 19d27a13
        _attr_name(name.ptr()) {}

  // NB: Intentional duplication between check_nopybind and
  // check_verbose_nopybind.
  bool check_nopybind(PyObject* obj) override { // borrowed ref
    PyObject* x = PyObject_GetAttr(obj, _attr_name); // new ref
    if (x == nullptr) {
      // Attribute absent, clear the exception and return false.
      PyErr_Clear();
      return false;
    }
    bool result = _guard_manager->check_nopybind(x);
    Py_DECREF(x);
    return result;
  }

  GuardDebugInfo check_verbose_nopybind(
      PyObject* obj) override { // borrowed ref
    PyObject* x = PyObject_GetAttr(obj, _attr_name); // new ref
    if (x == nullptr) {
      // Attribute absent, clear the exception and return false.
      PyErr_Clear();
      return GuardDebugInfo(
          false, "getattr failed on source " + get_source(), 0);
    }
    GuardDebugInfo result = _guard_manager->check_verbose_nopybind(x);
    Py_DECREF(x);
    return result;
  }

  std::string repr() const override {
    // Helpful when priting GuardManager tree structure.
    return "GetAttrGuardAccessor(" + py::str(_attr_name).cast<std::string>() +
        ")";
  }

 private:
  // no need of py::object here because the attr_name is already passed on to
  // the base class as accessor_key which is a py::object.
  PyObject* _attr_name;
};

/**
 * Represents __getitem__ acccessor.
 */
class GetItemGuardAccessor : public GuardAccessor {
 public:
  GetItemGuardAccessor(
      RootGuardManager* root,
      py::object name,
      std::string source,
      py::handle example_value)
<<<<<<< HEAD
      : GuardAccessor(root, name, source, example_value),
=======
      : GuardAccessor(root, name, std::move(source), example_value),
>>>>>>> 19d27a13
        _attr_name(name.ptr()) {}

  // NB: Intentional duplication between check_nopybind and
  // check_verbose_nopybind.
  bool check_nopybind(PyObject* obj) override { // borrowed ref
    PyObject* x = PyObject_GetItem(obj, _attr_name); // new ref
    if (x == nullptr) {
      PyErr_Clear();
      return false;
    }
    bool result = _guard_manager->check_nopybind(x);
    Py_DECREF(x);
    return result;
  }

  GuardDebugInfo check_verbose_nopybind(
      PyObject* obj) override { // borrowed ref
    PyObject* x = PyObject_GetItem(obj, _attr_name); // new ref
    if (x == nullptr) {
      PyErr_Clear();
      return GuardDebugInfo(
          false, std::string("KeyError on ") + get_source(), 0);
    }
    GuardDebugInfo result = _guard_manager->check_verbose_nopybind(x);
    Py_DECREF(x);
    return result;
  }

  std::string repr() const override {
    return "GetItemGuardAccessor(" + py::str(_attr_name).cast<std::string>() +
        ")";
  }

 private:
  // no need of py::object here because the attr_name is already passed on to
  // the base class as accessor_key which is a py::object.
  PyObject* _attr_name;
};

/**
 * Represents dict[name] acccessor. This is ONLY used for f_locals because its a
 * dict, and DictGuardManager does not support sorting. We differentiate it from
 * GetItemGuardAccessor because PyDict_GetItem should be fasten the
 * PyObject_GetItem.
 */
class DictGetItemGuardAccessor : public GuardAccessor {
 public:
  DictGetItemGuardAccessor(
      RootGuardManager* root,
      py::str name,
      std::string source,
      py::handle example_value)
<<<<<<< HEAD
      : GuardAccessor(root, name, source, example_value),
=======
      : GuardAccessor(root, name, std::move(source), example_value),
>>>>>>> 19d27a13
        _attr_name(name.ptr()) {}

  // NB: Intentional duplication between check_nopybind and
  // check_verbose_nopybind.
  bool check_nopybind(PyObject* obj) override { // borrowed ref
    PyObject* x = PyDict_GetItem(obj, _attr_name); // borrowed ref
    if (x == nullptr) {
      PyErr_Clear();
      return false;
    }
    bool result = _guard_manager->check_nopybind(x);
    return result;
  }

  GuardDebugInfo check_verbose_nopybind(
      PyObject* obj) override { // borrowed ref
    PyObject* x = PyDict_GetItem(obj, _attr_name); // borrowed ref
    if (x == nullptr) {
      PyErr_Clear();
      return GuardDebugInfo(
          false, std::string("KeyError on ") + get_source(), 0);
    }
    GuardDebugInfo result = _guard_manager->check_verbose_nopybind(x);
    return result;
  }

  std::string repr() const override {
    return "DictGetItemGuardAccessor(" +
        py::str(_attr_name).cast<std::string>() + ")";
  }

 private:
  PyObject* _attr_name;
};

/**
 * Represents func.__defaults__ accessor.
 */
class FuncDefaultsGuardAccessor : public GuardAccessor {
 public:
  FuncDefaultsGuardAccessor(
      RootGuardManager* root,
      py::object name,
      std::string source,
      py::handle example_value)
<<<<<<< HEAD
      : GuardAccessor(root, name, source, example_value) {}
=======
      : GuardAccessor(root, std::move(name), std::move(source), example_value) {
  }
>>>>>>> 19d27a13

  // NB: Intentional duplication between check_nopybind and
  // check_verbose_nopybind.
  bool check_nopybind(PyObject* obj) override { // borrowed ref
    PyObject* func = obj;
    if (PyMethod_Check(obj)) {
      func = PyMethod_GET_FUNCTION(obj); // borrowed ref
    } else if (PyInstanceMethod_Check(obj)) {
      func = PyInstanceMethod_GET_FUNCTION(obj); // borrowed ref
    }
    PyObject* x = PyFunction_GetDefaults(func); // borrowed ref
    if (x == nullptr) {
      PyErr_Clear();
      return false;
    }
    return _guard_manager->check_nopybind(x);
  }

  GuardDebugInfo check_verbose_nopybind(
      PyObject* obj) override { // borrowed ref
    PyObject* func = obj;
    if (PyMethod_Check(obj)) {
      func = PyMethod_GET_FUNCTION(obj); // borrowed ref
    } else if (PyInstanceMethod_Check(obj)) {
      func = PyInstanceMethod_GET_FUNCTION(obj); // borrowed ref
    }
    PyObject* x = PyFunction_GetDefaults(func);
    if (x == nullptr) {
      PyErr_Clear();
      return GuardDebugInfo(
          false,
          std::string(repr() + ": Not a function on ") + get_source(),
          0);
    }

    return _guard_manager->check_verbose_nopybind(x);
  }

  std::string repr() const override {
    return "FuncDefaultsGuardAccessor";
  }
};

/**
 * Represents func.__kwdefaults__ accessor.
 */
class FuncKwDefaultsGuardAccessor : public GuardAccessor {
 public:
  FuncKwDefaultsGuardAccessor(
      RootGuardManager* root,
      py::object name,
      std::string source,
      py::handle example_value)
<<<<<<< HEAD
      : GuardAccessor(root, name, source, example_value) {}
=======
      : GuardAccessor(root, std::move(name), std::move(source), example_value) {
  }
>>>>>>> 19d27a13

  // NB: Intentional duplication between check_nopybind and
  // check_verbose_nopybind.
  bool check_nopybind(PyObject* obj) override { // borrowed ref
    PyObject* func = obj;
    if (PyMethod_Check(obj)) {
      func = PyMethod_GET_FUNCTION(obj); // borrowed ref
    } else if (PyInstanceMethod_Check(obj)) {
      func = PyInstanceMethod_GET_FUNCTION(obj); // borrowed ref
    }
    PyObject* x = PyFunction_GetKwDefaults(func); // borrowed ref
    if (x == nullptr) {
      PyErr_Clear();
      return false;
    }
    return _guard_manager->check_nopybind(x);
  }

  GuardDebugInfo check_verbose_nopybind(
      PyObject* obj) override { // borrowed ref
    PyObject* func = obj;
    if (PyMethod_Check(obj)) {
      func = PyMethod_GET_FUNCTION(obj); // borrowed ref
    } else if (PyInstanceMethod_Check(obj)) {
      func = PyInstanceMethod_GET_FUNCTION(obj); // borrowed ref
    }
    PyObject* x = PyFunction_GetKwDefaults(func);
    if (x == nullptr) {
      PyErr_Clear();
      return GuardDebugInfo(
          false,
          std::string(repr() + ": Not a function on ") + get_source(),
          0);
    }

    return _guard_manager->check_verbose_nopybind(x);
  }

  std::string repr() const override {
    return "FuncKwDefaultsGuardAccessor";
  }
};

/**
 * Represents f_globals acccessor. This sits as a child accessor of the
 * RootGuardManager.
 */
class GlobalsGuardAccessor : public GuardAccessor {
 public:
  GlobalsGuardAccessor(
      RootGuardManager* root,
      py::dict globals_dict,
      std::string source,
      py::handle example_value)
<<<<<<< HEAD
      : GuardAccessor(root, globals_dict, source, example_value),
=======
      : GuardAccessor(root, globals_dict, std::move(source), example_value),
>>>>>>> 19d27a13
        _globals_dict(globals_dict.ptr()) {}

  // NB: Intentional duplication between check_nopybind and
  // check_verbose_nopybind.
  bool check_nopybind(PyObject* obj) override { // borrowed ref
    // Ignore the obj arg. This is required to satisfy the function signature.
    // Just pass on the globals dict to the child manager.
    return _guard_manager->check_nopybind(_globals_dict);
  }

  GuardDebugInfo check_verbose_nopybind(
      PyObject* obj) override { // borrowed ref
    // Ignore the obj arg. This is required to satisfy the function signature.
    // Just pass on the globals dict to the child manager.
    return _guard_manager->check_verbose_nopybind(_globals_dict);
  }

  std::string repr() const override {
    return "GlobalsGuardAccessor";
  }

 private:
  // no need of py::object here because the globals_dict is already passed on to
  // the base class as accessor_key which is a py::object.
  PyObject* _globals_dict;
};

/**
 * Represent type(...) accessor.
 */
class TypeGuardAccessor : public GuardAccessor {
 public:
  // name = __type_accessor__, a unique string used as attribute name.
  TypeGuardAccessor(
      RootGuardManager* root,
      py::str name,
      std::string source,
      py::handle example_value)
<<<<<<< HEAD
      : GuardAccessor(root, name, source, example_value) {}
=======
      : GuardAccessor(root, std::move(name), std::move(source), example_value) {
  }
>>>>>>> 19d27a13

  // NB: Intentional duplication between check_nopybind and
  // check_verbose_nopybind.
  bool check_nopybind(PyObject* obj) override { // borrowed ref
    PyObject* x = (PyObject*)Py_TYPE(obj); // borrowed ref
    return _guard_manager->check_nopybind(x);
  }

  GuardDebugInfo check_verbose_nopybind(
      PyObject* obj) override { // borrowed ref
    PyObject* x = (PyObject*)Py_TYPE(obj); // borrowed ref
    return _guard_manager->check_verbose_nopybind(x);
  }

  std::string repr() const override {
    return "TypeGuardAccessor";
  }
};

/**
 * Getitem tuple_iterator accessor.
 */
class TupleIteratorGetItemAccessor : public GuardAccessor {
 public:
  TupleIteratorGetItemAccessor(
      RootGuardManager* root,
      py::object index,
      std::string source,
      py::handle example_value)
<<<<<<< HEAD
      : GuardAccessor(root, index, source, example_value),
        _index(py::cast<Py_ssize_t>(index)) {}
=======
      : GuardAccessor(root, index, std::move(source), example_value),
        _index(py::cast<Py_ssize_t>(std::move(index))) {}
>>>>>>> 19d27a13

  // NB: Intentional duplication between check_nopybind and
  // check_verbose_nopybind.
  bool check_nopybind(PyObject* obj) override { // borrowed ref
    _PyTupleIterObject* it = (_PyTupleIterObject*)obj;
    PyObject* x =
        PyTuple_GET_ITEM(it->it_seq, it->it_index + _index); // borrowed ref
    if (x == nullptr) {
      // Out of range.
      PyErr_Clear();
      return false;
    }
    bool result = _guard_manager->check_nopybind(x);
    return result;
  }

  GuardDebugInfo check_verbose_nopybind(
      PyObject* obj) override { // borrowed ref
    _PyTupleIterObject* it = (_PyTupleIterObject*)obj;
    PyObject* x =
        PyTuple_GET_ITEM(it->it_seq, it->it_index + _index); // borrowed ref
    if (x == nullptr) {
      // Out of range.
      PyErr_Clear();
      return GuardDebugInfo(false, std::string("IndexError ") + repr(), 0);
    }
    GuardDebugInfo result = _guard_manager->check_verbose_nopybind(x);
    return result;
  }

  std::string repr() const override {
    return "TupleIteratorGetItemAccessor(" + std::to_string(_index) + ")";
  }

 private:
  Py_ssize_t _index;
};

/**
 * GlobalWeakRef accessor. Dynamo can insert a weakref object into the frame
 * globals. This accessor reads the globals and then calls the weakref object
 * to get the underlying object. This is a child of GlobalsGuardAccessor.
 * Therefore, we will get the globals dict while caling check_nopybind.
 */
class GlobalWeakRefGuardAccessor : public GuardAccessor {
 public:
  GlobalWeakRefGuardAccessor(
      RootGuardManager* root,
      py::object global_name,
      std::string source,
      py::handle example_value)
<<<<<<< HEAD
      : GuardAccessor(root, global_name, source, example_value),
=======
      : GuardAccessor(root, global_name, std::move(source), example_value),
>>>>>>> 19d27a13
        _global_name(global_name.ptr()) {}

  // NB: Intentional duplication between check_nopybind and
  // check_verbose_nopybind.
  bool check_nopybind(PyObject* obj) override { // borrowed ref
    // obj is globals dict because GlobalWeakRefGuardAccessor has to be a
    // child of GlobalsGuardAccessor.
    PyObject* weakref = PyDict_GetItem(obj, _global_name); // borrowed ref
    if (weakref == nullptr) {
      // The weakref is not in the globals dict.
      PyErr_Clear();
      return false;
    }

    if (!PyWeakref_Check(weakref)) {
      return false;
    }

    PyObject* x = PyWeakref_GetObject(weakref); // borrowed ref
    return _guard_manager->check_nopybind(x);
  }

  GuardDebugInfo check_verbose_nopybind(
      PyObject* obj) override { // borrowed ref
    // obj is globals dict because GlobalWeakRefGuardAccessor has to be a
    // child of GlobalsGuardAccessor.
    PyObject* weakref = PyDict_GetItem(obj, _global_name); // borrowed ref
    if (weakref == nullptr) {
      // The weakref is not in the globals dict.
      PyErr_Clear();
      return GuardDebugInfo(
          false, std::string("KeyError on ") + get_source(), 0);
    }

    if (!PyWeakref_Check(weakref)) {
      return GuardDebugInfo(
          false, std::string("Not a weakref ") + get_source(), 0);
    }

    PyObject* x = PyWeakref_GetObject(weakref); // borrowed ref
    return _guard_manager->check_verbose_nopybind(x);
  }

  std::string repr() const override {
    return "GlobalWeakRefGuardAccessor(" +
        py::str(_global_name).cast<std::string>() + ")";
  }

 private:
  PyObject* _global_name;
};

/**
 * Similar to PythonLambdaLeafGuard, this class is a way to allow developers to
 * supply accessor as a python function. This is useful for from_numpy source.
 */
class PythonLambdaGuardAccessor : public GuardAccessor {
 public:
  PythonLambdaGuardAccessor(
      RootGuardManager* root,
      py::function accessor_fn,
      std::string source,
      py::handle example_value)
<<<<<<< HEAD
      : GuardAccessor(root, accessor_fn, source, example_value),
        _accessor_fn(accessor_fn) {}
=======
      : GuardAccessor(root, accessor_fn, std::move(source), example_value),
        _accessor_fn(std::move(accessor_fn)) {}
>>>>>>> 19d27a13

  // NB: Intentional duplication between check_nopybind and
  // check_verbose_nopybind.
  bool check_nopybind(PyObject* obj) override { // borrowed ref
    PyObject* x = PyObject_CallOneArg(_accessor_fn.ptr(), obj); // new ref
    if (x == nullptr) {
      // The accessor function failed.
      PyErr_Clear();
      return false;
    }
    bool result = _guard_manager->check_nopybind(x);
    Py_DECREF(x);
    return result;
  }

  GuardDebugInfo check_verbose_nopybind(
      PyObject* obj) override { // borrowed ref
    PyObject* x = PyObject_CallOneArg(_accessor_fn.ptr(), obj); // new ref
    if (x == nullptr) {
      // The accessor function failed.
      std::string exc_message = get_exception_message();
      PyErr_Clear();
      return GuardDebugInfo(false, exc_message, 0);
    }
    GuardDebugInfo result = _guard_manager->check_verbose_nopybind(x);
    Py_DECREF(x);
    return result;
  }

  std::string repr() const override {
    return "PythonLambdaGuardAccessor";
  }

 private:
  py::object _accessor_fn;
};

void install_tensor_aliasing_guard(
    GuardManager* x,
    GuardManager* y,
    py::object verbose_code_parts) {
  // Adds tensor X is tensor Y guard. This is a an example of relational guard.
  // There is one guard object that is shared between two guard managers.
  std::shared_ptr<RelationalGuard> guard =
      std::make_shared<TENSOR_ALIASING>(std::move(verbose_code_parts));

  // Register the resetter on the toor gaurd mananger, so that it can reset
  // the newly added relational guard when the guard eval fails.
  x->get_root()->add_relational_guard_resetter(guard);
  x->add_leaf_guard(guard);
  y->add_leaf_guard(guard);
}

void install_no_tensor_aliasing_guard(
    const py::list& guard_managers,
    py::list tensor_names,
    py::object verbose_code_parts) {
  // Adds a guard that checks none of tensors alias. This is a an example of
  // relational guard. There is one guard object that is shared between multiple
  // guard managers.
  std::shared_ptr<RelationalGuard> guard = std::make_shared<NO_TENSOR_ALIASING>(
      guard_managers.size(),
      std::move(tensor_names),
      std::move(verbose_code_parts));

  // Register the resetter on the toor gaurd mananger, so that it can reset
  // the newly added relational guard when the guard eval fails.
  py::cast<GuardManager*>(guard_managers[0])
      ->get_root()
      ->add_relational_guard_resetter(guard);
  for (const auto& guard_manager : guard_managers) {
    py::cast<GuardManager*>(guard_manager)->add_leaf_guard(guard);
  }
}

} // namespace

static void* _torchinductor_pyobject_tensor_data_ptr(PyObject* obj) {
  if (C10_UNLIKELY(
          obj == nullptr ||
          (!THPVariable_CheckExact(obj) && !THPVariable_Check(obj)))) {
    throw std::runtime_error(
        "_torchinductor_pyobject_tensor_data_ptr: non-tensor input");
  }
  return THPVariable_Unpack(obj).data_ptr();
}

void* convert_to_root_guard_manager(py::object root) {
  RootGuardManager* root_mgr = std::move(root).cast<RootGuardManager*>();
  return (void*)root_mgr;
}

bool run_root_guard_manager(void* root, PyObject* f_locals) {
  return ((RootGuardManager*)root)->check_nopybind(f_locals);
}

PyObject* torch_c_dynamo_guards_init() {
  // initialize TensorGuardsType
  TensorGuardsType.tp_name = "torch._C._dynamo.guards.TensorGuards";
  TensorGuardsType.tp_basicsize = sizeof(TensorGuards);
  TensorGuardsType.tp_itemsize = 0;
  TensorGuardsType.tp_dealloc = (destructor)TensorGuards_dealloc;
  TensorGuardsType.tp_flags = Py_TPFLAGS_DEFAULT;
  TensorGuardsType.tp_doc = "Check properties of a torch.Tensor";
  TensorGuardsType.tp_methods = TensorGuards_methods;
  TensorGuardsType.tp_init = (initproc)TensorGuards_init;
  TensorGuardsType.tp_new = TensorGuards_new;

  if (PyType_Ready(&TensorGuardsType) < 0)
    return nullptr;

  GlobalStateGuardType.tp_name = "torch._C._dynamo.guards.GlobalStateGuard";
  GlobalStateGuardType.tp_basicsize = sizeof(GlobalStateGuard);
  GlobalStateGuardType.tp_itemsize = 0;
  GlobalStateGuardType.tp_flags = Py_TPFLAGS_DEFAULT;
  GlobalStateGuardType.tp_doc = "Guard on PyTorch global flags such as no_grad";
  GlobalStateGuardType.tp_methods = GlobalStateGuard_methods;
  GlobalStateGuardType.tp_init = (initproc)GlobalStateGuard_init;
  GlobalStateGuardType.tp_new = PyType_GenericNew;

  if (PyType_Ready(&GlobalStateGuardType) < 0)
    return nullptr;

  auto m = PyModule_Create(&_module);
  if (m == nullptr)
    return nullptr;

  Py_INCREF(&TensorGuardsType);
  if (PyModule_AddObject(m, "TensorGuards", (PyObject*)&TensorGuardsType) < 0) {
    Py_DECREF(&TensorGuardsType);
    Py_DECREF(m);
    return nullptr;
  }

  Py_INCREF(&GlobalStateGuardType);
  if (PyModule_AddObject(
          m, "GlobalStateGuard", (PyObject*)&GlobalStateGuardType) < 0) {
    Py_DECREF(&GlobalStateGuardType);
    Py_DECREF(m);
    return nullptr;
  }

  // We expose the address of _torchinductor_pyobject_tensor_data_ptr in order
  // to allow manual linking in our generated TorchInductor Python bindings.
  // While regular linking works in most cases, it does not work properly in
  // fbcode due to janky build setup there.
  if (PyModule_AddObject(
          m,
          "_torchinductor_pyobject_tensor_data_ptr",
          PyLong_FromVoidPtr(reinterpret_cast<void*>(
              &_torchinductor_pyobject_tensor_data_ptr))) < 0) {
    return nullptr;
  }

  auto py_m = py::handle(m).cast<py::module>();
  py::class_<GuardDebugInfo, std::unique_ptr<GuardDebugInfo>>(
      py_m, "GuardDebugInfo")
      .def(py::init<bool, py::list, int>())
      .def("__str__", &GuardDebugInfo::to_string)
      .def_readonly("result", &GuardDebugInfo::result)
      .def_readonly("verbose_code_parts", &GuardDebugInfo::verbose_code_parts)
      .def_readonly(
          "num_guards_executed", &GuardDebugInfo::num_guards_executed);

  // Leaf Guards
  py::class_<LeafGuard, std::shared_ptr<LeafGuard>>(py_m, "LeafGuard")
      .def("verbose_code_parts", &LeafGuard::verbose_code_parts);
  py::class_<LAMBDA_GUARD, LeafGuard, std::shared_ptr<LAMBDA_GUARD>>(
      py_m, "LAMBDA_GUARD")
      .def(py::init<py::function, py::list>())
      .def("__call__", &LAMBDA_GUARD::check);
  py::class_<TYPE_MATCH, LeafGuard, std::shared_ptr<TYPE_MATCH>>(
      py_m, "TYPE_MATCH")
      .def(py::init<py::object, py::list>())
      .def("__call__", &TYPE_MATCH::check);
  py::class_<ID_MATCH, LeafGuard, std::shared_ptr<ID_MATCH>>(py_m, "ID_MATCH")
      .def(py::init<py::object, py::list>())
      .def("__call__", &ID_MATCH::check);
  py::class_<EQUALS_MATCH, LeafGuard, std::shared_ptr<EQUALS_MATCH>>(
      py_m, "EQUALS_MATCH")
      .def(py::init<py::object, py::list>())
      .def("__call__", &EQUALS_MATCH::check);
  py::class_<LENGTH_CHECK, LeafGuard, std::shared_ptr<LENGTH_CHECK>>(
      py_m, "LENGTH_CHECK")
      .def(py::init<py::object, py::list>())
      .def("__call__", &LENGTH_CHECK::check);
  py::class_<DEFAULT_DEVICE, LeafGuard, std::shared_ptr<DEFAULT_DEVICE>>(
      py_m, "DEFAULT_DEVICE")
      .def(py::init<py::list>())
      .def("__call__", &DEFAULT_DEVICE::check);
  py::class_<WEAKREF_ALIVE, LeafGuard, std::shared_ptr<WEAKREF_ALIVE>>(
      py_m, "WEAKREF_ALIVE")
      .def(py::init<py::list>())
      .def("__call__", &WEAKREF_ALIVE::check);
  py::class_<
      TUPLE_ITERATOR_LEN,
      LeafGuard,
      std::shared_ptr<TUPLE_ITERATOR_LEN>>(py_m, "TUPLE_ITERATOR_LEN")
      .def(py::init<py::object, py::object, py::list>())
      .def("__call__", &TUPLE_ITERATOR_LEN::check);
  py::class_<GLOBAL_STATE, LeafGuard, std::shared_ptr<GLOBAL_STATE>>(
      py_m, "GLOBAL_STATE")
      .def(py::init<py::list>())
      .def("__call__", &GLOBAL_STATE::check);
  py::class_<DATA_PTR_MATCH, LeafGuard, std::shared_ptr<DATA_PTR_MATCH>>(
      py_m, "DATA_PTR_MATCH")
      .def(py::init<py::object, py::list>())
      .def("__call__", &DATA_PTR_MATCH::check);
  py::class_<NO_HASATTR, LeafGuard, std::shared_ptr<NO_HASATTR>>(
      py_m, "NO_HASATTR")
      .def(py::init<py::object, py::list>())
      .def("__call__", &NO_HASATTR::check);
  py::class_<DICT_CONTAINS, LeafGuard, std::shared_ptr<DICT_CONTAINS>>(
      py_m, "DICT_CONTAINS")
      .def(py::init<bool, py::object, py::list>())
      .def("__call__", &DICT_CONTAINS::check);
  py::class_<DYNAMIC_INDICES, LeafGuard, std::shared_ptr<DYNAMIC_INDICES>>(
      py_m, "DYNAMIC_INDICES")
      .def(py::init<py::set, py::list>())
      .def("__call__", &DYNAMIC_INDICES::check);
  py::class_<DICT_VERSION, LeafGuard, std::shared_ptr<DICT_VERSION>>(
      py_m, "DICT_VERSION")
      .def(py::init<py::object, py::list>())
      .def("__call__", &DICT_VERSION::check);
  py::class_<TENSOR_MATCH, LeafGuard, std::shared_ptr<TENSOR_MATCH>>(
      py_m, "TENSOR_MATCH")
      .def(py::init<
           RootGuardManager*,
           py::object,
           py::object,
           py::object,
           py::str,
           py::list>())
      .def("__call__", &TENSOR_MATCH::check);
  // NOLINTNEXTLINE(bugprone-unused-raii)
  py::class_<TENSOR_ALIASING, LeafGuard, std::shared_ptr<TENSOR_ALIASING>>(
      py_m, "TENSOR_ALIASING");
  // NOLINTNEXTLINE(bugprone-unused-raii)
  py::class_<
      NO_TENSOR_ALIASING,
      LeafGuard,
      std::shared_ptr<NO_TENSOR_ALIASING>>(py_m, "NO_TENSOR_ALIASING");

  // Guard Accessors - These are present so that we can iterate over the
  // GuardManager hierarchy. We intentionally do not provide even an init
  // function on these, because these should be constructed from within C++.
  py::class_<GuardAccessor, std::unique_ptr<GuardAccessor>>(
      py_m, "GuardAccessor")
      .def("repr", &GuardAccessor::repr);
  // NOLINTNEXTLINE(bugprone-unused-raii)
  py::class_<
      GetAttrGuardAccessor,
      GuardAccessor,
      std::unique_ptr<GetAttrGuardAccessor>>(py_m, "GetAttrGuardAccessor");
  // NOLINTNEXTLINE(bugprone-unused-raii)
  py::class_<
      GetItemGuardAccessor,
      GuardAccessor,
      std::unique_ptr<GetItemGuardAccessor>>(py_m, "GetItemGuardAccessor");
  // NOLINTNEXTLINE(bugprone-unused-raii)
  py::class_<
      DictGetItemGuardAccessor,
      GuardAccessor,
      std::unique_ptr<DictGetItemGuardAccessor>>(
      py_m, "DictGetItemGuardAccessor");
  // NOLINTNEXTLINE(bugprone-unused-raii)
  py::class_<
      FuncDefaultsGuardAccessor,
      GuardAccessor,
      std::unique_ptr<FuncDefaultsGuardAccessor>>(
      py_m, "FuncDefaultsGuardAccessor");
  // NOLINTNEXTLINE(bugprone-unused-raii)
  py::class_<
      FuncKwDefaultsGuardAccessor,
      GuardAccessor,
      std::unique_ptr<FuncKwDefaultsGuardAccessor>>(
      py_m, "FuncKwDefaultsGuardAccessor");
  // NOLINTNEXTLINE(bugprone-unused-raii)
  py::class_<
      FuncDefaultsGuardAccessor,
      GuardAccessor,
      std::unique_ptr<FuncDefaultsGuardAccessor>>(
      py_m, "FuncDefaultsGuardAccessor");
  py::class_<
      FuncKwDefaultsGuardAccessor,
      GuardAccessor,
      std::unique_ptr<FuncKwDefaultsGuardAccessor>>(
      py_m, "FuncKwDefaultsGuardAccessor");
  py::class_<
      GlobalsGuardAccessor,
      GuardAccessor,
      std::unique_ptr<GlobalsGuardAccessor>>(py_m, "GlobalsGuardAccessor");
  // NOLINTNEXTLINE(bugprone-unused-raii)
  py::class_<
      TypeGuardAccessor,
      GuardAccessor,
      std::unique_ptr<TypeGuardAccessor>>(py_m, "TypeGuardAccessor");
  // NOLINTNEXTLINE(bugprone-unused-raii)
  py::class_<
      TupleIteratorGetItemAccessor,
      GuardAccessor,
      std::unique_ptr<TupleIteratorGetItemAccessor>>(
      py_m, "TupleIteratorGetItemAccessor");
  // NOLINTNEXTLINE(bugprone-unused-raii)
  py::class_<
      GlobalWeakRefGuardAccessor,
      GuardAccessor,
      std::unique_ptr<GlobalWeakRefGuardAccessor>>(
      py_m, "GlobalWeakRefGuardAccessor");

  // Guard Manager - No constructor in python, python should use
  // RootGuardManager.
  py::class_<GuardManager, std::unique_ptr<GuardManager>>(py_m, "GuardManager")
      // return by reference because GuardManager has the ownership of accessors
      .def("get_source", &GuardManager::get_source)
      .def(
          "get_accessors",
          &GuardManager::get_accessors,
          py::return_value_policy::reference)
      // return by reference because GuardManager has the ownership of child
      // managers
      .def(
          "get_child_managers",
          &GuardManager::get_child_managers,
          py::return_value_policy::reference)
      // return by reference because GuardManager has the ownership of leaf
      // guards
      .def(
          "get_leaf_guards",
          &GuardManager::get_leaf_guards,
          py::return_value_policy::reference)
      .def(
          "add_lambda_guard",
          [](GuardManager& self,
             py::object lambda,
             py::object verbose_code_parts) -> void {
            self.add_leaf_guard(std::make_shared<LAMBDA_GUARD>(
                std::move(lambda), std::move(verbose_code_parts)));
          })
      .def(
          "add_type_match_guard",
          [](GuardManager& self,
             py::object value,
             py::object verbose_code_parts) -> void {
            SKIP_IF_GUARD_ALREADY_PRESENT("TYPE_MATCH");
<<<<<<< HEAD
            self.add_leaf_guard(
                std::make_shared<TYPE_MATCH>(value, verbose_code_parts));
=======
            self.add_leaf_guard(std::make_shared<TYPE_MATCH>(
                std::move(value), std::move(verbose_code_parts)));
>>>>>>> 19d27a13
          })
      .def(
          "add_id_match_guard",
          [](GuardManager& self,
             py::object value,
             py::object verbose_code_parts) -> void {
            SKIP_IF_GUARD_ALREADY_PRESENT("ID_MATCH");
<<<<<<< HEAD
            self.add_leaf_guard(
                std::make_shared<ID_MATCH>(value, verbose_code_parts));
=======
            self.add_leaf_guard(std::make_shared<ID_MATCH>(
                std::move(value), std::move(verbose_code_parts)));
>>>>>>> 19d27a13
          })
      .def(
          "add_equals_match_guard",
          [](GuardManager& self,
             py::object value,
             py::object verbose_code_parts) -> void {
            SKIP_IF_GUARD_ALREADY_PRESENT("EQUALS_MATCH");
<<<<<<< HEAD
            self.add_leaf_guard(
                std::make_shared<EQUALS_MATCH>(value, verbose_code_parts));
=======
            self.add_leaf_guard(std::make_shared<EQUALS_MATCH>(
                std::move(value), std::move(verbose_code_parts)));
>>>>>>> 19d27a13
          })
      .def(
          "add_length_check_guard",
          [](GuardManager& self,
             py::object value,
             py::object verbose_code_parts) -> void {
            SKIP_IF_GUARD_ALREADY_PRESENT("LENGTH_CHECK");
<<<<<<< HEAD
            self.add_leaf_guard(
                std::make_shared<LENGTH_CHECK>(value, verbose_code_parts));
=======
            self.add_leaf_guard(std::make_shared<LENGTH_CHECK>(
                std::move(value), std::move(verbose_code_parts)));
>>>>>>> 19d27a13
          })
      .def(
          "add_tuple_iterator_length_guard",
          [](GuardManager& self,
             py::object length,
             py::object type_id,
             py::object verbose_code_parts) -> void {
            SKIP_IF_GUARD_ALREADY_PRESENT("TUPLE_ITERATOR_LEN");
            self.add_leaf_guard(std::make_shared<TUPLE_ITERATOR_LEN>(
                std::move(length),
                std::move(type_id),
                std::move(verbose_code_parts)));
          })
      .def(
          "add_default_device_guard",
          [](GuardManager& self, py::object verbose_code_parts) -> void {
            self.add_leaf_guard(std::make_shared<DEFAULT_DEVICE>(
                std::move(verbose_code_parts)));
          })
      .def(
          "add_weakref_alive_guard",
          [](GuardManager& self, py::object verbose_code_parts) -> void {
            self.add_leaf_guard(
                std::make_shared<WEAKREF_ALIVE>(std::move(verbose_code_parts)));
          })
      .def(
          "add_global_state_guard",
          [](GuardManager& self, py::object verbose_code_parts) -> void {
            self.add_leaf_guard(
                std::make_shared<GLOBAL_STATE>(std::move(verbose_code_parts)));
          })
      .def(
          "add_data_ptr_guard",
          [](GuardManager& self,
             py::object data_ptr,
             py::object verbose_code_parts) -> void {
            SKIP_IF_GUARD_ALREADY_PRESENT("DATA_PTR_MATCH");
<<<<<<< HEAD
            self.add_leaf_guard(
                std::make_shared<DATA_PTR_MATCH>(data_ptr, verbose_code_parts));
=======
            self.add_leaf_guard(std::make_shared<DATA_PTR_MATCH>(
                std::move(data_ptr), std::move(verbose_code_parts)));
>>>>>>> 19d27a13
          })
      .def(
          "add_no_hasattr_guard",
          [](GuardManager& self,
             py::object attr_name,
             py::object verbose_code_parts) -> void {
            self.add_leaf_guard(std::make_shared<NO_HASATTR>(
                std::move(attr_name), std::move(verbose_code_parts)));
          })
      .def(
          "add_dict_contains_guard",
          [](GuardManager& self,
             bool contains,
             py::object key,
             py::object verbose_code_parts) -> void {
            self.add_leaf_guard(std::make_shared<DICT_CONTAINS>(
                contains, std::move(key), std::move(verbose_code_parts)));
          })
      .def(
          "add_dict_contains_guard",
          [](GuardManager& self,
             bool contains,
             py::object key,
             py::object verbose_code_parts) -> void {
            self.add_leaf_guard(std::make_shared<DICT_CONTAINS>(
                contains, key, verbose_code_parts));
          })
      .def(
          "add_dynamic_indices_guard",
          [](GuardManager& self,
             py::set value,
             py::object verbose_code_parts) -> void {
            self.add_leaf_guard(std::make_shared<DYNAMIC_INDICES>(
                std::move(value), std::move(verbose_code_parts)));
          })
      .def(
          "add_dict_version_guard",
          [](GuardManager& self,
             py::object value,
             py::object verbose_code_parts) -> void {
            self.add_leaf_guard(std::make_shared<DICT_VERSION>(
                std::move(value), std::move(verbose_code_parts)));
          })
      .def(
          "add_tensor_match_guard",
          [](GuardManager& self,
             py::object value,
             py::object sizes,
             py::object strides,
             py::object tensor_name,
             py::object verbose_code_parts) -> void {
            SKIP_IF_GUARD_ALREADY_PRESENT("TENSOR_MATCH");
            self.add_leaf_guard(std::make_shared<TENSOR_MATCH>(
                self.get_root(),
                std::move(value),
                std::move(sizes),
                std::move(strides),
                std::move(tensor_name),
                std::move(verbose_code_parts)));
          })

      // return by reference because GuardManager has the ownership of accessors
      // and guard managers
      .def(
          "getitem_manager",
          &GuardManager::get_child_manager<GetItemGuardAccessor>,
          py::arg("key"),
          py::arg("source"),
          py::arg("example_value"),
          py::return_value_policy::reference)
      // return by reference because GuardManager has the ownership of accessors
      // and guard managers
      .def(
          "dict_getitem_manager",
          &GuardManager::get_child_manager<DictGetItemGuardAccessor>,
          py::arg("key"),
          py::arg("source"),
          py::arg("example_value"),
          py::return_value_policy::reference)
      // return by reference because GuardManager has the ownership of accessors
      // and guard managers
      .def(
          "func_defaults_manager",
          [](GuardManager& self,
             std::string source,
             py::object example_value) -> GuardManager* {
            // A unique key is used to save as the accessor key.
            py::str unique_key("__defaults_accessor__");
            return self.get_child_manager<FuncDefaultsGuardAccessor>(
<<<<<<< HEAD
                unique_key, source, example_value);
=======
                std::move(unique_key),
                std::move(source),
                std::move(example_value));
>>>>>>> 19d27a13
          },
          py::arg("source"),
          py::arg("example_value"),
          py::return_value_policy::reference)

      // return by reference because GuardManager has the ownership of accessors
      // and guard managers
      .def(
          "func_kwdefaults_manager",
          [](GuardManager& self,
             std::string source,
             py::object example_value) -> GuardManager* {
            // A unique key is used to save as the accessor key.
            py::str unique_key("__kwdefaults_accessor__");
            return self.get_child_manager<FuncKwDefaultsGuardAccessor>(
<<<<<<< HEAD

                unique_key, source, example_value);
=======
                std::move(unique_key),
                std::move(source),
                std::move(example_value));
>>>>>>> 19d27a13
          },
          py::arg("source"),
          py::arg("example_value"),
          py::return_value_policy::reference)
      // return by reference because GuardManager has the ownership of accessors
      // and guard managers
      .def(
          "globals_dict_manager",
          &GuardManager::get_child_manager<GlobalsGuardAccessor>,
          py::arg("f_globals"),
          py::arg("source"),
          py::arg("example_value"),
          py::return_value_policy::reference)
      // return by reference because GuardManager has the ownership of accessors
      // and guard managers
      .def(
          "type_manager",
          [](GuardManager& self,
             std::string source,
             py::handle example_value) -> GuardManager* {
            // A unique key is used to save as the accessor key.
            py::str unique_key("__type_accessor__");
            return self.get_child_manager<TypeGuardAccessor>(
<<<<<<< HEAD
                unique_key, source, example_value);
=======
                std::move(unique_key), std::move(source), example_value);
>>>>>>> 19d27a13
          },
          py::arg("source"),
          py::arg("example_value"),
          py::return_value_policy::reference)
      // return by reference because GuardManager has the ownership of accessors
      // and guard managers
      .def(
          "tuple_iterator_getitem_manager",
          &GuardManager::get_child_manager<TupleIteratorGetItemAccessor>,
          py::arg("index"),
          py::arg("source"),
          py::arg("example_value"),
          py::return_value_policy::reference)
      // return by reference because GuardManager has the ownership of accessors
      // and guard managers
      .def(
          "global_weakref_manager",
          &GuardManager::get_child_manager<GlobalWeakRefGuardAccessor>,
          py::arg("global_name"),
          py::arg("source"),
          py::arg("example_value"),
          py::return_value_policy::reference)
      // return by reference because GuardManager has the ownership of accessors
      // and guard managers
      .def(
          "lambda_manager",
          &GuardManager::get_child_manager<PythonLambdaGuardAccessor>,
          py::arg("python_lambda"),
          py::arg("source"),
          py::arg("example_value"),
          py::return_value_policy::reference)
      // return by reference because C++ GuardManager has the ownership of
      // accessors and guard managers
      .def(
          "getattr_manager",
          &GuardManager::get_child_manager<GetAttrGuardAccessor>,
          py::arg("attr"),
          py::arg("source"),
          py::arg("example_value"),
          py::return_value_policy::reference);

  // Root Guard Manager
  py::class_<RootGuardManager, GuardManager, std::unique_ptr<RootGuardManager>>(
      py_m, "RootGuardManager")
      .def(py::init<>())
      .def("check", &RootGuardManager::check)
      .def("check_verbose", &RootGuardManager::check_verbose)
      // return by reference because GuardManager has the ownership of leaf
      // guards
      .def(
          "get_epilogue_lambda_guards",
          &RootGuardManager::get_epilogue_lambda_guards,
          py::return_value_policy::reference)
      .def(
          "add_epilogue_lambda_guard",
          [](RootGuardManager& self,
             py::object lambda,
             py::object verbose_code_parts) -> void {
            self.add_epilogue_lambda_guard(std::make_unique<LAMBDA_GUARD>(
                std::move(lambda), std::move(verbose_code_parts)));
          });

  // Dict Guard Manager
  py::class_<DictGuardManager, GuardManager, std::unique_ptr<DictGuardManager>>(
      py_m, "DictGuardManager")
      // return by reference because GuardManager has the ownership of accessors
      // and guard managers
      .def(
          "get_key_manager",
          [](DictGuardManager& self,
             py::object index,
             std::string source,
             py::handle example_value) -> GuardManager* {
<<<<<<< HEAD
            return self.get_key_manager(index, source, example_value);
=======
            return self.get_key_manager(
                std::move(index), std::move(source), example_value);
>>>>>>> 19d27a13
          },
          py::arg("index"),
          py::arg("source"),
          py::arg("example_value"),
          py::return_value_policy::reference)
      // return by reference because GuardManager has the ownership of accessors
      // and guard managers
      .def(
          "get_value_manager",
          [](DictGuardManager& self,
             py::object index,
             std::string source,
             py::handle example_value) -> GuardManager* {
<<<<<<< HEAD
            return self.get_value_manager(index, source, example_value);
=======
            return self.get_value_manager(
                std::move(index), std::move(source), example_value);
>>>>>>> 19d27a13
          },
          py::arg("index"),
          py::arg("source"),
          py::arg("example_value"),
          py::return_value_policy::reference)
      // return by reference because GuardManager has the ownership of leaf
      // guards
      .def(
          "get_key_value_managers",
          &DictGuardManager::get_key_value_managers,
          py::return_value_policy::reference)
      // Skipped leaf guards
      .def("add_type_match_guard", &DictGuardManager::skip_adding_guard)
      .def("add_length_check_guard", &DictGuardManager::skip_adding_guard)
      // Permitted leaf guards
      .def(
          "add_dict_contains_guard",
          [](DictGuardManager& self,
             bool contains,
             py::object key,
             py::object verbose_code_parts) -> void {
            self.add_permitted_leaf_guard(std::make_shared<DICT_CONTAINS>(
<<<<<<< HEAD
                contains, key, verbose_code_parts));
=======
                contains, std::move(key), std::move(verbose_code_parts)));
>>>>>>> 19d27a13
          })
      .def(
          "add_dict_version_guard",
          [](DictGuardManager& self,
             py::object value,
             py::object verbose_code_parts) -> void {
            // DICT_VERSION is used in a very narrow context today to guard on
            // pytree SUPPPORTED_NODES. We can remove this once we have tags in
            // DictGuardManager.
<<<<<<< HEAD
            self.add_permitted_leaf_guard(
                std::make_shared<DICT_VERSION>(value, verbose_code_parts));
=======
            self.add_permitted_leaf_guard(std::make_shared<DICT_VERSION>(
                std::move(value), std::move(verbose_code_parts)));
>>>>>>> 19d27a13
          })
      // Not permitted accesssors
      .def("lambda_manager", &DictGuardManager::fail_on_get_child_manager)
      .def("getitem_manager", &DictGuardManager::fail_on_get_child_manager)
      .def("dict_getitem_manager", &DictGuardManager::fail_on_get_child_manager)
      .def("globals_dict_manager", &DictGuardManager::fail_on_get_child_manager)
      .def(
          "tuple_iterator_getitem_manager",
          &DictGuardManager::fail_on_get_child_manager)
      .def(
          "global_weakref_manager",
          &DictGuardManager::fail_on_get_child_manager)
      .def("lambda_manager", &DictGuardManager::fail_on_get_child_manager)
      // Permitted accessors (and also type_manager)
      // return by reference because GuardManager has the ownership of accessors
      // and guard managers
      .def(
          "getattr_manager",
          [](DictGuardManager& self,
             py::object attr_name,
             std::string source,
             py::handle example_value) -> GuardManager* {
            if (self.is_exact_dict_type()) {
<<<<<<< HEAD
              std::runtime_error(
                  "getattr_manager on a DictGuardManager is supported only for dict subclasses");
            }
            return self.get_child_manager<GetAttrGuardAccessor>(
                attr_name, source, example_value);
=======
              throw std::runtime_error(
                  "getattr_manager on a DictGuardManager is supported only for dict subclasses");
            }
            return self.get_child_manager<GetAttrGuardAccessor>(
                std::move(attr_name), std::move(source), example_value);
>>>>>>> 19d27a13
          },
          py::arg("attr"),
          py::arg("source"),
          py::arg("example_value"),
          py::return_value_policy::reference);

  py_m.def("install_tensor_aliasing_guard", install_tensor_aliasing_guard);
  py_m.def(
      "install_no_tensor_aliasing_guard", install_no_tensor_aliasing_guard);

  return m;
}<|MERGE_RESOLUTION|>--- conflicted
+++ resolved
@@ -1096,12 +1096,8 @@
 class NO_HASATTR : public LeafGuard {
  public:
   NO_HASATTR(py::object attr_name, py::object verbose_code_parts)
-<<<<<<< HEAD
-      : LeafGuard(verbose_code_parts), _attr_name(std::move(attr_name)) {}
-=======
       : LeafGuard(std::move(verbose_code_parts)),
         _attr_name(std::move(attr_name)) {}
->>>>>>> 19d27a13
 
   bool check_nopybind(PyObject* value) override { // borrowed ref
     return PyObject_HasAttr(value, _attr_name.ptr()) == 0;
@@ -1119,11 +1115,7 @@
 class DICT_CONTAINS : public LeafGuard {
  public:
   DICT_CONTAINS(bool contains, py::object key, py::object verbose_code_parts)
-<<<<<<< HEAD
-      : LeafGuard(verbose_code_parts),
-=======
       : LeafGuard(std::move(verbose_code_parts)),
->>>>>>> 19d27a13
         _contains(contains ? 1 : 0),
         _key(std::move(key)) {}
 
@@ -1367,11 +1359,7 @@
       py::handle example_value)
       : _guard_manager(make_guard_manager(root, source, example_value)),
         _accessor_key(std::move(accessor_key)),
-<<<<<<< HEAD
-        _source(source) {}
-=======
         _source(std::move(source)) {}
->>>>>>> 19d27a13
 
   // Return by reference as GuardAccessor owns the GuardManager.
   std::unique_ptr<GuardManager>& get_guard_manager() {
@@ -1456,11 +1444,7 @@
  public:
   GuardManager() = delete;
   GuardManager(RootGuardManager* root, std::string source)
-<<<<<<< HEAD
-      : _root(root), _source(source) {}
-=======
       : _root(root), _source(std::move(source)) {}
->>>>>>> 19d27a13
   GuardManager(const GuardManager& m) = delete;
   GuardManager& operator=(const GuardManager&) = delete;
   virtual ~GuardManager() = default;
@@ -1483,11 +1467,7 @@
    */
   template <typename GuardAccessorT>
   GuardManager* get_child_manager(
-<<<<<<< HEAD
-      const py::object& accessor_key,
-=======
       py::object accessor_key,
->>>>>>> 19d27a13
       std::string source,
       py::handle example_value) {
     // accessor_key type depends on the GuardAccessorT
@@ -1502,11 +1482,7 @@
 
     // Construct a new guard accessor
     _accessors.emplace_back(std::make_unique<GuardAccessorT>(
-<<<<<<< HEAD
-        _root, accessor_key, source, example_value));
-=======
         _root, std::move(accessor_key), source, example_value));
->>>>>>> 19d27a13
     return _accessors.back()->get_guard_manager().get();
   }
 
@@ -1851,25 +1827,12 @@
       RootGuardManager* root,
       std::string source,
       py::handle example_value)
-<<<<<<< HEAD
-      : GuardManager(root, source),
-=======
       : GuardManager(root, std::move(source)),
->>>>>>> 19d27a13
         _size(PyDict_Size(example_value.ptr())),
         _expected_type(Py_TYPE(example_value.ptr())),
         _is_exact_dict_type(PyDict_CheckExact(example_value.ptr())) {}
 
   GuardManager* get_key_manager(
-<<<<<<< HEAD
-      const py::object& key_index,
-      std::string source,
-      py::handle example_value) {
-    KeyValueManager& key_value_manager = _get_index_manager(key_index);
-    if (!key_value_manager.first) {
-      key_value_manager.first =
-          make_guard_manager(this->get_root(), source, example_value);
-=======
       py::object key_index,
       std::string source,
       py::handle example_value) {
@@ -1878,21 +1841,11 @@
     if (!key_value_manager.first) {
       key_value_manager.first = make_guard_manager(
           this->get_root(), std::move(source), example_value);
->>>>>>> 19d27a13
     };
     return key_value_manager.first.get();
   }
 
   GuardManager* get_value_manager(
-<<<<<<< HEAD
-      const py::object& key_index,
-      std::string source,
-      py::handle example_value) {
-    KeyValueManager& key_value_manager = _get_index_manager(key_index);
-    if (!key_value_manager.second) {
-      key_value_manager.second =
-          make_guard_manager(this->get_root(), source, example_value);
-=======
       py::object key_index,
       std::string source,
       py::handle example_value) {
@@ -1901,7 +1854,6 @@
     if (!key_value_manager.second) {
       key_value_manager.second = make_guard_manager(
           this->get_root(), std::move(source), example_value);
->>>>>>> 19d27a13
     };
     return key_value_manager.second.get();
   }
@@ -1933,11 +1885,7 @@
       return false;
     }
 
-<<<<<<< HEAD
-    PyObject *key, *value;
-=======
     PyObject *key = nullptr, *value = nullptr;
->>>>>>> 19d27a13
     Py_ssize_t pos = 0;
 
     // Points to an element in the _indices vector.
@@ -2028,11 +1976,7 @@
     return GuardDebugInfo(true, num_guards_executed);
   }
 
-<<<<<<< HEAD
-  void skip_adding_guard(py::object a, py::object b) {
-=======
   void skip_adding_guard(const py::object& a, const py::object& b) {
->>>>>>> 19d27a13
     // The `add_leaf_guard` method in `DictGuardManager` is overridden to block
     // the addition of leaf guards. However, this is too strict. Python side of
     // guard management frequently adds TYPE_MATCH and DICT_LENGTH on
@@ -2043,15 +1987,9 @@
   }
 
   void fail_on_get_child_manager(
-<<<<<<< HEAD
-      py::object a,
-      std::string source,
-      py::object b) {
-=======
       const py::object& a,
       const std::string& source,
       const py::object& b) {
->>>>>>> 19d27a13
     throw std::runtime_error("Can not add an accessor to DictGuardManager");
   }
 
@@ -2089,15 +2027,9 @@
    * Adds a new KeyDictGuardAccessor. If the accessor is already present, we
    * just return the guard manager.
    */
-<<<<<<< HEAD
-  KeyValueManager& _get_index_manager(const py::object& key_index) {
-    // Check if the accessor is already present.
-    Py_ssize_t index = py::cast<Py_ssize_t>(key_index);
-=======
   KeyValueManager& _get_index_manager(py::object key_index) {
     // Check if the accessor is already present.
     Py_ssize_t index = py::cast<Py_ssize_t>(std::move(key_index));
->>>>>>> 19d27a13
     auto it = _key_value_managers.find(index);
     if (it != _key_value_managers.end()) {
       return it->second;
@@ -2125,16 +2057,10 @@
     py::handle example_value) {
   // Check if example_value is a dict
   if (py::isinstance<py::dict>(example_value)) {
-<<<<<<< HEAD
-    return std::make_unique<DictGuardManager>(root, source, example_value);
-  }
-  return std::make_unique<GuardManager>(root, source);
-=======
     return std::make_unique<DictGuardManager>(
         root, std::move(source), example_value);
   }
   return std::make_unique<GuardManager>(root, std::move(source));
->>>>>>> 19d27a13
 }
 
 class TENSOR_MATCH : public LeafGuard {
@@ -2225,11 +2151,7 @@
       py::str name,
       std::string source,
       py::handle example_value)
-<<<<<<< HEAD
-      : GuardAccessor(root, name, source, example_value),
-=======
       : GuardAccessor(root, name, std::move(source), example_value),
->>>>>>> 19d27a13
         _attr_name(name.ptr()) {}
 
   // NB: Intentional duplication between check_nopybind and
@@ -2282,11 +2204,7 @@
       py::object name,
       std::string source,
       py::handle example_value)
-<<<<<<< HEAD
-      : GuardAccessor(root, name, source, example_value),
-=======
       : GuardAccessor(root, name, std::move(source), example_value),
->>>>>>> 19d27a13
         _attr_name(name.ptr()) {}
 
   // NB: Intentional duplication between check_nopybind and
@@ -2339,11 +2257,7 @@
       py::str name,
       std::string source,
       py::handle example_value)
-<<<<<<< HEAD
-      : GuardAccessor(root, name, source, example_value),
-=======
       : GuardAccessor(root, name, std::move(source), example_value),
->>>>>>> 19d27a13
         _attr_name(name.ptr()) {}
 
   // NB: Intentional duplication between check_nopybind and
@@ -2389,12 +2303,8 @@
       py::object name,
       std::string source,
       py::handle example_value)
-<<<<<<< HEAD
-      : GuardAccessor(root, name, source, example_value) {}
-=======
       : GuardAccessor(root, std::move(name), std::move(source), example_value) {
   }
->>>>>>> 19d27a13
 
   // NB: Intentional duplication between check_nopybind and
   // check_verbose_nopybind.
@@ -2448,12 +2358,8 @@
       py::object name,
       std::string source,
       py::handle example_value)
-<<<<<<< HEAD
-      : GuardAccessor(root, name, source, example_value) {}
-=======
       : GuardAccessor(root, std::move(name), std::move(source), example_value) {
   }
->>>>>>> 19d27a13
 
   // NB: Intentional duplication between check_nopybind and
   // check_verbose_nopybind.
@@ -2508,11 +2414,7 @@
       py::dict globals_dict,
       std::string source,
       py::handle example_value)
-<<<<<<< HEAD
-      : GuardAccessor(root, globals_dict, source, example_value),
-=======
       : GuardAccessor(root, globals_dict, std::move(source), example_value),
->>>>>>> 19d27a13
         _globals_dict(globals_dict.ptr()) {}
 
   // NB: Intentional duplication between check_nopybind and
@@ -2551,12 +2453,8 @@
       py::str name,
       std::string source,
       py::handle example_value)
-<<<<<<< HEAD
-      : GuardAccessor(root, name, source, example_value) {}
-=======
       : GuardAccessor(root, std::move(name), std::move(source), example_value) {
   }
->>>>>>> 19d27a13
 
   // NB: Intentional duplication between check_nopybind and
   // check_verbose_nopybind.
@@ -2586,13 +2484,8 @@
       py::object index,
       std::string source,
       py::handle example_value)
-<<<<<<< HEAD
-      : GuardAccessor(root, index, source, example_value),
-        _index(py::cast<Py_ssize_t>(index)) {}
-=======
       : GuardAccessor(root, index, std::move(source), example_value),
         _index(py::cast<Py_ssize_t>(std::move(index))) {}
->>>>>>> 19d27a13
 
   // NB: Intentional duplication between check_nopybind and
   // check_verbose_nopybind.
@@ -2644,11 +2537,7 @@
       py::object global_name,
       std::string source,
       py::handle example_value)
-<<<<<<< HEAD
-      : GuardAccessor(root, global_name, source, example_value),
-=======
       : GuardAccessor(root, global_name, std::move(source), example_value),
->>>>>>> 19d27a13
         _global_name(global_name.ptr()) {}
 
   // NB: Intentional duplication between check_nopybind and
@@ -2712,13 +2601,8 @@
       py::function accessor_fn,
       std::string source,
       py::handle example_value)
-<<<<<<< HEAD
-      : GuardAccessor(root, accessor_fn, source, example_value),
-        _accessor_fn(accessor_fn) {}
-=======
       : GuardAccessor(root, accessor_fn, std::move(source), example_value),
         _accessor_fn(std::move(accessor_fn)) {}
->>>>>>> 19d27a13
 
   // NB: Intentional duplication between check_nopybind and
   // check_verbose_nopybind.
@@ -2998,16 +2882,6 @@
       py_m, "FuncKwDefaultsGuardAccessor");
   // NOLINTNEXTLINE(bugprone-unused-raii)
   py::class_<
-      FuncDefaultsGuardAccessor,
-      GuardAccessor,
-      std::unique_ptr<FuncDefaultsGuardAccessor>>(
-      py_m, "FuncDefaultsGuardAccessor");
-  py::class_<
-      FuncKwDefaultsGuardAccessor,
-      GuardAccessor,
-      std::unique_ptr<FuncKwDefaultsGuardAccessor>>(
-      py_m, "FuncKwDefaultsGuardAccessor");
-  py::class_<
       GlobalsGuardAccessor,
       GuardAccessor,
       std::unique_ptr<GlobalsGuardAccessor>>(py_m, "GlobalsGuardAccessor");
@@ -3064,13 +2938,8 @@
              py::object value,
              py::object verbose_code_parts) -> void {
             SKIP_IF_GUARD_ALREADY_PRESENT("TYPE_MATCH");
-<<<<<<< HEAD
-            self.add_leaf_guard(
-                std::make_shared<TYPE_MATCH>(value, verbose_code_parts));
-=======
             self.add_leaf_guard(std::make_shared<TYPE_MATCH>(
                 std::move(value), std::move(verbose_code_parts)));
->>>>>>> 19d27a13
           })
       .def(
           "add_id_match_guard",
@@ -3078,13 +2947,8 @@
              py::object value,
              py::object verbose_code_parts) -> void {
             SKIP_IF_GUARD_ALREADY_PRESENT("ID_MATCH");
-<<<<<<< HEAD
-            self.add_leaf_guard(
-                std::make_shared<ID_MATCH>(value, verbose_code_parts));
-=======
             self.add_leaf_guard(std::make_shared<ID_MATCH>(
                 std::move(value), std::move(verbose_code_parts)));
->>>>>>> 19d27a13
           })
       .def(
           "add_equals_match_guard",
@@ -3092,13 +2956,8 @@
              py::object value,
              py::object verbose_code_parts) -> void {
             SKIP_IF_GUARD_ALREADY_PRESENT("EQUALS_MATCH");
-<<<<<<< HEAD
-            self.add_leaf_guard(
-                std::make_shared<EQUALS_MATCH>(value, verbose_code_parts));
-=======
             self.add_leaf_guard(std::make_shared<EQUALS_MATCH>(
                 std::move(value), std::move(verbose_code_parts)));
->>>>>>> 19d27a13
           })
       .def(
           "add_length_check_guard",
@@ -3106,13 +2965,8 @@
              py::object value,
              py::object verbose_code_parts) -> void {
             SKIP_IF_GUARD_ALREADY_PRESENT("LENGTH_CHECK");
-<<<<<<< HEAD
-            self.add_leaf_guard(
-                std::make_shared<LENGTH_CHECK>(value, verbose_code_parts));
-=======
             self.add_leaf_guard(std::make_shared<LENGTH_CHECK>(
                 std::move(value), std::move(verbose_code_parts)));
->>>>>>> 19d27a13
           })
       .def(
           "add_tuple_iterator_length_guard",
@@ -3150,13 +3004,8 @@
              py::object data_ptr,
              py::object verbose_code_parts) -> void {
             SKIP_IF_GUARD_ALREADY_PRESENT("DATA_PTR_MATCH");
-<<<<<<< HEAD
-            self.add_leaf_guard(
-                std::make_shared<DATA_PTR_MATCH>(data_ptr, verbose_code_parts));
-=======
             self.add_leaf_guard(std::make_shared<DATA_PTR_MATCH>(
                 std::move(data_ptr), std::move(verbose_code_parts)));
->>>>>>> 19d27a13
           })
       .def(
           "add_no_hasattr_guard",
@@ -3174,15 +3023,6 @@
              py::object verbose_code_parts) -> void {
             self.add_leaf_guard(std::make_shared<DICT_CONTAINS>(
                 contains, std::move(key), std::move(verbose_code_parts)));
-          })
-      .def(
-          "add_dict_contains_guard",
-          [](GuardManager& self,
-             bool contains,
-             py::object key,
-             py::object verbose_code_parts) -> void {
-            self.add_leaf_guard(std::make_shared<DICT_CONTAINS>(
-                contains, key, verbose_code_parts));
           })
       .def(
           "add_dynamic_indices_guard",
@@ -3246,13 +3086,9 @@
             // A unique key is used to save as the accessor key.
             py::str unique_key("__defaults_accessor__");
             return self.get_child_manager<FuncDefaultsGuardAccessor>(
-<<<<<<< HEAD
-                unique_key, source, example_value);
-=======
                 std::move(unique_key),
                 std::move(source),
                 std::move(example_value));
->>>>>>> 19d27a13
           },
           py::arg("source"),
           py::arg("example_value"),
@@ -3268,14 +3104,9 @@
             // A unique key is used to save as the accessor key.
             py::str unique_key("__kwdefaults_accessor__");
             return self.get_child_manager<FuncKwDefaultsGuardAccessor>(
-<<<<<<< HEAD
-
-                unique_key, source, example_value);
-=======
                 std::move(unique_key),
                 std::move(source),
                 std::move(example_value));
->>>>>>> 19d27a13
           },
           py::arg("source"),
           py::arg("example_value"),
@@ -3299,11 +3130,7 @@
             // A unique key is used to save as the accessor key.
             py::str unique_key("__type_accessor__");
             return self.get_child_manager<TypeGuardAccessor>(
-<<<<<<< HEAD
-                unique_key, source, example_value);
-=======
                 std::move(unique_key), std::move(source), example_value);
->>>>>>> 19d27a13
           },
           py::arg("source"),
           py::arg("example_value"),
@@ -3377,12 +3204,8 @@
              py::object index,
              std::string source,
              py::handle example_value) -> GuardManager* {
-<<<<<<< HEAD
-            return self.get_key_manager(index, source, example_value);
-=======
             return self.get_key_manager(
                 std::move(index), std::move(source), example_value);
->>>>>>> 19d27a13
           },
           py::arg("index"),
           py::arg("source"),
@@ -3396,12 +3219,8 @@
              py::object index,
              std::string source,
              py::handle example_value) -> GuardManager* {
-<<<<<<< HEAD
-            return self.get_value_manager(index, source, example_value);
-=======
             return self.get_value_manager(
                 std::move(index), std::move(source), example_value);
->>>>>>> 19d27a13
           },
           py::arg("index"),
           py::arg("source"),
@@ -3424,11 +3243,7 @@
              py::object key,
              py::object verbose_code_parts) -> void {
             self.add_permitted_leaf_guard(std::make_shared<DICT_CONTAINS>(
-<<<<<<< HEAD
-                contains, key, verbose_code_parts));
-=======
                 contains, std::move(key), std::move(verbose_code_parts)));
->>>>>>> 19d27a13
           })
       .def(
           "add_dict_version_guard",
@@ -3438,13 +3253,8 @@
             // DICT_VERSION is used in a very narrow context today to guard on
             // pytree SUPPPORTED_NODES. We can remove this once we have tags in
             // DictGuardManager.
-<<<<<<< HEAD
-            self.add_permitted_leaf_guard(
-                std::make_shared<DICT_VERSION>(value, verbose_code_parts));
-=======
             self.add_permitted_leaf_guard(std::make_shared<DICT_VERSION>(
                 std::move(value), std::move(verbose_code_parts)));
->>>>>>> 19d27a13
           })
       // Not permitted accesssors
       .def("lambda_manager", &DictGuardManager::fail_on_get_child_manager)
@@ -3468,19 +3278,11 @@
              std::string source,
              py::handle example_value) -> GuardManager* {
             if (self.is_exact_dict_type()) {
-<<<<<<< HEAD
-              std::runtime_error(
-                  "getattr_manager on a DictGuardManager is supported only for dict subclasses");
-            }
-            return self.get_child_manager<GetAttrGuardAccessor>(
-                attr_name, source, example_value);
-=======
               throw std::runtime_error(
                   "getattr_manager on a DictGuardManager is supported only for dict subclasses");
             }
             return self.get_child_manager<GetAttrGuardAccessor>(
                 std::move(attr_name), std::move(source), example_value);
->>>>>>> 19d27a13
           },
           py::arg("attr"),
           py::arg("source"),

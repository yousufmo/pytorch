--- conflicted
+++ resolved
@@ -1049,14 +1049,6 @@
                 "test_forloop_goes_right_direction_multigpu",
             ),
             DecorateInfo(
-                skipIfTorchDynamo(
-<<<<<<< HEAD
-                    "No closure handling, https://github.com/pytorch/pytorch/issues/116494"
-                ),
-                "TestOptimRenewed",
-                "test_param_group_with_lrscheduler_goes_right_direction",
-            ),
-            DecorateInfo(
                 skipIfTorchDynamo("Fails fix point assertion on 3.8, see #97811"),
                 "TestOptimRenewed",
                 "test_tensor_lr",
@@ -1064,8 +1056,6 @@
             ),
             DecorateInfo(
                 skipIfTorchDynamo(
-=======
->>>>>>> 3d02de53
                     "See https://github.com/pytorch/pytorch/issues/115679"
                 ),
                 "TestOptimRenewed",
@@ -1357,22 +1347,12 @@
                 "test_forloop_goes_right_direction_multigpu",
             ),
             DecorateInfo(
-<<<<<<< HEAD
-                skipIfTorchDynamo(
-                    "No closure handling, https://github.com/pytorch/pytorch/issues/116494"
-                ),
-                "TestOptimRenewed",
-                "test_param_group_with_lrscheduler_goes_right_direction",
-            ),
-            DecorateInfo(
                 skipIfTorchDynamo("Fails fix point assertion on 3.8, see #97811"),
                 "TestOptimRenewed",
                 "test_tensor_lr",
                 active_if=sys.version_info < (3, 9) and sys.version_info > (3, 7),
             ),
             DecorateInfo(
-=======
->>>>>>> 3d02de53
                 skipIfTorchDynamo("Mismatched _foreach_addcdiv_ types, see #118159"),
                 "TestOptimRenewed",
                 "test_complex",
@@ -1487,14 +1467,6 @@
                 "test_forloop_goes_right_direction_multigpu",
             ),
             DecorateInfo(
-                skipIfTorchDynamo(
-<<<<<<< HEAD
-                    "No closure handling, https://github.com/pytorch/pytorch/issues/116494"
-                ),
-                "TestOptimRenewed",
-                "test_param_group_with_lrscheduler_goes_right_direction",
-            ),
-            DecorateInfo(
                 skipIfTorchDynamo("Fails fix point assertion on 3.8, see #97811"),
                 "TestOptimRenewed",
                 "test_tensor_lr",
@@ -1502,8 +1474,6 @@
             ),
             DecorateInfo(
                 skipIfTorchDynamo(
-=======
->>>>>>> 3d02de53
                     "Errors w/ Global state changed, see https://github.com/pytorch/pytorch/issues/116028"
                 ),
                 "TestOptimRenewed",
@@ -1574,14 +1544,6 @@
                 "test_forloop_goes_right_direction_multigpu",
             ),
             DecorateInfo(
-                skipIfTorchDynamo(
-<<<<<<< HEAD
-                    "No closure handling, https://github.com/pytorch/pytorch/issues/116494"
-                ),
-                "TestOptimRenewed",
-                "test_param_group_with_lrscheduler_goes_right_direction",
-            ),
-            DecorateInfo(
                 skipIfTorchDynamo("Fails fix point assertion on 3.8, see #97811"),
                 "TestOptimRenewed",
                 "test_tensor_lr",
@@ -1589,8 +1551,6 @@
             ),
             DecorateInfo(
                 skipIfTorchDynamo(
-=======
->>>>>>> 3d02de53
                     "See discrepancy in https://github.com/pytorch/pytorch/issues/115607"
                 ),
                 "TestOptimRenewed",
@@ -1731,14 +1691,6 @@
                 "test_forloop_goes_right_direction_multigpu",
             ),
             DecorateInfo(
-                skipIfTorchDynamo(
-<<<<<<< HEAD
-                    "No closure handling, https://github.com/pytorch/pytorch/issues/116494"
-                ),
-                "TestOptimRenewed",
-                "test_param_group_with_lrscheduler_goes_right_direction",
-            ),
-            DecorateInfo(
                 skipIfTorchDynamo("Fails fix point assertion on 3.8, see #97811"),
                 "TestOptimRenewed",
                 "test_tensor_lr",
@@ -1746,8 +1698,6 @@
             ),
             DecorateInfo(
                 skipIfTorchDynamo(
-=======
->>>>>>> 3d02de53
                     "Errors w/ Global state changed, see https://github.com/pytorch/pytorch/issues/116028"
                 ),
                 "TestOptimRenewed",
@@ -1833,14 +1783,6 @@
                 "test_forloop_goes_right_direction_multigpu",
             ),
             DecorateInfo(
-                skipIfTorchDynamo(
-<<<<<<< HEAD
-                    "No closure handling, https://github.com/pytorch/pytorch/issues/116494"
-                ),
-                "TestOptimRenewed",
-                "test_param_group_with_lrscheduler_goes_right_direction",
-            ),
-            DecorateInfo(
                 skipIfTorchDynamo("Fails fix point assertion on 3.8, see #97811"),
                 "TestOptimRenewed",
                 "test_tensor_lr",
@@ -1848,8 +1790,6 @@
             ),
             DecorateInfo(
                 skipIfTorchDynamo(
-=======
->>>>>>> 3d02de53
                     "Dynamo memory usage is flaky, see https://github.com/pytorch/pytorch/issues/116046"
                 ),
                 "TestOptimRenewed",
@@ -1944,14 +1884,6 @@
                 "test_forloop_goes_right_direction_multigpu",
             ),
             DecorateInfo(
-                skipIfTorchDynamo(
-<<<<<<< HEAD
-                    "No closure handling, https://github.com/pytorch/pytorch/issues/116494"
-                ),
-                "TestOptimRenewed",
-                "test_param_group_with_lrscheduler_goes_right_direction",
-            ),
-            DecorateInfo(
                 skipIfTorchDynamo("Fails fix point assertion on 3.8, see #97811"),
                 "TestOptimRenewed",
                 "test_tensor_lr",
@@ -1959,8 +1891,6 @@
             ),
             DecorateInfo(
                 skipIfTorchDynamo(
-=======
->>>>>>> 3d02de53
                     "See https://github.com/pytorch/pytorch/issues/115679"
                 ),
                 "TestOptimRenewed",
@@ -2054,14 +1984,6 @@
                 "test_forloop_goes_right_direction_multigpu",
             ),
             DecorateInfo(
-                skipIfTorchDynamo(
-<<<<<<< HEAD
-                    "No closure handling, https://github.com/pytorch/pytorch/issues/116494"
-                ),
-                "TestOptimRenewed",
-                "test_param_group_with_lrscheduler_goes_right_direction",
-            ),
-            DecorateInfo(
                 skipIfTorchDynamo("Fails fix point assertion on 3.8, see #97811"),
                 "TestOptimRenewed",
                 "test_tensor_lr",
@@ -2069,8 +1991,6 @@
             ),
             DecorateInfo(
                 skipIfTorchDynamo(
-=======
->>>>>>> 3d02de53
                     "See https://github.com/pytorch/pytorch/issues/115679"
                 ),
                 "TestOptimRenewed",

--- conflicted
+++ resolved
@@ -61,10 +61,7 @@
         output = self._norm(x)
         return output * self.weight
 
-<<<<<<< HEAD
-=======
-
->>>>>>> 19d27a13
+
 class MLPModule(nn.Module):
     def __init__(self, device):
         super().__init__()

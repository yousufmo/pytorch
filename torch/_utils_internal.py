--- conflicted
+++ resolved
@@ -95,8 +95,6 @@
     pass
 
 
-<<<<<<< HEAD
-=======
 def log_torchscript_usage(api: str):
     _ = api
     return
@@ -106,7 +104,6 @@
     return False
 
 
->>>>>>> eb5381da
 def justknobs_check(name: str) -> bool:
     """
     This function can be used to killswitch functionality in FB prod,
@@ -133,8 +130,6 @@
     return True
 
 
-<<<<<<< HEAD
-=======
 def justknobs_getval_int(name: str) -> int:
     """
     Read warning on justknobs_check
@@ -142,7 +137,6 @@
     return 0
 
 
->>>>>>> eb5381da
 @functools.lru_cache(None)
 def max_clock_rate():
     from triton.testing import nvsmi

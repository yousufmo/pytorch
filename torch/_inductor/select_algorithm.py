--- conflicted
+++ resolved
@@ -22,16 +22,13 @@
 from . import config, ir
 from .autotune_process import TensorMeta, TritonBenchmarkRequest
 from .codecache import code_hash, PersistentCache, PyCodeCache
-<<<<<<< HEAD
-from .codegen.common import IndentedBuffer, KernelTemplate
-=======
 from .codegen.common import (
     ChoiceCaller,
     IndentedBuffer,
     KernelTemplate,
     PrimitiveInfoType,
 )
->>>>>>> 79c31394
+from .codegen.common import IndentedBuffer, KernelTemplate
 from .codegen.triton import texpr, TritonKernel, TritonPrinter, TritonScheduling
 from .codegen.triton_utils import config_of, signature_to_meta
 from .exc import CUDACompileError
@@ -714,15 +711,12 @@
             )
         )
 
-<<<<<<< HEAD
-    def get_make_kernel_render(self):
-        return self.make_kernel_render
-=======
     def info_dict(self) -> Dict[str, Union[PrimitiveInfoType, List[PrimitiveInfoType]]]:
         """Information returned here is logged to the autotune log file when that is enabled."""
         return self.log_info
 
->>>>>>> 79c31394
+    def get_make_kernel_render(self):
+        return self.make_kernel_render
 
 
 class ExternKernelCaller(ir.ChoiceCaller):

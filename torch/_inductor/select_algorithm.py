--- conflicted
+++ resolved
@@ -888,22 +888,7 @@
 
             return wait_on_futures
 
-<<<<<<< HEAD
-        def autotune(choices, precompile_fn):
-            try:
-                import time
-
-                start = time.time()
-                precompile_fn()
-                print("Precompile took", time.time() - start)
-            except TimeoutError:
-                log.warning(
-                    "Precompilation phase took longer than timeout allowed. Continuing"
-                )
-                pass
-=======
         def autotune(choices):
->>>>>>> 753b5ad8
             return make_benchmark_fn()(choices)
 
         if config.autotune_in_subproc:

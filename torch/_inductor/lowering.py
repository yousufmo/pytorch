--- conflicted
+++ resolved
@@ -2940,10 +2940,10 @@
         phend = ops.index_expr(ir.FloorDiv(h, stride[0]) + 1, torch.int32)
         pwend = ops.index_expr(ir.FloorDiv(w, stride[1]) + 1, torch.int32)
 
-        phstart = ops.int_maximum(phstart, ops.constant(0, torch.int32))
-        pwstart = ops.int_maximum(pwstart, ops.constant(0, torch.int32))
-        phend = ops.int_minimum(phend, ops.index_expr(pooled_height, torch.int32))
-        pwend = ops.int_minimum(pwend, ops.index_expr(pooled_width, torch.int32))
+        phstart = ops.maximum(phstart, ops.constant(0, torch.int32))
+        pwstart = ops.maximum(pwstart, ops.constant(0, torch.int32))
+        phend = ops.minimum(phend, ops.index_expr(pooled_height, torch.int32))
+        pwend = ops.minimum(pwend, ops.index_expr(pooled_width, torch.int32))
 
         gradient = None
         for ph_ in range(h_window_size):
@@ -2953,15 +2953,11 @@
                 grad_index = [
                     *prefix,
                     ops.indirect_indexing(
-                        ops.int_minimum(
-                            ph, ops.sub(phend, ops.constant(1, torch.int32))
-                        ),
+                        ops.minimum(ph, ops.sub(phend, ops.constant(1, torch.int32))),
                         indices_size[-2],
                     ),
                     ops.indirect_indexing(
-                        ops.int_minimum(
-                            pw, ops.sub(pwend, ops.constant(1, torch.int32))
-                        ),
+                        ops.minimum(pw, ops.sub(pwend, ops.constant(1, torch.int32))),
                         indices_size[-1],
                     ),
                 ]
@@ -3348,18 +3344,18 @@
         kernel_w = ops.constant(kernel_size[1], torch.int32)
         hstart = ops.sub(ops.mul(ph, stride_h), pad_h)
         wstart = ops.sub(ops.mul(pw, stride_w), pad_w)
-        hend = ops.int_minimum(
+        hend = ops.minimum(
             ops.add(hstart, kernel_h),
             ops.add(ops.index_expr(height, torch.int32), pad_h),
         )
-        wend = ops.int_minimum(
+        wend = ops.minimum(
             ops.add(wstart, kernel_w),
             ops.add(ops.index_expr(width, torch.int32), pad_w),
         )
-        hstart = ops.int_maximum(hstart, ops.constant(0, torch.int32))
-        wstart = ops.int_maximum(wstart, ops.constant(0, torch.int32))
-        hend = ops.int_minimum(hend, ops.index_expr(height, torch.int32))
-        wend = ops.int_minimum(wend, ops.index_expr(width, torch.int32))
+        hstart = ops.maximum(hstart, ops.constant(0, torch.int32))
+        wstart = ops.maximum(wstart, ops.constant(0, torch.int32))
+        hend = ops.minimum(hend, ops.index_expr(height, torch.int32))
+        wend = ops.minimum(wend, ops.index_expr(width, torch.int32))
         divide_factor = ops.mul(ops.sub(hend, hstart), ops.sub(wend, wstart))
         return divide_factor
 
@@ -3376,10 +3372,10 @@
         phend = ops.index_expr(ir.FloorDiv(h, stride[0]) + 1, torch.int32)
         pwend = ops.index_expr(ir.FloorDiv(w, stride[1]) + 1, torch.int32)
 
-        phstart = ops.int_maximum(phstart, ops.constant(0, torch.int32))
-        pwstart = ops.int_maximum(pwstart, ops.constant(0, torch.int32))
-        phend = ops.int_minimum(phend, ops.index_expr(pooled_height, torch.int32))
-        pwend = ops.int_minimum(pwend, ops.index_expr(pooled_width, torch.int32))
+        phstart = ops.maximum(phstart, ops.constant(0, torch.int32))
+        pwstart = ops.maximum(pwstart, ops.constant(0, torch.int32))
+        phend = ops.minimum(phend, ops.index_expr(pooled_height, torch.int32))
+        pwend = ops.minimum(pwend, ops.index_expr(pooled_width, torch.int32))
 
         gradient = None
         for ph_ in range(h_window_size):
@@ -3397,13 +3393,13 @@
                         [
                             *prefix,
                             ops.indirect_indexing(
-                                ops.int_minimum(
+                                ops.minimum(
                                     ph, ops.sub(phend, ops.constant(1, torch.int32))
                                 ),
                                 pooled_height,
                             ),
                             ops.indirect_indexing(
-                                ops.int_minimum(
+                                ops.minimum(
                                     pw, ops.sub(pwend, ops.constant(1, torch.int32))
                                 ),
                                 pooled_width,
@@ -3782,7 +3778,6 @@
     return fn(x, axis, keepdims, dtype=dtype)
 
 
-<<<<<<< HEAD
 @register_lowering(aten.any)
 def reduce_any(x, dim=None, keepdim=False):
     x = to_dtype(x, torch.bool)
@@ -3793,33 +3788,26 @@
 def reduce_max(x, dim=None, keepdim=False):
     if dim is not None:
         return (
-            reduce_amax(x, dim=dim, keepdim=keepdim),
-            reduce_argmax(x, dim=dim, keepdim=keepdim),
-        )
-
-    return reduce_amax(x, dim=None, keepdim=keepdim)
+            reduce_amax(x, axis=dim, keepdims=keepdim),
+            reduce_argmax(x, axis=dim, keepdims=keepdim),
+        )
+
+    return reduce_amax(x, axis=None, keepdims=keepdim)
 
 
 @register_lowering(aten.min)
 def reduce_min(x, dim=None, keepdim=False):
     if dim is not None:
         return (
-            reduce_amin(x, dim=dim, keepdim=keepdim),
-            reduce_argmin(x, dim=dim, keepdim=keepdim),
-        )
-
-    return reduce_amin(x, dim=None, keepdim=keepdim)
+            reduce_amin(x, axis=dim, keepdims=keepdim),
+            reduce_argmin(x, axis=dim, keepdims=keepdim),
+        )
+
+    return reduce_amin(x, axis=None, keepdims=keepdim)
 
 
 reduce_amax = register_lowering(aten.amax)(make_reduction("max"))
 reduce_amin = register_lowering(aten.amin)(make_reduction("min"))
-=======
-register_lowering(aten.max)(make_reduction("max"))
-register_lowering(aten.min)(make_reduction("min"))
-reduce_amax = register_lowering(aten.amax)(make_reduction("amax"))
-reduce_amin = register_lowering(aten.amin)(make_reduction("amin"))
-register_lowering(aten.any)(make_reduction("any", override_return_dtype=torch.bool))
->>>>>>> c83e1f51
 reduce_argmax = register_lowering(aten.argmax)(
     make_reduction("argmax", override_return_dtype=torch.int64)
 )

import functools
import itertools
import logging
import operator
from collections.abc import Iterable
from typing import List, Optional

import sympy

import torch
import torch.fx
from torch._prims_common import (
    elementwise_dtypes,
    ELEMENTWISE_TYPE_PROMOTION_KIND,
    is_boolean_dtype,
    is_integer_dtype,
    Number,
)

from . import config, ir, overrides
from .cuda_properties import current_device
from .decomposition import decompositions, get_decompositions
from .ir import (
    ExpandView,
    IndexingConstant,
    IndexingDiv,
    PermuteView,
    Pointwise,
    Reduction,
    SqueezeView,
    TensorBox,
    View,
)
from .utils import ceildiv, has_torchvision_roi_align, sympy_product
from .virtualized import ops, V

log = logging.getLogger(__name__)
lowerings = {}
fallbacks = set()
aten = torch.ops.aten
prims = torch.ops.prims
needs_realized_inputs = set()


def add_needs_realized_inputs(fn):
    if isinstance(fn, (list, tuple, set)):
        return [add_needs_realized_inputs(x) for x in fn]
    needs_realized_inputs.add(fn)
    if isinstance(fn, torch._ops.OpOverloadPacket):
        for overload in fn.overloads():
            needs_realized_inputs.add(getattr(fn, overload))


add_needs_realized_inputs(
    [
        aten.as_strided,
        aten.avg_pool2d,
        aten.avg_pool2d_backward,
        aten.bmm,
        aten.convolution,
        aten.convolution_backward,
        aten.max_pool2d_with_indices,
        aten.max_pool2d_with_indices_backward,
        aten.mm,
        aten.upsample_bilinear2d,
        aten.upsample_nearest2d,
        aten.upsample_bicubic2d,
    ]
)

# TODO(jansel): ezyang says we won't need this in the future, try removing it
# based on https://github.com/pytorch/pytorch/blob/9e3eb329df8f701/c10/core/ScalarType.h#L28
DTYPE_ID_LOOKUP = {
    0: torch.uint8,
    1: torch.int8,
    2: torch.int16,
    3: torch.int32,
    4: torch.int64,
    5: torch.float16,
    6: torch.float32,
    7: torch.float64,
    8: torch.complex32,
    9: torch.complex64,
    10: torch.complex32,
    11: torch.bool,
    15: torch.bfloat16,
    # TODO(jansel): add quantized types?
    #  _(c10::qint8, QInt8) /* 12 */
    # _(c10::quint8, QUInt8) /* 13 */
    # _(c10::qint32, QInt32) /* 14 */
    # _(c10::quint4x2, QUInt4x2) /* 16 */
    # _(c10::quint2x4, QUInt2x4) /* 17 */
}


def decode_dtype(dtype: int):
    if not isinstance(dtype, int):
        return dtype
    assert dtype in DTYPE_ID_LOOKUP, f"id {dtype} missing from DTYPE_ID_LOOKUP"
    dtype = DTYPE_ID_LOOKUP[dtype]
    return dtype


def is_integer_type(x):
    if isinstance(x, TensorBox):
        return is_integer_dtype(x.get_dtype()) or is_boolean_dtype(x.get_dtype())
    else:
        return isinstance(x, int)


def is_boolean_type(x):
    if isinstance(x, TensorBox):
        return is_boolean_dtype(x.get_dtype())
    else:
        return isinstance(x, bool)


def decode_device(device):
    if device is None:
        return torch.tensor(0.0).device  # default device
    if isinstance(device, str):
        device = torch.device(device)
    if device.type == "cuda" and device.index is None:
        return torch.device("cuda", index=current_device())
    return device


def get_promoted_dtype(*args, type_promotion_kind: ELEMENTWISE_TYPE_PROMOTION_KIND):
    def construct_input(inp):
        if isinstance(inp, Number):
            return inp
        else:
            assert hasattr(inp, "get_dtype")
            dim = len(inp.get_size())
            # construct a tmp tensor to feed into torch.result_type
            return torch.zeros([1] * dim, dtype=inp.get_dtype())

    inps = [construct_input(arg) for arg in args]
    _, dtype = elementwise_dtypes(*inps, type_promotion_kind=type_promotion_kind)
    return dtype


def _register_lowering(
    aten_fn, decomp_fn, broadcast, type_promotion_kind, convert_input_to_bool
):
    """
    Add a lowering to lowerings dict

    Arguments:
        aten_fn: torch.ops.aten.* fn we are lowering
        decomp_fn: alternate implementation on our IR
        broadcast: True to apply broadcasting to tensor inputs
        type_promotion_kind: kind of type promotion applied to tensor inputs, `None` means no type promotion
        convert_input_to_bool: some logical ops require inputs are converted to bool
    """

    @functools.wraps(decomp_fn)
    def wrapped(*args, **kwargs):
        args = list(args)
        unpacked = False
        # TODO maybe we need to use pytrees here
        if len(args) == 1 and isinstance(args[0], (list, tuple)):
            unpacked = True
            args = args[0]
        # Only look at args that are Tensors
        indices = [i for i, x in enumerate(args) if isinstance(x, TensorBox)]
        # kwargs tensors not supported yet
        assert not any(isinstance(x, TensorBox) for x in kwargs.values())

        if (type_promotion_kind or convert_input_to_bool) and indices:
            if convert_input_to_bool:
                dtype = torch.bool
            else:
                # FIXME that's a crude approximation for promoting args
                promoting_args = [
                    a for a in args if isinstance(a, Number) or hasattr(a, "get_dtype")
                ]
                dtype = get_promoted_dtype(
                    *promoting_args, type_promotion_kind=type_promotion_kind
                )
            # sometimes args are an immutable list so we can't mutate them
            new_args = []
            for i in range(len(args)):
                if i in indices:
                    new_args.append(to_dtype(args[i], dtype))
                elif isinstance(args[i], ir.Constant):
                    new_args.append(
                        ir.Constant(args[i].value, dtype, args[indices[0]].get_device())
                    )
                else:
                    new_args.append(args[i])
            args = new_args
        if unpacked:
            args = [args]
        if broadcast and indices:
            for i, x in zip(indices, broadcast_tensors(*[args[i] for i in indices])):
                args[i] = x
            for i in range(len(args)):
                if isinstance(args[i], ir.Constant):
                    args[i] = ExpandView.create(
                        args[i], list(args[indices[0]].get_size())
                    )

        return decomp_fn(*args, **kwargs)

    if not isinstance(aten_fn, (list, tuple)):
        aten_fn = [aten_fn]
    else:
        aten_fn = list(aten_fn)

    for fn in list(aten_fn):
        if isinstance(fn, torch._ops.OpOverloadPacket):
            for overload in fn.overloads():
                other_fn = getattr(fn, overload)
                if other_fn not in lowerings:
                    aten_fn.append(other_fn)

    lowerings.update({fn: wrapped for fn in aten_fn})
    return wrapped


def register_lowering(
    aten_fn,
    broadcast=False,
    type_promotion_kind=ELEMENTWISE_TYPE_PROMOTION_KIND.DEFAULT,
    convert_input_to_bool=False,
):
    """
    Shim to support decorator syntax.
    """
    return functools.partial(
        _register_lowering,
        aten_fn,
        broadcast=broadcast,
        type_promotion_kind=type_promotion_kind,
        convert_input_to_bool=convert_input_to_bool,
    )


def broadcast_symbolic_shapes(a, b):
    """
    Broadcasting logic based on symbolic shapes.

    We give the shapes 0 and 1 concrete values, while all other shapes
    are symbolic sympy formulas.
    """
    output = []
    for a, b in itertools.zip_longest(
        reversed(a), reversed(b), fillvalue=sympy.Integer(1)
    ):
        if b == 1:
            output.append(a)
        elif a == 1:
            output.append(b)
        else:
            V.graph.sizevars.guard_equals(a, b)
            if len(sympy.expand(b).free_symbols) < len(sympy.expand(a).free_symbols):
                output.append(b)  # prefer shorter formula
            else:
                output.append(a)
    return tuple(reversed(output))


def promote_constants(inputs, override_return_dtype=None):
    if not any(isinstance(x, (sympy.Expr, int, float)) for x in inputs):
        return inputs
    if all(isinstance(x, (int, float)) for x in inputs):
        dtype = override_return_dtype or get_promoted_dtype(
            *inputs, type_promotion_kind=ELEMENTWISE_TYPE_PROMOTION_KIND.DEFAULT
        )
        return [ir.Constant(x, dtype, decode_device(None)) for x in inputs]
    ex = next(x for x in inputs if isinstance(x, TensorBox))
    out = []
    for x in inputs:
        if isinstance(x, (int, float)):
            out.append(
                ExpandView.create(
                    ir.Constant(x, ex.get_dtype(), ex.get_device()), list(ex.get_size())
                )
            )
        elif isinstance(x, sympy.Expr):
            out.append(IndexingConstant(x, ex.get_dtype(), ex.get_device()))
        else:
            out.append(x)

    return out


def make_pointwise(
    fn,
    override_return_dtype=None,
    override_device=None,
    override_fn_when_input_bool=None,
    override_fn_when_cuda_float64=None,
    allow_alpha=False,
):
    def inner(*inputs: List[TensorBox], alpha=None):
        inputs = promote_constants(inputs, override_return_dtype)
        if allow_alpha:
            if alpha is not None and alpha != 1:
                inputs = list(inputs)
                inputs[-1] = mul(inputs[-1], alpha)
        else:
            assert alpha is None
        loaders = [x.make_loader() for x in inputs]
        ranges = inputs[0].get_size()
        dtype = override_return_dtype or inputs[0].get_dtype()
        is_cuda = decode_device(inputs[0].get_device()).type == "cuda"

        for other in inputs[1:]:
            assert isinstance(other, ir.BaseConstant) or len(ranges) == len(
                other.get_size()
            ), f"ndim mismatch {fn} {ranges} {other.get_size()}"

        def inner_fn(index):
            assert len(index) == len(ranges), f"wrong ndim {index} {ranges}"
            if dtype == torch.bool and override_fn_when_input_bool is not None:
                return override_fn_when_input_bool(*[load(index) for load in loaders])
            elif override_fn_when_cuda_float64 and is_cuda and dtype == torch.float64:
                return override_fn_when_cuda_float64(*[load(index) for load in loaders])
            else:
                return fn(*[load(index) for load in loaders])

        if not override_device:
            device = None
            for i in inputs:
                if i.get_device().type == "cuda":
                    device = i.get_device()
                    break
            if not device:
                device = inputs[0].get_device()

        device = override_device or device

        return Pointwise.create(
            device=device,
            dtype=dtype,
            inner_fn=inner_fn,
            ranges=ranges,
        )

    return inner


@register_lowering(prims.convert_element_type, type_promotion_kind=None)
def to_dtype(x: TensorBox, dtype: torch.dtype):
    if x.get_dtype() == dtype:
        return x

    def _to_dtype(x):
        return ops.to_dtype(x, dtype)

    return make_pointwise(_to_dtype, override_return_dtype=dtype)(x)


def to_device(x: TensorBox, device: torch.device):
    device = decode_device(device)
    if x.get_device() == device:
        return x
    return TensorBox.create(ir.DeviceCopy.create(x, device))


@register_lowering(aten._to_copy)
def _to_copy(
    x,
    *,
    dtype=None,
    layout=None,
    device=None,
    pin_memory=None,
    non_blocking=False,
    memory_format=None,
):
    assert not layout or layout == torch.strided, "TODO"
    assert not pin_memory, "TODO"
    assert not memory_format, "TODO"
    if device:
        device = decode_device(device)
    if device is not None and device != x.get_device():
        if dtype is not None and device.type == "cpu":
            # CPU can do fewer type conversions
            x = to_dtype(x, decode_dtype(dtype))
        x = to_device(x, device)
    if dtype is not None:
        x = to_dtype(x, decode_dtype(dtype))
    return x


@register_lowering(aten.to)
def to(
    x,
    device_or_dtype=None,
    non_blocking=False,
    copy=False,
    memory_format=None,
    device=None,
    dtype=None,
    layout=None,
):
    assert not memory_format, "TODO"
    assert layout in (None, torch.strided)
    if isinstance(device_or_dtype, torch.dtype):
        return to_dtype(x, device_or_dtype)
    elif isinstance(device_or_dtype, torch.device):
        return to_device(x, device_or_dtype)
    else:
        assert device_or_dtype is None, device_or_dtype

    if device is not None:
        x = to_device(x, device)
    if dtype is not None:
        x = to_dtype(x, dtype)
    return x


def ops_wrapper(name):
    assert isinstance(name, str)

    def fn(*args, **kwargs):
        return getattr(ops, name)(*args, **kwargs)

    return fn


def register_pointwise(
    aten_fn,
    name=None,
    broadcast=True,
    type_promotion_kind=ELEMENTWISE_TYPE_PROMOTION_KIND.DEFAULT,
    convert_input_to_bool=False,
    override_return_dtype=None,
    override_fn_when_input_bool=None,
    allow_alpha=False,
    use_libdevice_for_f64=False,
):
    """A pointwise function that maps ops.{name} to inputs"""
    name = name or aten_fn.__name__
    fn = ops_wrapper(name)
    if use_libdevice_for_f64:
        fn_libdevice = ops_wrapper("libdevice_" + name)
    if override_fn_when_input_bool is not None:
        override_fn_when_input_bool = ops_wrapper(override_fn_when_input_bool)

    fn = make_pointwise(
        fn,
        override_return_dtype=override_return_dtype,
        override_fn_when_input_bool=override_fn_when_input_bool,
        override_fn_when_cuda_float64=fn_libdevice if use_libdevice_for_f64 else None,
        allow_alpha=allow_alpha,
    )
    fn = register_lowering(
        aten_fn,
        broadcast=broadcast,
        type_promotion_kind=type_promotion_kind,
        convert_input_to_bool=convert_input_to_bool,
    )(fn)

    if hasattr(prims, name):
        register_lowering(
            getattr(prims, name),
            type_promotion_kind=None,
            convert_input_to_bool=convert_input_to_bool,
        )(fn)
    return fn


@register_lowering(aten.where, broadcast=False, type_promotion_kind=None)
def where(cond, a, b):
    def fn(*args):
        return ops.where(*args)

    if isinstance(a, (float, int)):
        a = constant_like(a)(b)
    if isinstance(b, (float, int)):
        b = constant_like(b)(a)

    args = [cond, a, b]
    dtype = get_promoted_dtype(
        args[1], args[2], type_promotion_kind=ELEMENTWISE_TYPE_PROMOTION_KIND.DEFAULT
    )
    indices = [i for i, x in enumerate(args) if isinstance(x, TensorBox)]
    for i, x in zip(indices, broadcast_tensors(*[args[i] for i in indices])):
        args[i] = x
    for i in range(len(args)):
        if isinstance(args[i], ir.Constant):
            args[i] = ExpandView.create(args[i], list(args[indices[0]].get_size()))
    return make_pointwise(fn, override_return_dtype=dtype)(
        args[0], to_dtype(args[1], dtype), to_dtype(args[2], dtype)
    )


@register_lowering(aten.broadcast_tensors, broadcast=False, type_promotion_kind=None)
def broadcast_tensors(*inputs):
    if len(inputs) == 1 and isinstance(inputs[0], (list, tuple)):
        return broadcast_tensors(*inputs[0])
    target = functools.reduce(
        broadcast_symbolic_shapes, [x.get_size() for x in inputs], ()
    )
    outputs = []
    for x in inputs:
        sizes = x.get_size()
        if len(sizes) != len(target) or any(
            ((a == 1 and b != 1) or (a != 1 and b == 1)) for a, b in zip(sizes, target)
        ):
            x = expand(x, target)
        outputs.append(x)
    return outputs


@register_lowering([aten.alias, aten.detach, aten.detach_, aten.lift, prims.view_of])
def nop(x):
    return x  # AOT autograd handles this for us


if hasattr(aten, "lift_fresh"):
    register_lowering(aten.lift_fresh)(nop)


@register_lowering(aten.squeeze, type_promotion_kind=None)
def squeeze(x, dim=None):
    assert isinstance(x, TensorBox)
    if dim is None:
        return TensorBox(SqueezeView.create(x.data))
    offset = len(x.get_size()) == 0
    dim = _validate_dim(x, dim, offset)
    new_shape = list(x.get_size())
    if len(new_shape) > 0:
        removed = new_shape.pop(dim)
        if V.graph.sizevars.maybe_guard_equals(removed, 1):
            return view(x, new_shape)

    # squeeze does nothing if the size isn't 1
    return x


@register_lowering([aten.squeeze_])
def squeeze_(x, dim=None):
    val = squeeze(x, dim)
    assert isinstance(x, TensorBox)
    assert isinstance(val, TensorBox)
    x.data = val.data
    return x


@register_lowering(aten.isinf)
def isinf(x):
    if is_integer_type(x):
        return full_like(x, False, dtype=torch.bool)
    fn = ops_wrapper("isinf")
    return make_pointwise(fn, override_return_dtype=torch.bool)(x)


@register_lowering(aten.isnan)
def isnan(x):
    if is_integer_type(x):
        return full_like(x, False, dtype=torch.bool)
    fn = ops_wrapper("isnan")
    return make_pointwise(fn, override_return_dtype=torch.bool)(x)


@register_lowering(aten.ceil)
def ceil(x):
    if is_integer_type(x):
        return x
    fn = ops_wrapper("ceil")
    return make_pointwise(fn)(x)


@register_lowering(aten.floor)
def floor(x):
    if is_integer_type(x):
        return x
    fn = ops_wrapper("floor")
    return make_pointwise(fn)(x)


@register_lowering(aten.round)
def round(x):
    if is_integer_type(x):
        return x
    fn = ops_wrapper("round")
    return make_pointwise(fn)(x)


@register_lowering(aten.trunc)
def trunc(x):
    if is_integer_type(x):
        return x
    fn = ops_wrapper("trunc")
    return make_pointwise(fn)(x)


@register_lowering(aten.expand, type_promotion_kind=None)
def expand(x, sizes):
    if isinstance(x, ir.BaseConstant):
        return ExpandView.create(x, tuple(sizes))
    assert isinstance(x, TensorBox)
    assert isinstance(sizes, (list, tuple))
    if tuple(x.get_size()) == tuple(sizes):
        return x

    x_size_product = sympy_product(x.get_size())
    try:
        if x_size_product > 0:
            x.mark_reuse(
                V.graph.sizevars.size_hint(sympy_product(sizes) / x_size_product)
            )
    except TypeError:
        # Certain sympy products cannot be compared, fails with
        # cannot determine truth value of Relational
        pass
    return TensorBox(ExpandView.create(x.data, tuple(sizes)))


@register_lowering(prims.broadcast_in_dim, type_promotion_kind=None)
def broadcast_in_dim(a, shape, broadcast_dimensions):
    s = list(shape)
    for broadcast_dimension in broadcast_dimensions:
        s[broadcast_dimension] = -1

    v = a
    for idx, x in enumerate(s):
        if x != -1:
            v = unsqueeze(v, idx)

    return expand(v, shape)


@register_lowering(aten.expand_as, type_promotion_kind=None)
def expand_as(x, y):
    return expand(x, y.get_size())


@register_lowering(aten.repeat)
def repeat(x, repeats):
    old_size = list(x.get_size())
    if len(repeats) > len(old_size):
        old_size = [sympy.Integer(1)] * (len(repeats) - len(old_size)) + old_size
        x = view(x, list(old_size))
    assert len(repeats) == len(x.get_size())

    new_size = list(x.get_size())

    for i in range(len(repeats)):
        assert repeats[i] != 0
        if repeats[i] != 1:
            new_size[i] = new_size[i] * repeats[i]

    if all((a == 1 or b == 1) for a, b in zip(repeats, old_size)):
        return expand(x, new_size)

    def inner_fn(index):
        assert len(index) == len(repeats)
        index = list(index)
        for i in range(len(repeats)):
            if repeats[i] != 1:
                if old_size[i] == 1:
                    index[i] = sympy.Integer(0)
                else:
                    index[i] = ir.ModularIndexing(index[i], 1, old_size[i])
        return x_loader(index)

    old_size_product = sympy_product(old_size)
    try:
        if old_size_product > 0:
            x.mark_reuse(
                V.graph.sizevars.size_hint(sympy_product(new_size) / old_size_product)
            )
    except TypeError:
        # Certain sympy products cannot be compared, fails with
        # cannot determine truth value of Relational
        pass

    x_loader = x.make_loader()
    return Pointwise.create(
        device=x.get_device(),
        dtype=x.get_dtype(),
        inner_fn=inner_fn,
        ranges=list(new_size),
    )


@register_lowering(aten._unsafe_view, type_promotion_kind=None)
@register_lowering(aten.view, type_promotion_kind=None)
@register_lowering(aten.reshape, type_promotion_kind=None)
def view(x, sizes):
    assert isinstance(x, TensorBox)
    assert isinstance(sizes, (list, tuple))
    return TensorBox(View.create(x.data, sizes))


@register_lowering(aten.permute, type_promotion_kind=None)
def permute(x, dims):
    assert isinstance(x, TensorBox)
    assert isinstance(dims, (list, tuple))
    return TensorBox(PermuteView.create(x.data, tuple(dims)))


@register_lowering(aten.slice, type_promotion_kind=None)
def slice_(x, dim=0, start=0, end=2**63, step=1):
    assert isinstance(x, TensorBox)
    dim = _validate_dim(x, dim, 0)
    return TensorBox(ir.SliceView.create(x.data, dim, start, end, step))


@register_lowering(aten.roll, type_promotion_kind=None)
def roll(a, shifts, dims=tuple()):
    """
    This is based on torch._refs.roll(), but uses ir.ModularIndexing().

    We can't use the ref here because it is based on multiple calls to
    torch.cat() that this will result in terrible code.
    """
    # ATen specifies int[1] type for shifts and dims which expands integers to tuples of length 1
    if not isinstance(shifts, Iterable):
        shifts = (shifts,)
    if not isinstance(dims, Iterable):
        dims = (dims,)
    dims = [_validate_dim(a, d) for d in dims]

    if sympy_product(a.get_size()) == 0:
        return clone(a)

    len_shifts = len(shifts)
    len_dims = len(dims)
    if len_shifts != 1 or len_dims != 1:
        if len_shifts == 0:
            raise RuntimeError("`shifts` required")
        # Takes care of the case when dims is not specified (default)
        # By default, the tensor is flattened before shifting, after which the original shape is restored
        if len_dims == 0 and len_shifts == 1:
            flat = view(a, [sympy_product(a.get_size())])
            rolled = roll(flat, shifts, 0)
            return view(rolled, list(a.get_size()))
        if len_shifts != len_dims:
            raise RuntimeError(
                f"shifts and dimensions must align. shifts: {len_shifts}, dims: {len_dims}"
            )
        tail_shifts = shifts[1:]
        tail_dims = dims[1:]
        first_dim_rolled = roll(a, shifts[0], dims[0])
        return roll(first_dim_rolled, tail_shifts, tail_dims)

    (dim,) = dims
    size = V.graph.sizevars.guard_static_shape(a.get_size()[dim])
    start = (size - shifts[0]) % size
    a_loader = a.make_loader()

    def fn(index):
        index = list(index)
        index[dim] = ir.ModularIndexing(
            index[dim] + start, sympy.Integer(1), sympy.expand(size)
        )
        return a_loader(index)

    return Pointwise.create(
        device=a.get_device(),
        dtype=a.get_dtype(),
        inner_fn=fn,
        ranges=a.get_size(),
    )


@register_lowering(aten.as_strided, type_promotion_kind=None)
def as_strided(x, size, stride, storage_offset=None):
    if isinstance(x, TensorBox) and isinstance(x.data, ir.BaseView):
        # as_strided ignores views
        x = x.data.unwrap_view()
    x.realize()
    if not ir.is_contiguous_storage_and_layout(x):
        raise NotImplementedError(f"unrealized as_strided({x}, ...)")
    storage, old_layout = ir.as_contiguous_storage_and_layout(x)
    new_layout = ir.FixedLayout(
        old_layout.device,
        old_layout.dtype,
        [sympy.expand(s) for s in size],
        [sympy.expand(s) for s in stride],
        sympy.expand(storage_offset or 0),
    )
    return TensorBox(ir.ReinterpretView(storage, new_layout))


@register_lowering(aten.as_strided_)
def as_strided_(x, size, stride, storage_offset=None):
    assert isinstance(x, TensorBox)
    x.data = as_strided(x, size, stride, storage_offset).data
    return x


@register_lowering(aten.cat)
def cat(inputs, dim=0):
    if len(inputs) == 1:
        return inputs[0]

    dim = _validate_dim(inputs[0], dim, 0)
    dtype = get_promoted_dtype(
        *inputs, type_promotion_kind=ELEMENTWISE_TYPE_PROMOTION_KIND.DEFAULT
    )
    inputs = [to_dtype(inp, dtype) for inp in inputs]
    return TensorBox(ir.ConcatKernel.create(inputs, dim))


@register_lowering(aten.select, type_promotion_kind=None)
def select(x, dim, idx):
    idx = View.handle_negative_index(idx, x.get_size()[dim])
    return squeeze(slice_(x, dim, idx, idx + 1), dim)


@register_lowering(aten.split, type_promotion_kind=None)
def split(x, sizes, dim=0):
    dim = _validate_dim(x, dim, 0)
    x_size = V.graph.sizevars.guard_static_shape(x.get_size()[dim])
    if isinstance(sizes, int):
        sizes = [sizes] * ((x_size + sizes - 1) // sizes)
    result = []
    start = 0
    for size in sizes:
        end = start + size
        result.append(slice_(x, dim, start, end))
        start = end
    return result


@register_lowering(aten.split_with_sizes, type_promotion_kind=None)
def split_with_sizes(x, sizes, dim=0):
    return split(x, sizes, dim)


@register_lowering(aten.unbind, type_promotion_kind=None)
def unbind(x, dim=0):
    dim = _validate_dim(x, dim, 0)
    x_size = V.graph.sizevars.guard_static_shape(x.get_size()[dim])
    result = []
    for i in range(x_size):
        result.append(select(x, dim, i))
    return result


@register_lowering(aten.unsqueeze, type_promotion_kind=None)
def unsqueeze(x, dim):
    dim = _validate_dim(x, dim, 1)
    new_shape = list(x.get_size())
    new_shape.insert(dim, sympy.Integer(1))
    return view(x, new_shape)


@register_lowering(aten.unsqueeze_, type_promotion_kind=None)
def unsqueeze_(x, dim):
    val = unsqueeze(x, dim)
    assert isinstance(x, TensorBox)
    assert isinstance(val, TensorBox)
    x.data = val.data
    return x


def _validate_dim(x, dim, offset=0):
    assert isinstance(dim, int)
    ndim = len(x.get_size())
    if dim < 0:
        dim += ndim + offset
    assert 0 <= dim < ndim + offset
    return dim


@register_lowering(aten.glu)
def glu(x, dim=-1):
    dim = _validate_dim(x, dim, 0)
    new_len = V.graph.sizevars.guard_static_shape(x.get_size()[dim]) // 2
    a = slice_(x, dim, 0, new_len)
    b = slice_(x, dim, new_len, new_len * 2)
    return mul(a, sigmoid(b))


@register_lowering(aten.mm)
def mm(a: TensorBox, b: TensorBox):
    return TensorBox.create(ir.MatrixMultiply.create(a, b))


@register_lowering(aten.addmm)
def addmm(inp: TensorBox, a: TensorBox, b: TensorBox, beta=1, alpha=1):
    return TensorBox.create(ir.MatrixMultiplyAdd.create(inp, a, b, beta, alpha))


@register_lowering(aten.bmm)
def bmm(a: TensorBox, b: TensorBox):
    return TensorBox.create(ir.BatchMatrixMultiply.create(a, b))


def register_onednn_fusion_ops():
    if torch._C.has_mkldnn:

        @register_lowering(torch.ops.mkldnn._convolution_pointwise)
        def convolution_unary(
            x: TensorBox,
            weight: TensorBox,
            bias: TensorBox,
            padding,
            stride,
            dilation,
            groups,
            attr,
            scalars,
            algorithm,
        ):
            return TensorBox.create(
                ir.ConvolutionUnary.create(
                    x,
                    weight,
                    bias,
                    padding,
                    stride,
                    dilation,
                    groups,
                    attr,
                    scalars,
                    algorithm,
                )
            )

    else:
        pass


register_onednn_fusion_ops()


def fallback_handler(kernel):
    fallbacks.add(kernel)

    def handler(*args, **kwargs):
        result = ir.FallbackKernel.create(kernel, *args, **kwargs)
        if isinstance(result, (list, tuple)):
            return list(map(TensorBox.create, result))
        else:
            return TensorBox.create(result)

    return handler


def make_fallback(kernel):
    assert (
        kernel not in decompositions
    ), f"both a fallback and a decomp for same kernel: {kernel}"
    if get_decompositions([kernel]) and kernel is not aten.cumsum:
        log.warning(
            f"make_fallback({kernel}): a decomposition exists, we should switch to it"
        )

    add_needs_realized_inputs(kernel)
    return register_lowering(kernel, type_promotion_kind=None)(fallback_handler(kernel))


@register_lowering(aten.native_dropout, type_promotion_kind=None)
def native_dropout(x, p, train):
    assert (
        config.fallback_random
    ), "this should be handled in decomps unless config.fallback_random"
    if train:
        return list(
            map(
                TensorBox.create,
                ir.FallbackKernel.create(aten.native_dropout, x, p, train),
            )
        )
    return x, ones_like(x, dtype=torch.bool)


@register_lowering(aten.bernoulli_, type_promotion_kind=None)
def bernoulli_(x, *args):
    assert (
        config.fallback_random
    ), "this should be handled in decomps unless config.fallback_random"
    x.realize()
    V.graph.realize_users_of(x.get_name())
    ir.InplaceBernoulliFallback(x, *args)
    return x


# This shouldn't be called in general
@register_lowering(aten._foobar)
def _foobar(_):
    raise AssertionError()


@functools.lru_cache(1)
def _warn_triton_random(salt):
    log.warning("using triton random, expect difference from eager")


def warn_triton_random():
    # only warn once per graph
    _warn_triton_random(V.graph.creation_time)


def make_rand(fn_name):
    def rand_or_randn(
        *size,
        dtype=None,
        layout=0,
        device=None,
        pin_memory=False,
        memory_format=None,
    ):
        warn_triton_random()
        assert not pin_memory
        assert layout in (0, torch.strided)
        assert memory_format in (None, torch.contiguous_format)
        device = decode_device(device)
        dtype = dtype or torch.get_default_dtype()
        if len(size) == 1 and isinstance(size[0], (list, tuple, torch.Size)):
            size = tuple(size[0])
        size = [sympy.expand(s) for s in size]
        offset = V.graph.increment_randomness_offset(sympy_product(size))

        random_pos = ir.FixedLayout(
            device,
            dtype,
            size,
            ir.FlexibleLayout.contiguous_strides(size),
            offset=offset,
        ).make_indexer()

        seed_buffer = V.graph.random_seed_buffer(device).make_loader()

        def inner_fn(index):
            seed = seed_buffer([])
            # change seed so that we don't collide with philox_rand_like()
            # TODO(jansel): migrate everything to philox_rand_like()
            seed = ops.bitwise_xor(seed, ops.constant(0xFFFF, torch.int32))
            return getattr(ops, fn_name)(
                seed,
                ops.index_expr(random_pos(index), torch.int32),
                dtype,
            )

        return Pointwise.create(
            device=device,
            dtype=dtype,
            inner_fn=inner_fn,
            ranges=list(size),
        )

    return rand_or_randn


fallback_rand = fallback_handler(aten.rand)
fallback_randn = fallback_handler(aten.randn)
fast_rand = make_rand("rand")
fast_randn = make_rand("randn")


@register_lowering([aten.rand, torch.rand])
def rand(*args, **kwargs):
    if config.fallback_random:
        return fallback_rand(*args, **kwargs)
    else:
        return fast_rand(*args, **kwargs)


@register_lowering([aten.randn, torch.randn])
def randn(*args, **kwargs):
    if config.fallback_random:
        return fallback_randn(*args, **kwargs)
    else:
        return fast_randn(*args, **kwargs)


@register_lowering(overrides.philox_seed_like._overloadpacket)
def philox_seed_like(x):
    warn_triton_random()
    return V.graph.random_seed_buffer(x.get_device())


@register_lowering(overrides.philox_rand_like._overloadpacket, type_promotion_kind=None)
def philox_rand_like(x, seed, offset):
    device = x.get_device()
    dtype = x.get_dtype()
    size = x.get_size()
    random_pos = ir.FixedLayout(
        device,
        dtype,
        size,
        ir.FlexibleLayout.contiguous_strides(size),
        offset=sympy.expand(offset),
    ).make_indexer()
    seed_loader = seed.make_loader()

    def inner_fn(index):
        return ops.rand(
            seed_loader([]),
            ops.index_expr(random_pos(index), torch.int32),
            dtype,
        )

    return Pointwise.create(
        device=device,
        dtype=dtype,
        inner_fn=inner_fn,
        ranges=list(size),
    )


if has_torchvision_roi_align():
    make_fallback(torch.ops.torchvision.roi_align)

# TODO(jansel): we should implement decomps or lowerings for these
# https://github.com/pytorch/torchdynamo/issues/327
make_fallback(aten._adaptive_avg_pool2d_backward)
make_fallback(aten.as_strided_scatter)
make_fallback(aten.convolution_backward)
make_fallback(aten._cudnn_rnn)
make_fallback(aten._cudnn_rnn_backward)
make_fallback(aten.cumsum)
make_fallback(aten._embedding_bag)
make_fallback(aten._embedding_bag_forward_only)
make_fallback(aten._fused_moving_avg_obs_fq_helper)
make_fallback(aten._fused_moving_avg_obs_fq_helper_functional)
make_fallback(aten.grid_sampler_2d_backward)
make_fallback(aten.randperm)
make_fallback(aten.sort)
make_fallback(aten.sort.stable)
make_fallback(aten._sparse_coo_tensor_with_dims_and_tensors)
make_fallback(aten._thnn_fused_lstm_cell)
make_fallback(aten.topk)
make_fallback(aten.upsample_bicubic2d_backward)
make_fallback(aten.upsample_bilinear2d_backward)


@register_lowering(aten.convolution)
def convolution(
    x: TensorBox,
    weight: TensorBox,
    bias: TensorBox,
    stride: List[int],
    padding: List[int],
    dilation: List[int],
    transposed: bool,
    output_padding: List[int],
    groups: int,
):
    is_cpu = all(
        input.get_device().type == "cpu"
        for input in (x, weight, bias)
        if input is not None
    )
    result = TensorBox.create(
        ir.Convolution.create(
            x,
            weight,
            bias if is_cpu else None,  # For cpu path, bias can always be fused
            stride,
            padding,
            dilation,
            transposed,
            output_padding,
            groups,
        )
    )
    if not is_cpu and bias is not None:
        kernel_dims = len(weight.get_size()) - 2
        out_chan = result.get_size()[-1 - kernel_dims]
        bias = view(bias, [out_chan] + kernel_dims * [1])
        result = add(result, bias)
    return result


@register_lowering(aten._convolution)
def _convolution(
    x,
    weight,
    bias,
    stride,
    padding,
    dilation,
    transposed,
    output_padding,
    groups,
    benchmark,
    deterministic,
    cudnn_enabled,
    allow_tf32,
):
    return convolution(
        x, weight, bias, stride, padding, dilation, transposed, output_padding, groups
    )


@register_lowering(aten.clone)
def clone(x, *, memory_format=0):
    # TODO(jansel): memory format
    return Pointwise.create(
        device=x.get_device(),
        dtype=x.get_dtype(),
        inner_fn=x.make_loader(),
        ranges=list(x.get_size()),
    )


if hasattr(aten, "lift_fresh_copy"):
    register_lowering(aten.lift_fresh_copy)(clone)


fallback_arange = fallback_handler(aten.arange)


@register_lowering([torch.arange, aten.arange])
def arange(
    start,
    end=None,
    step=1,
    *,
    dtype=None,
    device=None,
    layout=torch.strided,
    pin_memory=False,
):
    assert layout == torch.strided
    assert not pin_memory
    if end is None:
        end = start
        start = 0

    if isinstance(start, float) and int(start) == start:
        start = int(start)
    if isinstance(end, float) and int(end) == end:
        end = int(end)
    if isinstance(step, float) and int(step) == step:
        step = int(step)

    # Triton kernel doesn't support float arange yet, fallback to aten.arange
    if not (isinstance(start, int) and isinstance(end, int) and isinstance(step, int)):
        return fallback_arange(
            start,
            end,
            step,
            dtype=dtype,
            device=device,
            layout=layout,
            pin_memory=pin_memory,
        )

    dtype = dtype or torch.int64
    length = ceildiv((end - start), step)
    start = sympy.Integer(start)
    step = sympy.Integer(step)

    return Pointwise.create(
        device=decode_device(device),
        dtype=dtype,
        inner_fn=lambda index: ops.index_expr(step * index[0] + start, dtype),
        ranges=[sympy.Integer(length)],
    )


@register_lowering([torch.linspace, aten.linspace])
def linspace(start, end, steps, *, dtype=None, device=None, pin_memory=False):
    assert not pin_memory
    dtype = dtype or torch.get_default_dtype()

    step_size = (end - start) / (steps - 1)

    def inner_fn(index):
        return ops.add(
            ops.mul(ops.constant(step_size, dtype), ops.index_expr(index[0], dtype)),
            ops.constant(start, dtype),
        )

    return Pointwise.create(
        device=decode_device(device),
        dtype=dtype,
        inner_fn=inner_fn,
        ranges=[sympy.Integer(steps)],
    )


@register_lowering(aten.triu)
def triu(x, diagonal=0):
    x_loader = x.make_loader()
    dtype = x.get_dtype()

    def inner_fn(index):
        *_, i, j = index
        return ops.where(
            ops.ge(
                ops.index_expr(j - i - diagonal, torch.int32),
                ops.constant(0, torch.int32),
            ),
            x_loader(index),
            ops.constant(0, dtype),
        )

    return Pointwise.create(
        device=x.get_device(),
        dtype=dtype,
        inner_fn=inner_fn,
        ranges=list(x.get_size()),
    )


@register_lowering(aten.select_scatter, type_promotion_kind=None)
def select_scatter(x, src, dim: int, index: int):
    assert x.get_dtype() == src.get_dtype()
    x_loader = x.make_loader()
    dim = _validate_dim(x, dim, 0)
    if index < 0:
        index = index + x.get_size()[dim]
    V.graph.sizevars.guard_leq(0, index)
    V.graph.sizevars.guard_lt(index, x.get_size()[dim])
    src = expand(unsqueeze(src, dim), x.get_size())
    src_loader = src.make_loader()

    def inner_fn(idx):
        return ops.where(
            ops.eq(
                ops.index_expr(idx[dim], torch.int32),
                ops.index_expr(index, torch.int32),
            ),
            src_loader(idx),
            x_loader(idx),
        )

    return Pointwise.create(
        device=x.get_device(),
        dtype=x.get_dtype(),
        inner_fn=inner_fn,
        ranges=list(x.get_size()),
    )


@register_lowering(aten.slice_scatter, type_promotion_kind=None)
def slice_scatter(x, src, dim=0, start=None, end=None, step=1):
    assert x.get_dtype() == src.get_dtype()
    x_loader = x.make_loader()
    dim = _validate_dim(x, dim, 0)
    dim_size = x.get_size()[dim]
    if start is not None and start < 0:
        start = start + dim_size
    if end is not None and end < 0:
        end = end + dim_size
    if start is None:
        start = 0
    if end is None or V.graph.sizevars.maybe_guard_leq(x.get_size()[dim], end):
        end = dim_size

    src_size = list(x.get_size())
    src_size[dim] = ir.IndexingDiv(sympy.expand(end - start), sympy.expand(step))
    src = expand(src, src_size)
    src_loader = src.make_loader()

    def inner_fn(idx):
        if start == 0 and end == dim_size and step == 1:
            # selecting every element is the same as just src.clone()
            return src_loader(idx)

        idx_dim = ops.index_expr(idx[dim], torch.int32)
        src_idx = list(idx)
        src_idx[dim] = ir.IndexingDiv(idx[dim] - start, step)

        mask = []
        if start != 0:
            mask.append(
                ops.ge(
                    idx_dim,
                    ops.index_expr(sympy.expand(start), torch.int32),
                )
            )
        if end != dim_size:
            mask.append(
                ops.lt(
                    idx_dim,
                    ops.index_expr(sympy.expand(end), torch.int32),
                )
            )
        if step != 1:
            mask.append(
                ops.eq(
                    ops.index_expr(
                        ir.ModularIndexing(idx[dim] - start, 1, step), torch.int32
                    ),
                    ops.constant(0, torch.int32),
                )
            )
        assert mask
        mask = functools.reduce(ops.and_, mask)
        src_val = ops.masked(
            mask,
            lambda: src_loader(src_idx),
            0 if is_integer_type(x) else 0.0,
        )
        return ops.where(
            mask,
            src_val,
            x_loader(idx),
        )

    return Pointwise.create(
        device=x.get_device(),
        dtype=x.get_dtype(),
        inner_fn=inner_fn,
        ranges=list(x.get_size()),
    )


def _unwrap(x):
    if isinstance(x, (list, tuple)) and len(x) > 0:
        return _unwrap(x[0])
    return x


@register_lowering([torch.tensor, aten.scalar_tensor])
def tensor(data, *, dtype=None, device=None, layout=None, pin_memory=False):
    assert layout in (None, torch.strided)
    assert pin_memory is False
    if isinstance(_unwrap(data), int):
        dtype = dtype or torch.int64
    else:
        dtype = dtype or torch.get_default_dtype()

    if isinstance(data, (float, int)):
        ranges = []

        def inner_fn(index):
            return ops.constant(data, dtype)

    elif len(data) == 0 or isinstance(data[0], (float, int)) and len(data) <= 8:
        # inline small tensors
        ranges = [sympy.Integer(len(data))]

        def inner_fn(index):
            def binary_search(start, end):
                assert start < end
                if end - start == 1:
                    return ops.constant(data[start], dtype)
                mid = (end - start) // 2 + start
                return ops.where(
                    ops.lt(
                        ops.index_expr(index[0], torch.int64),
                        ops.constant(mid, torch.int64),
                    ),
                    binary_search(start, mid),
                    binary_search(mid, end),
                )

            if len(data) == 0:
                return ops.constant(0, dtype)
            return binary_search(0, len(data))

    else:
        return V.graph.add_tensor_constant(
            torch.tensor(data, dtype=dtype, device=device)
        )

    return Pointwise.create(
        device=decode_device(device),
        dtype=dtype,
        inner_fn=inner_fn,
        ranges=ranges,
    )


@register_lowering(torch.as_tensor)
def as_tensor(data, dtype=None, device=None):
    if isinstance(data, TensorBox):
        if dtype is not None:
            data = to(data, dtype)
        if device is not None:
            data = to(data, device)
        return data
    return tensor(data, dtype=dtype, device=device)


@register_lowering(torch.LongTensor)
def long_tensor(data):
    return tensor(data, dtype=torch.int64)


@register_lowering(aten._local_scalar_dense)
def _local_scalar_dense(data):
    return ir.DynamicScalar()


def _full(fill_value, device, dtype, size):
    value = fill_value
    if not isinstance(fill_value, (int, float)) and hasattr(value, "value"):
        value = value.value
    if isinstance(value, (int, float)):

        def inner_fn(index):
            return ops.constant(value, dtype)

    else:
        assert len(value.get_size()) == 0
        value_loader = value.make_loader()

        def inner_fn(index):
            return value_loader([])

    return Pointwise.create(
        device=device,
        dtype=dtype,
        inner_fn=inner_fn,
        ranges=list(size),
    )


@register_lowering(aten.full_like, type_promotion_kind=None)
def full_like(x, fill_value, **kwargs):
    return create_tensor_like(tensor_constructor(fill_value))(x, **kwargs)


def tensor_constructor(fill_value):
    # torch.zeros, torch.ones, etc
    def inner(
        *size,
        names=None,
        dtype=None,
        device=None,
        layout=0,
        pin_memory=False,
        memory_format=None,
    ):
        assert names is None
        assert not pin_memory
        assert layout in (0, torch.strided)
        assert memory_format in (None, torch.contiguous_format)
        device = decode_device(device)
        dtype = dtype or torch.get_default_dtype()
        if len(size) == 1 and isinstance(size[0], (list, tuple, torch.Size)):
            size = tuple(size[0])
        size = [sympy.expand(s) for s in size]
        return _full(fill_value, device, dtype, size)

    return inner


empty = register_lowering([torch.empty, aten.empty])(tensor_constructor(0))
zeros = register_lowering([torch.zeros, aten.zeros])(tensor_constructor(0))
ones = register_lowering([torch.ones, aten.ones])(tensor_constructor(1))


def create_tensor_like(creation_fn):
    """
    Shim to convert X_like(...) into X(...).  For example zeros_like() into zeros().
    """

    def _constant_like(
        x, *, dtype=None, device=None, layout=0, pin_memory=False, memory_format=None
    ):
        assert not pin_memory
        assert layout in (0, torch.strided)
        if dtype is None:
            dtype = x.get_dtype()
        else:
            dtype = decode_dtype(dtype)
        device = device or x.get_device()
        size = list(x.get_size())
        return creation_fn(
            size, dtype=dtype, device=device, layout=layout, pin_memory=pin_memory
        )

    return _constant_like


def constant_like(fill_value):
    return create_tensor_like(tensor_constructor(fill_value))


empty_like = register_lowering(aten.empty_like)(create_tensor_like(empty))
zeros_like = register_lowering(aten.zeros_like)(create_tensor_like(zeros))
ones_like = register_lowering(aten.ones_like)(create_tensor_like(ones))
if not config.fallback_random:
    rand_like = register_lowering(aten.rand_like)(create_tensor_like(rand))

register_lowering(aten.zero)(zeros_like)


def new_constant(fill_value):
    def _new_constant(
        x, size, *, dtype=None, layout=None, device=None, pin_memory=None
    ):
        assert isinstance(size, (list, type))
        assert not pin_memory
        assert not layout or layout == torch.strided
        dtype = decode_dtype(dtype) or x.get_dtype()
        device = device or x.get_device()
        size = [sympy.Integer(s) for s in size]
        return _full(fill_value, device, dtype, size)

    return _new_constant


register_lowering(aten.new_empty)(new_constant(0))
register_lowering(aten.new_zeros)(new_constant(0))
register_lowering(aten.new_ones)(new_constant(1))


@register_lowering(aten.empty_strided)
def empty_strided(
    size, stride, *, dtype=None, layout=None, device=None, pin_memory=None
):
    assert isinstance(size, (list, type))
    assert isinstance(stride, (list, type))
    assert not pin_memory
    assert not layout or layout == torch.strided
    dtype = decode_dtype(dtype) or torch.get_default_dtype()
    device = device or torch.tensor(0.0).device
    pointwise = _full(fill_value=0, device=device, dtype=dtype, size=size)
    if tuple(ir.FlexibleLayout.contiguous_strides(size)) == tuple(stride):
        # fast path, no need to realize it
        return pointwise
    pointwise.realize()
    buffer = pointwise.data.data
    assert isinstance(buffer, ir.ComputedBuffer)
    buffer.layout = ir.FixedLayout(
        device=device,
        dtype=dtype,
        size=[sympy.expand(s) for s in size],
        stride=[sympy.expand(s) for s in stride],
    )
    return pointwise


@register_lowering(aten.new_empty_strided)
def new_empty_strided(
    x, size, stride, *, dtype=None, layout=None, device=None, pin_memory=None
):
    if dtype is None:
        dtype = x.get_dtype()
    if device is None:
        device = x.get_device()
    return empty_strided(
        size, stride, dtype=dtype, layout=layout, device=device, pin_memory=pin_memory
    )


@register_lowering([torch.full, aten.full])
def full(size, fill_value, **kwargs):
    return tensor_constructor(fill_value)(size, **kwargs)


@register_lowering(aten.gather, type_promotion_kind=None)
def gather(x, dim, index):
    assert isinstance(x, TensorBox)
    assert index.get_dtype() == torch.int64
    offset = len(x.get_size()) == 0
    dim = _validate_dim(x, dim, offset)

    x_loader = x.make_loader()
    index_loader = index.make_loader()

    def fn(idx):
        idx = list(idx)
        if len(idx) != 0:
            idx[dim] = ops.indirect_indexing(index_loader(idx))
        return x_loader(idx)

    return Pointwise.create(
        device=x.get_device(),
        dtype=x.get_dtype(),
        inner_fn=fn,
        ranges=index.get_size(),
    )


@register_lowering(aten.embedding, type_promotion_kind=None)
def embedding(weight, indices, padding_idx=-1, scale_grad_by_freq=False, sparse=False):
    assert not sparse
    assert isinstance(weight, TensorBox)
    assert isinstance(indices, TensorBox)
    assert "int" in str(indices.get_dtype())

    weight_loader = weight.make_loader()
    indices_loader = indices.make_loader()
    indices_ndim = len(indices.get_size())
    new_size = [*indices.get_size(), *weight.get_size()[1:]]

    def fn(idx):
        assert len(idx) == len(new_size), f"{idx} != {new_size}"
        var_index = indices_loader(idx[:indices_ndim])
        weight_idx = [ops.indirect_indexing(var_index)] + [*idx[indices_ndim:]]
        return weight_loader(weight_idx)

    return Pointwise.create(
        device=weight.get_device(),
        dtype=weight.get_dtype(),
        inner_fn=fn,
        ranges=new_size,
    )


def check_and_broadcast_indices(indices):
    assert all(
        i.get_dtype() in (torch.int64, torch.int32, torch.bool, torch.uint8)
        for i in indices
        if i is not None
    ), f"indices must be int64, byte or bool. Got {[i.get_dtype() for i in indices if i is not None]}"
    assert all(
        [i.get_dtype() in (torch.int32, torch.int64) for i in indices if i is not None]
    ), "bool indices are not supported yet"
    valid_idxs = [i for i, x in enumerate(indices) if isinstance(x, TensorBox)]
    assert len(valid_idxs) > 0, "requires at least 1 non-None index"
    new_indices = [None] * len(indices)
    for i, x in zip(valid_idxs, broadcast_tensors(*[indices[i] for i in valid_idxs])):
        new_indices[i] = x
        output_dim = len(x.get_size())
    start_offset = 0
    # only support None at start or end for now
    tmp = list(new_indices)
    while tmp and tmp[-1] is None:
        tmp.pop()
    while tmp and tmp[0] is None:
        tmp.pop(0)
        start_offset += 1
    assert all((i is not None) for i in tmp)
    end_offset = output_dim + start_offset

    return new_indices, start_offset, end_offset


@register_lowering(aten.index, type_promotion_kind=None)
def index(x, indices):
    assert isinstance(indices, (list, tuple))
    x_loader = x.make_loader()
    indices, start_offset, end_offset = check_and_broadcast_indices(indices)
    indices_sizes = [i.get_size() for i in indices if i is not None]
    indices_loaders = [i.make_loader() for i in indices if i is not None]
    # no guards on output size, all the guards are set in broadcast_tensors
    output_size = list(indices_sizes[0])

    x_size = x.get_size()
    output_size = [
        *x_size[:start_offset],
        *output_size,
        *x_size[start_offset + len(indices_loaders) :],
    ]

    def fn(idx):
        assert len(idx) == len(output_size)
        new_index = [
            ops.indirect_indexing(loader(idx[start_offset:end_offset]))
            for loader in indices_loaders
        ]
        new_index = [*idx[:start_offset], *new_index, *idx[end_offset:]]
        return x_loader(new_index)

    return Pointwise.create(
        device=x.get_device(),
        dtype=x.get_dtype(),
        inner_fn=fn,
        ranges=output_size,
    )


# This is moved from decomposition to lowering because this decomp introduced
# mutation in the graph, which is bad for Aot Autograd. Aot Autograd runs dead
# code elimination and common subexpression elimination optimizations, which
# assume graphs to be side-effect free. More details at
# https://github.com/pytorch/torchdynamo/issues/1235.
# Moving such reinplacing type of decomps to lowering ensures that AotAutograd
# gets good graphs.
@register_lowering([aten.index_put])
def index_put(x, indices, values, accumulate=False):
    return index_put_(clone(x), indices, values, accumulate)


def index_put_as_masked_fill(self, indices, value, accumulate):
    if value.get_device() != self.get_device():
        value = to_device(value, self.get_device())
    if accumulate:
        value = add(self, value)
    return mutate_to(self, where(indices[0], value, self))


def index_put_fallback(self, indices, values, accumulate):
    ir.IndexPutFallback(self, indices, values, accumulate)
    return self


@register_lowering(aten.index_put_, type_promotion_kind=None)
def index_put_(self, indices, values, accumulate=False):
    # Dispatch to masked fill for single boolean index with single value
    if (
        values.get_numel() == 1
        and len(indices) == 1
        and indices[0].get_dtype() in {torch.bool, torch.uint8}
    ):
        return index_put_as_masked_fill(self, indices, values, accumulate)

    # Fallback if there is a boolean index
    for index in indices:
        if index is not None and index.get_dtype() in {torch.bool, torch.uint8}:
            return index_put_fallback(self, indices, values, accumulate)

    x_size = self.get_size()
    x_ndim = len(x_size)

    # fallback to aten.index_put_, as tl.atomic_add does NOT support int64 or bool
    if self.get_dtype() in {torch.int64, torch.bool}:
        # self is an scalar Tensor
        if x_ndim == 0:
            self = view(self, [1])
        self = index_put_fallback(self, indices, values, accumulate)
        if x_ndim == 0:
            self = view(self, [])
        return self

    values = to_dtype(values, self.get_dtype())
    indices, start_offset, end_offset = check_and_broadcast_indices(indices)
    indices_sizes = [i.get_size() for i in indices if i is not None]
    indices_loaders = [i.make_loader() for i in indices if i is not None]

    assert isinstance(self, TensorBox)
    self.realize()
    V.graph.realize_users_of(self.get_name())

    # self is an scalar Tensor
    if x_ndim == 0:
        self = view(self, [1])

    output_size = list(indices_sizes[0])
    expected_vals_size = [
        *x_size[:start_offset],
        *output_size,
        *x_size[start_offset + len(indices_sizes) :],
    ]

    values = expand(values, expected_vals_size)
    # all guards are set above during broadcast_tensors and expand

    def output_indexer(index):
        assert len(index) == len(expected_vals_size)
        new_index = [
            ops.indirect_indexing(loader(index[start_offset:end_offset]))
            for loader in indices_loaders
        ]
        new_index = [*index[:start_offset], *new_index, *index[end_offset:]]
        return new_index

    scatter = ir.Scatter(
        device=self.get_device(),
        dtype=self.get_dtype(),
        inner_fn=values.make_loader(),
        ranges=expected_vals_size,  # iter_ranges,
        output_indexer=output_indexer,
        scatter_mode="atomic_add" if accumulate else None,
    )
    buffer = ir.ComputedBuffer(
        None,
        ir.MutationLayout(self),
        scatter,
    )
    buffer.name = V.graph.register_buffer(buffer)

    if x_ndim == 0:
        self = view(self, [])
    return self


@register_lowering(aten.scatter, type_promotion_kind=None)
def scatter(x, dim: int, index, src, **kwargs):
    return scatter_(clone(x), dim, index, src, **kwargs)


@register_lowering(aten.scatter_, type_promotion_kind=None)
def scatter_(self, dim: int, index, src, *, reduce: str = None):
    if reduce == "add":
        reduce = "sum"
    elif reduce == "multiply":
        reduce = "prod"
    else:
        assert reduce is None
    return scatter_reduce_(self, dim, index, src, reduce)


@register_lowering(aten.scatter_add, type_promotion_kind=None)
def scatter_add(x, dim: int, index, src):
    return scatter_add_(clone(x), dim, index, src)


@register_lowering(aten.scatter_add_, type_promotion_kind=None)
def scatter_add_(x, dim: int, index, src):
    return scatter_reduce_(clone(x), dim, index, src, "sum")


@register_lowering(aten.scatter_reduce, type_promotion_kind=None)
def scatter_reduce(x, dim: int, index, src, reduction_type, **kwargs):
    return scatter_reduce_(clone(x), dim, index, src, reduction_type, **kwargs)


fallback_scatter_reduce_ = fallback_handler(aten.scatter_reduce_)


@register_lowering(aten.scatter_reduce_, type_promotion_kind=None)
def scatter_reduce_(self, dim: int, index, src, reduce, *, include_self: bool = True):
    assert reduce in {None, "sum", "prod", "mean", "amax", "amin"}

    # TODO: Need to support more reduction type
    # For reduction of "sum", tl.atomic_add doesn't support bool or int64
    if reduce not in {None, "sum"} or (
        reduce == "sum" and self.get_dtype() in {torch.bool, torch.int64}
    ):
        self.realize()
        return fallback_scatter_reduce_(
            self, dim, index, src, reduce, include_self=include_self
        )

    assert isinstance(self, TensorBox)
    assert "int" in str(index.get_dtype())

    ndim = len(self.get_size())
    if ndim == 0:
        self = view(self, [1])

    if isinstance(src, TensorBox) and len(src.get_size()) == 0:
        src = view(src, [1])

    if isinstance(index, TensorBox) and len(index.get_size()) == 0:
        index = view(index, [1])

    assert -len(self.get_size()) <= dim < len(self.get_size())

    self.realize()
    V.graph.realize_users_of(self.get_name())
    index_loader = index.make_loader()
    src_loader = src.make_loader() if isinstance(src, TensorBox) else None

    def output_indexer(idx):
        indirect_idx = list(idx)
        indirect_idx[dim] = ops.indirect_indexing(index_loader(idx))
        return indirect_idx

    def fn(idx):
        if src_loader:
            return src_loader(idx)
        else:
            # src is a scalar
            return ops.constant(src, self.get_dtype())

    def backend_reduce_str(reduce):
        if reduce == "sum":
            return "atomic_add"
        else:
            # TODO: Need to support more reduction type
            assert reduce is None
            return None

    if not include_self:
        # zero out the corresponding elements first
        zero_out = ir.Scatter(
            device=self.get_device(),
            dtype=self.get_dtype(),
            inner_fn=lambda index: ops.constant(0, self.get_dtype()),
            ranges=index.get_size(),
            output_indexer=output_indexer,
            scatter_mode=None,
        )
        buffer = ir.ComputedBuffer(
            None,
            ir.MutationLayout(self),
            zero_out,
        )
        buffer.name = V.graph.register_buffer(buffer)

    # self[index[i][j][k]][j][k] += src[i][j][k]  # if dim == 0
    # self[i][index[i][j][k]][k] += src[i][j][k]  # if dim == 1
    # self[i][j][index[i][j][k]] += src[i][j][k]  # if dim == 2
    scatter = ir.Scatter(
        device=self.get_device(),
        dtype=self.get_dtype(),
        inner_fn=fn,
        ranges=index.get_size(),
        output_indexer=output_indexer,
        scatter_mode=backend_reduce_str(reduce),
    )
    buffer = ir.ComputedBuffer(
        None,
        ir.MutationLayout(self),
        scatter,
    )
    buffer.name = V.graph.register_buffer(buffer)

    if ndim == 0:
        self = view(self, [])
    return self


<<<<<<< HEAD
@register_lowering(aten.upsample_nearest2d)
def upsample_nearest2d(x, output_size, scales_h=None, scales_w=None):
=======
def upsample_nearestnd(x, output_size=None, scale_factors=None, n=2):
>>>>>>> a7879624
    x.realize_hint()  # elements are reused
    x_loader = x.make_loader()
    i_sizes = x.get_size()[-n:]
    batch = x.get_size()[:-n]
    i_sizes = [V.graph.sizevars.guard_static_shape(i) for i in i_sizes]

<<<<<<< HEAD
    oh, ow = output_size

    scale_h = 1 / scales_h if scales_h else ih / oh
    scale_w = 1 / scales_w if scales_w else iw / ow
=======
    if scale_factors:
        assert not output_size
        o_sizes = [int(i * s) for i, s in zip(i_sizes, scale_factors)]
    else:
        o_sizes = output_size

    scales = [i / o for i, o in zip(i_sizes, o_sizes)]
>>>>>>> a7879624

    def scale(x, scale):
        x = ops.index_expr(x, torch.float32)
        x = ops.mul(x, ops.constant(scale, torch.float32))
        x = ops.to_dtype(x, torch.int32)
        return ops.indirect_indexing(x)

    def fn(idx):
        x = idx[-n:]
        b = idx[:-n]
        return x_loader([*b, *[scale(i, s) for i, s in zip(x, scales)]])

    return Pointwise.create(
        device=x.get_device(),
        dtype=x.get_dtype(),
        inner_fn=fn,
        ranges=[*batch, *o_sizes],
    )


register_lowering(aten.upsample_nearest1d)(functools.partial(upsample_nearestnd, n=1))
register_lowering(aten.upsample_nearest2d)(functools.partial(upsample_nearestnd, n=2))
register_lowering(aten.upsample_nearest3d)(functools.partial(upsample_nearestnd, n=3))


@register_lowering(aten.upsample_bicubic2d.default)
def upsample_bicubic2d_default(
    x,
    output_size,
    align_corners: bool,
    scales_h: Optional[float] = None,
    scales_w: Optional[float] = None,
):
    x.realize_hint()
    x_loader = x.make_loader()

    N, C, iH, iW = x.get_size()
    oH, oW = output_size

    iH = V.graph.sizevars.guard_static_shape(iH)
    iW = V.graph.sizevars.guard_static_shape(iW)

    def get_int_dtype(maxval):
        if maxval > torch.iinfo(torch.int32).max:
            return torch.int64
        return torch.int32

    def compute_scale(in_size, out_size, align_corners, scale=None):
        if align_corners:
            return (in_size - 1) / (out_size - 1) if out_size > 1 else 0
        else:
            return 1 / scale if scale is not None and scale > 0 else in_size / out_size

    def compute_source_index(scale, dst_index, align_corners):
        dst_index_ie = ops.index_expr(dst_index, torch.float32)
        if align_corners:
            return ops.mul(scale, dst_index_ie)
        else:
            return ops.sub(
                ops.mul(scale, ops.add(dst_index_ie, 0.5)), 0.5
            )  # scale * (dst_index + 0.5) - 0.5

    def cubic_convolution1(x, A):
        # ((A + 2) * x - (A+3)) * x * x + 1
        return ops.add(ops.mul(ops.mul(ops.sub(ops.mul(A + 2, x), A + 3), x), x), 1.0)

    def cubic_convolution2(x, A):
        # ((A * x - 5 * A) * x + 8 * A) * x - 4*A
        return ops.sub(
            ops.mul(ops.add(ops.mul(ops.sub(ops.mul(A, x), 5 * A), x), 8 * A), x), 4 * A
        )

    def get_cubic_upsample_coefficients(t):
        A = -0.75
        c0 = cubic_convolution2(ops.add(t, 1.0), A)
        c1 = cubic_convolution1(t, A)

        x2 = ops.sub(1.0, t)
        c2 = cubic_convolution1(x2, A)
        c3 = cubic_convolution2(ops.add(x2, 1.0), A)
        return (
            c0,
            c1,
            c2,
            c3,
        )

    def cubic_interp1d(xs, t):
        cs = get_cubic_upsample_coefficients(t)
        # dot product between xs and cs
        return ops.add(
            ops.mul(xs[0], cs[0]),
            ops.add(
                ops.mul(xs[1], cs[1]),
                ops.add(ops.mul(xs[2], cs[2]), ops.mul(xs[3], cs[3])),
            ),
        )

    height_scale = compute_scale(iH, oH, align_corners, scales_h)
    width_scale = compute_scale(iW, oW, align_corners, scales_h)

    def clamp(v, min, max):
        return ops.maximum(min, ops.minimum(max, v))

    def fn(idx):
        n, c, oy, ox = idx

        real_x = compute_source_index(width_scale, ox, align_corners)
        in_x = ops.floor(real_x)
        t_x = ops.sub(real_x, in_x)

        real_y = compute_source_index(height_scale, oy, align_corners)
        in_y = ops.floor(real_y)
        t_y = ops.sub(real_y, in_y)

        def load_bounded(fy, fx):
            iy = ops.indirect_indexing(clamp(fy, 0, iH - 1))
            ix = ops.indirect_indexing(clamp(fx, 0, iW - 1))
            return x_loader([n, c, iy, ix])

        iy = ops.to_dtype(in_y, get_int_dtype(iH + 1))
        ix = ops.to_dtype(in_x, get_int_dtype(iW + 1))
        iys_ofs = tuple((ops.add(iy, ofs) for ofs in (-1, 0, 1, 2)))
        ixs_ofs = tuple((ops.add(ix, ofs) for ofs in (-1, 0, 1, 2)))

        def get_x_interp(y):
            coeffs_x = tuple((load_bounded(y, x) for x in ixs_ofs))
            return cubic_interp1d(coeffs_x, t_x)

        coeffs_y = tuple(get_x_interp(y) for y in iys_ofs)
        return cubic_interp1d(coeffs_y, t_y)

    return Pointwise.create(
        device=x.get_device(),
        dtype=x.get_dtype(),
        inner_fn=fn,
        ranges=[N, C, sympy.Integer(oH), sympy.Integer(oW)],
    )


@register_lowering(aten.reflection_pad2d)
def reflection_pad2d(x, padding):
    assert len(padding) == 4
    left, right, top, bot = padding

    x_loader = x.make_loader()
    *batch, h, w = x.get_size()
    h = V.graph.sizevars.guard_static_shape(h)
    w = V.graph.sizevars.guard_static_shape(w)

    def reflect(x, size, offset):
        size = ops.constant(size - 1, torch.int32)
        x = ops.index_expr(x, torch.int32)
        x = ops.sub(x, ops.constant(offset, torch.int32))
        x = ops.sub(size, ops.abs(ops.sub(size, ops.abs(x))))
        return ops.indirect_indexing(x)

    def fn(idx):
        *b, x, y = idx
        x = reflect(x, h, top)
        y = reflect(y, w, left)
        return x_loader([*b, x, y])

    return Pointwise.create(
        device=x.get_device(),
        dtype=x.get_dtype(),
        inner_fn=fn,
        ranges=[*batch, sympy.Integer(h + top + bot), sympy.Integer(w + left + right)],
    )


@register_lowering(aten.reflection_pad2d_backward)
def reflection_pad2d_backward(grad_output, x, padding):
    assert len(padding) == 4
    left, right, top, bot = padding

    *_, h, w = x.get_size()
    h = V.graph.sizevars.guard_static_shape(h) - 1
    w = V.graph.sizevars.guard_static_shape(w) - 1
    grad_loader = grad_output.make_loader()

    def fn(idx):
        *b, x, y = idx

        def load_from_output(x, y):
            x = ops.indirect_indexing(ops.index_expr(x, torch.int32))
            y = ops.indirect_indexing(ops.index_expr(y, torch.int32))
            return grad_loader([*b, x, y])

        def index_range_condition(index_range):
            i, lb, ub = index_range
            i = ops.index_expr(i, torch.int32)
            return ops.and_(ops.ge(i, lb), ops.le(i, ub))

        def accumulate(out_x, out_y, index_range1, index_range2=None):
            nonlocal grad

            # If the upper bound is less than the lower bound, we can get rid of one accumulation.
            # This happens when the padding size is zero.
            if index_range1[2] < index_range1[1]:
                return
            cond = index_range_condition(index_range1)
            if index_range2 is not None:
                if index_range2[2] < index_range2[1]:
                    return
                cond = ops.and_(cond, index_range_condition(index_range2))
            g = ops.masked(cond, lambda: load_from_output(out_x, out_y), 0.0)
            grad = ops.add(grad, g)

        # Areas after reflection:
        #
        #   top-left    |   top     |   top-right
        # -----------------------------------------
        #   left        |   center  |   right
        # -----------------------------------------
        #   bottom-left |   bottom  |   bottom-right
        #
        # The center area is the orignial matrix. Other areas are reflections.

        center_x, center_y = x + top, y + left
        top_reflect_x, left_reflect_y = top - x, left - y
        bot_reflect_x, right_reflect_y = 2 * h + top - x, 2 * w + left - y

        # Accumulate gradients from different areas
        grad = load_from_output(center_x, center_y)
        accumulate(center_x, left_reflect_y, (y, 1, left))
        accumulate(center_x, right_reflect_y, (y, w - right, w - 1))
        accumulate(top_reflect_x, center_y, (x, 1, top))
        accumulate(bot_reflect_x, center_y, (x, h - bot, h - 1))
        accumulate(top_reflect_x, left_reflect_y, (x, 1, top), (y, 1, left))
        accumulate(top_reflect_x, right_reflect_y, (x, 1, top), (y, w - right, w - 1))
        accumulate(bot_reflect_x, left_reflect_y, (x, h - bot, h - 1), (y, 1, left))
        accumulate(
            bot_reflect_x, right_reflect_y, (x, h - bot, h - 1), (y, w - right, w - 1)
        )

        return grad

    return Pointwise.create(
        device=grad_output.get_device(),
        dtype=grad_output.get_dtype(),
        inner_fn=fn,
        ranges=list(x.get_size()),
    )


@register_lowering(prims.rev.default)
def rev(x, dims):
    # note - dims pre-canoncalized
    x_loader = x.make_loader()
    sizes = x.get_size()

    def loader(idx):
        idx = list(idx)
        assert len(idx) == len(sizes)
        for dim in dims:
            idx[dim] = (sizes[dim] - 1) - idx[dim]

        return x_loader(idx)

    return Pointwise.create(
        device=x.get_device(),
        dtype=x.get_dtype(),
        inner_fn=loader,
        ranges=sizes,
    )


@register_lowering(aten.constant_pad_nd, type_promotion_kind=None)
def constant_pad_nd(x, padding, fill_value=0):
    assert (len(padding) % 2) == 0
    if all(p == 0 for p in padding):
        return x

    sizes = x.get_size()

    bounds = list(reversed(list(zip(padding[::2], padding[1::2]))))
    n = len(sizes) - len(bounds)

    output_size = list(sizes[:n])
    mask_sizes = []
    for (low, high), size in zip(bounds, sizes[n:]):
        size = V.graph.sizevars.guard_static_shape(size)
        mask_sizes.append(size)
        output_size.append(sympy.expand(size + low + high))
    assert len(output_size) == len(sizes)

    def mask(index):
        mask = []
        for idx, (low, high), length in zip(index[n:], bounds, mask_sizes):
            if low != 0:
                mask.append(range_mask_low(idx))
            if high != 0:
                mask.append(range_mask_high(idx, length))
        mask = functools.reduce(ops.and_, mask)
        return ops.masked(mask, lambda: x_loader(index), fill_value)

    def offset_fn(index):
        new_index = list(index[:n])
        for idx, (low, high) in zip(index[n:], bounds):
            new_index.append(idx - low)
        assert len(new_index) == len(index)
        return mask(new_index)

    x_loader = x.make_loader()
    return Pointwise.create(
        device=x.get_device(),
        dtype=x.get_dtype(),
        inner_fn=offset_fn,
        ranges=output_size,
    )


def range_mask_low(i: sympy.Expr):
    return ops.ge(
        ops.index_expr(i, torch.int64),
        ops.index_expr(sympy.Integer(0), torch.int64),
    )


def range_mask_high(i: sympy.Expr, length: sympy.Expr):
    return ops.lt(
        ops.index_expr(i, torch.int64),
        ops.index_expr(length, torch.int64),
    )


def range_mask(i: sympy.Expr, length: sympy.Expr):
    return ops.and_(
        range_mask_low(i),
        range_mask_high(i, length),
    )


def constant_boundary_condition_2d(x, fill_value, padding):
    *_, h, w = x.get_size()
    x_loader = x.make_loader()

    def load(index):
        *prefix, ih, iw = index

        mask = ops.and_(
            range_mask(ih, h),
            range_mask(iw, w),
        )
        return ops.masked(mask, lambda: x_loader([*prefix, ih, iw]), fill_value)

    return load


def pooling_size(x, i, kernel_size, stride, padding, ceil_mode):

    x_out = ir.IndexingDiv(
        x + 2 * padding[i] - (kernel_size[i] - 1) + (stride[i] - 1), stride[i]
    )

    if ceil_mode:
        x_alt = ir.IndexingDiv(
            x + 2 * padding[i] - (kernel_size[i] - 1) + 2 * (stride[i] - 1), stride[i]
        )

        if V.graph.sizevars.size_hint(x_out - x_alt) == 0:
            # ceil mode is actually a no-op, lets guard on that
            V.graph.sizevars.guard_equals(x_out, x_alt)
            ceil_mode = False
        else:
            x_out = x_alt
    return x_out, ceil_mode


@register_lowering(aten.max_pool2d_with_indices, type_promotion_kind=None)
def max_pool2d_with_indices(
    x, kernel_size, stride=None, padding=0, dilation=1, ceil_mode=False
):
    if padding == 0:
        padding = [0, 0]
    if not stride:
        stride = kernel_size

    assert dilation == 1 or all(d == 1 for d in dilation)
    assert isinstance(x, TensorBox)
    assert len(kernel_size) == 2
    assert len(stride) == 2
    assert len(padding) == 2
    assert len(x.get_size()) in (3, 4)

    x.realize_hint()
    *batch, h, w = x.get_size()

    h_out, ceil_mode1 = pooling_size(h, 0, kernel_size, stride, padding, ceil_mode)
    w_out, ceil_mode2 = pooling_size(w, 1, kernel_size, stride, padding, ceil_mode)

    if padding[0] or padding[1] or ceil_mode1 or ceil_mode2:
        x_loader = constant_boundary_condition_2d(x, float("-inf"), padding)
    else:
        x_loader = x.make_loader()

    new_size = list(batch) + [h_out, w_out]

    def fn(idx, return_index):
        *prefix, bh, bw = idx
        maxval = None
        maxindex = None
        for ih, iw in itertools.product(range(kernel_size[0]), range(kernel_size[1])):
            ih = bh * stride[0] + ih - padding[0]
            iw = bw * stride[1] + iw - padding[1]
            val = x_loader([*prefix, ih, iw])
            index = ops.index_expr(ih * w + iw, torch.int64)
            if maxval is None:
                maxindex = index
                maxval = val
            else:
                maxindex = ops.where(ops.gt(val, maxval), index, maxindex)
                maxval = ops.maximum(val, maxval)
        if return_index:
            return maxindex
        else:
            return maxval

    r1 = Pointwise.create(
        device=x.get_device(),
        dtype=x.get_dtype(),
        inner_fn=functools.partial(fn, return_index=False),
        ranges=new_size,
    )
    r2 = Pointwise.create(
        device=x.get_device(),
        dtype=torch.int64,
        inner_fn=functools.partial(fn, return_index=True),
        ranges=new_size,
    )
    # TODO(jansel): should we force these to be realized?
    return r1, r2


@register_lowering(aten.max_pool2d_with_indices_backward, type_promotion_kind=None)
def max_pool2d_with_indices_backward(
    grad_output, x, kernel_size, stride, padding, dilation, ceil_mode, indices
):
    if padding == 0:
        padding = [0, 0]
    if not stride:
        stride = kernel_size

    assert dilation == 1 or all(d == 1 for d in dilation)
    assert isinstance(x, TensorBox)
    assert len(kernel_size) == 2
    assert len(stride) == 2
    assert len(padding) == 2
    assert len(x.get_size()) in (3, 4)

    # we will read this many times, so make sure it is computed
    grad_output.realize_hint()
    indices.realize_hint()

    *batch, height, width = x.get_size()
    *_, pooled_height, pooled_width = grad_output.get_size()

    indices_loader = indices.make_loader()
    grad_loader = grad_output.make_loader()
    new_size = list(x.get_size())

    h_window_size = max(
        [
            max(h // stride[0] - max(0, (h - kernel_size[0]) // stride[0]), 1)
            for h in range(kernel_size[0] * 2)
        ]
    )
    w_window_size = max(
        [
            max(w // stride[1] - max(0, (w - kernel_size[1]) // stride[1]), 1)
            for w in range(kernel_size[1] * 2)
        ]
    )

    def fn(idx):
        *prefix, h, w = idx
        index_test = ops.index_expr(h * width + w, torch.int32)
        h = h + padding[0]
        w = w + padding[1]
        phstart = ops.index_expr(
            ir.IndexingDiv(h - kernel_size[0] + stride[0], stride[0]), torch.int32
        )
        pwstart = ops.index_expr(
            ir.IndexingDiv(w - kernel_size[1] + stride[1], stride[1]), torch.int32
        )
        phend = ops.index_expr(ir.IndexingDiv(h, stride[0]) + 1, torch.int32)
        pwend = ops.index_expr(ir.IndexingDiv(w, stride[1]) + 1, torch.int32)

        phstart = ops.maximum(phstart, ops.constant(0, torch.int32))
        pwstart = ops.maximum(pwstart, ops.constant(0, torch.int32))
        phend = ops.minimum(phend, ops.index_expr(pooled_height, torch.int32))
        pwend = ops.minimum(pwend, ops.index_expr(pooled_width, torch.int32))

        gradient = None
        for ph_ in range(h_window_size):
            for pw_ in range(w_window_size):
                ph = ops.add(phstart, ops.constant(ph_, torch.int32))
                pw = ops.add(pwstart, ops.constant(pw_, torch.int32))
                grad_index = [
                    *prefix,
                    ops.indirect_indexing(
                        ops.minimum(ph, ops.sub(phend, ops.constant(1, torch.int32)))
                    ),
                    ops.indirect_indexing(
                        ops.minimum(pw, ops.sub(pwend, ops.constant(1, torch.int32)))
                    ),
                ]

                index_actual = indices_loader(grad_index)
                grad_part = grad_loader(grad_index)
                check = ops.eq(index_actual, index_test)

                if gradient is None:
                    # don't need mask for 0, 0
                    gradient = ops.where(
                        check, grad_part, ops.constant(0.0, torch.float32)
                    )
                else:
                    mask = ops.and_(
                        ops.and_(
                            ops.lt(ph, phend),
                            ops.lt(pw, pwend),
                        ),
                        check,
                    )
                    gradient = ops.where(mask, ops.add(gradient, grad_part), gradient)
        assert gradient is not None
        return gradient

    return Pointwise.create(
        device=grad_output.get_device(),
        dtype=grad_output.get_dtype(),
        inner_fn=fn,
        ranges=new_size,
    )


def pad_adaptive_loader(x):
    *_, h, w = x.get_size()
    x_loader = x.make_loader()

    def load(prefix, increments, start_indices, end_indices):
        ih, iw = increments
        h_start_index, w_start_index = start_indices
        h_end_index, w_end_index = end_indices

        mask = ops.and_(
            ops.lt(
                ops.index_expr(h_start_index + ih, torch.int64),
                ops.index_expr(h_end_index, torch.int64),
            ),
            ops.lt(
                ops.index_expr(w_start_index + iw, torch.int64),
                ops.index_expr(w_end_index, torch.int64),
            ),
        )

        return ops.masked(
            mask,
            lambda: x_loader([*prefix, h_start_index + ih, w_start_index + iw]),
            0.0,
        )

    return load


def _adaptive_pooling_idx_sum(kernel_maxes, start_index_fns, end_index_fns):
    h_start_index_fn, w_start_index_fn = start_index_fns
    h_end_index_fn, w_end_index_fn = end_index_fns

    def fn_sum(idx, loader):
        *prefix, bh, bw = idx

        h_start_index = h_start_index_fn(bh)
        h_end_index = h_end_index_fn(bh)

        w_start_index = w_start_index_fn(bw)
        w_end_index = w_end_index_fn(bw)

        total = None
        for ih, iw in itertools.product(range(kernel_maxes[0]), range(kernel_maxes[1])):
            val = loader(
                prefix,
                [ih, iw],
                [h_start_index, w_start_index],
                [h_end_index, w_end_index],
            )
            if total is None:
                total = val
            else:
                total = ops.add(val, total)
        return total

    return fn_sum


@register_lowering(aten._adaptive_avg_pool2d)
def _adaptive_avg_pool2d(x, output_size):
    assert isinstance(x, TensorBox)
    assert len(output_size) == 2
    x.realize_hint()

    *batch, h_in, w_in = x.get_size()

    h_in = V.graph.sizevars.guard_static_shape(h_in)
    w_in = V.graph.sizevars.guard_static_shape(w_in)

    h_out, w_out = output_size

    # no-op if the same input and output
    if h_in == h_out and w_in == w_out:
        return clone(x)

    if h_in % h_out == 0 and w_in % w_out == 0:
        kernel_size = [h_in // h_out, w_in // w_out]
        return avg_pool2d(x, kernel_size)

    h_kernel_max = ceildiv((h_in + h_out - 1), h_out)
    w_kernel_max = ceildiv((w_in + w_out - 1), w_out)

    new_size = list(batch) + [h_out, w_out]
    dtype = x.get_dtype()

    def start_index(index, out_dim, inp_dim):
        return ir.IndexingDiv((index * inp_dim), out_dim)

    def end_index(index, out_dim, inp_dim):
        return ir.IndexingDiv((index + 1) * inp_dim + out_dim - 1, out_dim)

    h_start_index = functools.partial(start_index, out_dim=h_out, inp_dim=h_in)
    h_end_index = functools.partial(end_index, out_dim=h_out, inp_dim=h_in)

    w_start_index = functools.partial(start_index, out_dim=w_out, inp_dim=w_in)
    w_end_index = functools.partial(end_index, out_dim=w_out, inp_dim=w_in)

    fn_sum = _adaptive_pooling_idx_sum(
        [h_kernel_max, w_kernel_max],
        [h_start_index, w_start_index],
        [h_end_index, w_end_index],
    )

    ones_loader = pad_adaptive_loader(ones_like(x))

    def fn(idx):
        return ops.div(fn_sum(idx, pad_adaptive_loader(x)), fn_sum(idx, ones_loader))

    rv = Pointwise.create(
        device=x.get_device(),
        dtype=dtype,
        inner_fn=fn,
        ranges=new_size,
    )
    # TODO: should we force these to be realized?
    return rv


@register_lowering(aten.upsample_nearest2d_backward.default)
def upsample_nearest2d_backward(
    x, output_size=None, input_size=None, scales_h=None, scales_w=None
):
    x.realize_hint()

    *batch, inp_h, inp_w = x.get_size()
    inp_h = V.graph.sizevars.guard_static_shape(inp_h)
    inp_w = V.graph.sizevars.guard_static_shape(inp_w)

    *batch, out_h, out_w = input_size

    if inp_h % out_h == 0 and inp_w % out_w == 0:
        return avg_pool2d(x, [inp_h // out_h, inp_w // out_w], divisor_override=1)

    h_kernel_max = ceildiv(inp_h, out_h)
    w_kernel_max = ceildiv(inp_w, out_w)

    def start_index(index, out_dim, inp_dim):
        return ir.CeilDiv(index * inp_dim, out_dim)

    def end_index(index, out_dim, inp_dim):
        return start_index((index + 1), out_dim, inp_dim)

    h_start_index = functools.partial(start_index, out_dim=out_h, inp_dim=inp_h)
    h_end_index = functools.partial(end_index, out_dim=out_h, inp_dim=inp_h)

    w_start_index = functools.partial(start_index, out_dim=out_w, inp_dim=inp_w)
    w_end_index = functools.partial(end_index, out_dim=out_w, inp_dim=inp_w)

    fn_sum = _adaptive_pooling_idx_sum(
        [h_kernel_max, w_kernel_max],
        [h_start_index, w_start_index],
        [h_end_index, w_end_index],
    )

    def fn(idx):
        return fn_sum(idx, pad_adaptive_loader(x))

    rv = Pointwise.create(
        device=x.get_device(),
        dtype=x.get_dtype(),
        inner_fn=fn,
        ranges=list(input_size),
    )

    return rv


@register_lowering(aten.avg_pool2d, type_promotion_kind=None)
def avg_pool2d(
    x,
    kernel_size,
    stride=(),
    padding=0,
    ceil_mode=False,
    count_include_pad=True,
    divisor_override=None,
):
    if not stride:
        stride = kernel_size
    if not padding:
        padding = [0, 0]

    assert isinstance(x, TensorBox)
    assert len(kernel_size) == 2
    assert len(stride) == 2
    assert len(padding) == 2
    assert len(x.get_size()) in (3, 4)

    x.realize_hint()
    *batch, h, w = x.get_size()

    h_out, ceil_mode1 = pooling_size(h, 0, kernel_size, stride, padding, ceil_mode)
    w_out, ceil_mode2 = pooling_size(w, 1, kernel_size, stride, padding, ceil_mode)

    if padding[0] or padding[1] or ceil_mode1 or ceil_mode2:
        x_loader = constant_boundary_condition_2d(x, 0.0, padding)
        had_padding = True
    else:
        x_loader = x.make_loader()
        had_padding = False

    new_size = list(batch) + [h_out, w_out]
    dtype = x.get_dtype()

    def fn_sum(idx, loader):
        *prefix, bh, bw = idx
        total = None
        for ih, iw in itertools.product(range(kernel_size[0]), range(kernel_size[1])):
            ih = bh * stride[0] + ih - padding[0]
            iw = bw * stride[1] + iw - padding[1]
            val = loader([*prefix, ih, iw])
            if total is None:
                total = val
            else:
                total = ops.add(val, total)
        return total

    if count_include_pad or not had_padding or divisor_override:
        if divisor_override:
            scale = 1 / divisor_override
        else:
            scale = 1.0 / (kernel_size[0] * kernel_size[1])

        def fn(idx):
            return ops.mul(fn_sum(idx, x_loader), ops.constant(scale, dtype))

    else:
        ones_loader = constant_boundary_condition_2d(ones_like(x), 0.0, padding)

        def fn(idx):
            # TODO(jansel): optimize to do `int(x<h)` rather than `x<h?1:0`
            return ops.div(fn_sum(idx, x_loader), fn_sum(idx, ones_loader))

    rv = Pointwise.create(
        device=x.get_device(),
        dtype=dtype,
        inner_fn=fn,
        ranges=new_size,
    )
    # TODO(jansel): should we force these to be realized?
    return rv


@register_lowering(aten.avg_pool2d_backward, type_promotion_kind=None)
def avg_pool2d_backward(
    grad_output,
    x,
    kernel_size,
    stride,
    padding,
    ceil_mode,
    count_include_pad,
    divisor_override=None,
):

    assert not divisor_override
    if not stride:
        stride = kernel_size
    if not padding:
        padding = [0, 0]

    assert isinstance(grad_output, TensorBox)
    assert isinstance(x, TensorBox)
    assert len(kernel_size) == 2
    assert len(stride) == 2
    assert len(padding) == 2
    assert len(x.get_size()) in (3, 4)

    grad_output.realize_hint()  # we will read this many times, so make sure it is computed

    *batch, height, width = x.get_size()

    h_out, ceil_mode1 = pooling_size(height, 0, kernel_size, stride, padding, ceil_mode)
    w_out, ceil_mode2 = pooling_size(width, 1, kernel_size, stride, padding, ceil_mode)

    grad_loader = grad_output.make_loader()

    had_padding = padding[0] or padding[1] or ceil_mode1 or ceil_mode2

    *_, pooled_height, pooled_width = grad_output.get_size()
    new_size = list(x.get_size())
    dtype = x.get_dtype()

    h_window_size = max(
        [
            max(h // stride[0] - max(0, (h - kernel_size[0]) // stride[0]), 1)
            for h in range(kernel_size[0] * 2)
        ]
    )
    w_window_size = max(
        [
            max(w // stride[1] - max(0, (w - kernel_size[1]) // stride[1]), 1)
            for w in range(kernel_size[1] * 2)
        ]
    )

    def compute_pool_size_without_padding(ph, pw):
        """
        This computes the scaling factor that we will divide an element
        by when `count_include_pad=False`
        """
        stride_h = ops.constant(stride[0], torch.int32)
        stride_w = ops.constant(stride[1], torch.int32)
        pad_h = ops.constant(padding[0], torch.int32)
        pad_w = ops.constant(padding[1], torch.int32)
        kernel_h = ops.constant(kernel_size[0], torch.int32)
        kernel_w = ops.constant(kernel_size[1], torch.int32)
        hstart = ops.sub(ops.mul(ph, stride_h), pad_h)
        wstart = ops.sub(ops.mul(pw, stride_w), pad_w)
        hend = ops.minimum(
            ops.add(hstart, kernel_h),
            ops.add(ops.index_expr(height, torch.int32), pad_h),
        )
        wend = ops.minimum(
            ops.add(wstart, kernel_w),
            ops.add(ops.index_expr(width, torch.int32), pad_w),
        )
        hstart = ops.maximum(hstart, ops.constant(0, torch.int32))
        wstart = ops.maximum(wstart, ops.constant(0, torch.int32))
        hend = ops.minimum(hend, ops.index_expr(height, torch.int32))
        wend = ops.minimum(wend, ops.index_expr(width, torch.int32))
        divide_factor = ops.mul(ops.sub(hend, hstart), ops.sub(wend, wstart))
        return divide_factor

    def fn(idx):
        *prefix, h, w = idx
        h = h + padding[0]
        w = w + padding[1]
        phstart = ops.index_expr(
            ir.IndexingDiv(h - kernel_size[0] + stride[0], stride[0]), torch.int32
        )
        pwstart = ops.index_expr(
            ir.IndexingDiv(w - kernel_size[1] + stride[1], stride[1]), torch.int32
        )
        phend = ops.index_expr(ir.IndexingDiv(h, stride[0]) + 1, torch.int32)
        pwend = ops.index_expr(ir.IndexingDiv(w, stride[1]) + 1, torch.int32)

        phstart = ops.maximum(phstart, ops.constant(0, torch.int32))
        pwstart = ops.maximum(pwstart, ops.constant(0, torch.int32))
        phend = ops.minimum(phend, ops.index_expr(pooled_height, torch.int32))
        pwend = ops.minimum(pwend, ops.index_expr(pooled_width, torch.int32))

        gradient = None
        for ph_ in range(h_window_size):
            for pw_ in range(w_window_size):
                ph = ops.add(phstart, ops.constant(ph_, torch.int32))
                pw = ops.add(pwstart, ops.constant(pw_, torch.int32))

                if count_include_pad or not had_padding:
                    scale = kernel_size[0] * kernel_size[1]
                else:
                    scale = compute_pool_size_without_padding(ph, pw)

                part = ops.truediv(
                    grad_loader(
                        [
                            *prefix,
                            ops.indirect_indexing(
                                ops.minimum(
                                    ph, ops.sub(phend, ops.constant(1, torch.int32))
                                )
                            ),
                            ops.indirect_indexing(
                                ops.minimum(
                                    pw, ops.sub(pwend, ops.constant(1, torch.int32))
                                )
                            ),
                        ]
                    ),
                    scale,
                )

                mask = ops.and_(
                    ops.lt(ph, phend),
                    ops.lt(pw, pwend),
                )
                if gradient is None:
                    gradient = ops.where(mask, part, ops.constant(0.0, torch.float32))
                else:
                    gradient = ops.where(mask, ops.add(gradient, part), gradient)
        assert gradient is not None
        return gradient

    rv = Pointwise.create(
        device=grad_output.get_device(),
        dtype=dtype,
        inner_fn=fn,
        ranges=new_size,
    )
    return rv


def _validate_reduction_axis(x, axis):
    size = x.get_size()
    if isinstance(axis, int):
        axis = [axis]
    elif not axis:
        axis = range(len(size))
    axis = list(axis)
    for i in range(len(axis)):
        if axis[i] < 0:
            axis[i] += len(size)
        assert 0 <= axis[i] < len(size) or (len(size) == 0 and axis[i] == 0)
    assert len(set(axis)) == len(axis), "reduction axis not unique"
    return axis


def make_reduction(reduction_type: str, override_return_dtype=None):
    def inner(x, axis=None, keepdims=False, *, dtype=None):
        if reduction_type == "min" and axis is not None:
            return (
                reduce_amin(x, axis, keepdims, dtype=dtype),
                reduce_argmin(x, axis, keepdims),
            )
        if reduction_type == "max" and axis is not None:
            return (
                reduce_amax(x, axis, keepdims, dtype=dtype),
                reduce_argmax(x, axis, keepdims),
            )
        if dtype is not None:
            x = to_dtype(x, dtype)
        if reduction_type == "any":
            x = to_dtype(x, torch.bool)
        size = x.get_size()
        axis = set(_validate_reduction_axis(x, axis))

        kept_sizes = []
        kept_idx = []
        reduced_sizes = []
        reduced_idx = []
        for i in range(len(size)):
            if i in axis:
                reduced_idx.append(i)
                reduced_sizes.append(size[i])
            else:
                kept_idx.append(i)
                kept_sizes.append(size[i])

        def loader(index, reduction_index):
            assert len(reduction_index) == len(reduced_idx)
            if keepdims:
                assert len(index) == len(size)
                assert all(index[i] == 0 for i in reduced_idx)
                index = [index[i] for i in kept_idx]
            assert len(index) == len(kept_idx)
            new_index = [None] * (len(index) + len(reduction_index))
            for idx, var in itertools.chain(
                zip(kept_idx, index), zip(reduced_idx, reduction_index)
            ):
                new_index[idx] = var
            return inner_loader(new_index)

        if keepdims:
            new_size = list(size)
            for i in reduced_idx:
                new_size[i] = sympy.Integer(1)
        else:
            new_size = kept_sizes

        inner_loader = x.make_loader()
        result = Reduction.create(
            device=x.get_device(),
            dst_dtype=override_return_dtype or x.get_dtype(),
            src_dtype=x.get_dtype(),
            inner_fn=loader,
            ranges=new_size,
            reduction_ranges=reduced_sizes,
            reduction_type={"amax": "max", "amin": "min"}.get(
                reduction_type, reduction_type
            ),
        )
        if isinstance(
            result.data.data, Reduction
        ):  # Only realize if reduction isn't unrolled
            result.realize()
        return result

    return inner


@register_lowering(aten.mean)
def mean(x, axis=None, keepdim=False, *, dtype=None):
    if dtype is not None:
        x = to_dtype(x, dtype)
    size = x.get_size()
    axis = _validate_reduction_axis(x, axis)
    # compute in higher-precision until end of mean lowering
    output_dtype = x.get_dtype()
    if output_dtype in (torch.float16, torch.bfloat16):
        x = to_dtype(x, torch.float)
    sum_result = sum_(x, axis, keepdim)
    denom = sympy_product(size[i] for i in axis)
    denom = ir.IndexingConstant(denom, x.get_dtype(), x.get_device())
    denom = ExpandView.create(denom, list(sum_result.get_size()))
    return to_dtype(div(sum_result, denom), output_dtype)


@register_lowering([aten.var, prims.var])
def var_(x, axis, correction=1, keepdim=False):
    size = x.get_size()
    axis = _validate_reduction_axis(x, axis)
    diffs = square(sub(x, mean(x, axis, keepdim=True)))
    sum_result = sum_(diffs, axis, keepdim)

    denom = sympy_product(size[i] for i in axis)
    if correction:
        denom = denom - correction
    denom = ir.IndexingConstant(denom, x.get_dtype(), x.get_device())
    denom = ExpandView.create(denom, list(sum_result.get_size()))
    return div(sum_result, denom)


@register_lowering(aten.var_mean)
def var_mean(x, dim, unbiased=True, keepdim=False, correction=None):
    if correction is None:
        correction = int(unbiased)
    return [
        var_(x, dim, correction=correction, keepdim=keepdim),
        mean(x, dim, keepdim=keepdim),
    ]


@register_lowering(aten.std)
def std(x, axis, correction=1, keepdim=False):
    return sqrt(var_(x, axis, correction, keepdim=keepdim))


def pow_recursive(x, y, dtype):
    if y < 0:
        return pow_recursive(ops.reciprocal(x), -y, dtype)
    if y == 0:
        return ops.constant(1, dtype)
    if y == 1:
        return x

    result = pow_recursive(x, y // 2, dtype)
    result = ops.mul(result, result)
    if (y % 2) == 1:
        result = ops.mul(result, x)
    return result


@make_pointwise
def pow_native(a, b):
    return ops.pow(a, b)


def _is_ir_node_and_cuda(x):
    if isinstance(x, ir.IRNode) and decode_device(x.get_device()).type == "cuda":
        return True

    return False


@register_lowering(aten.pow, broadcast=True)
def pow(a, b):
    if _is_ir_node_and_cuda(a) and _is_ir_node_and_cuda(b):
        assert a.get_dtype() in (
            torch.float16,
            torch.float32,
            torch.float64,
        ), "Pow input must be floating point."
    if isinstance(b, float) and b == int(b):
        return pow(a, int(b))
    elif isinstance(b, float) and b == 0.5:
        return sqrt(a)
    elif isinstance(b, int) and b == 1:
        return a
    elif isinstance(b, int) and -32 < b < 32:
        # Optimize away small fixed powers
        loader = a.make_loader()

        def fn(idx):
            return pow_recursive(loader(idx), b, a.get_dtype())

        return Pointwise.create(
            device=a.get_device(),
            dtype=a.get_dtype(),
            inner_fn=fn,
            ranges=a.get_size(),
        )
    else:
        return pow_native(a, b)


def mutate_to(changed, val):
    if isinstance(changed, TensorBox):
        changed_data = changed.data
    else:
        changed_data = changed
    if isinstance(val, TensorBox):
        val = val.data

    if not isinstance(val, ir.StorageBox):
        # introduce a copy to handle views
        val = Pointwise.create(
            device=changed.get_device(),
            dtype=changed.get_dtype(),
            inner_fn=val.make_loader(),
            ranges=changed.get_size(),
        ).data
        assert isinstance(val, ir.StorageBox)

    if isinstance(changed_data, ir.StorageBox) and not changed_data.is_input_buffer():
        # Fast path, just swing the data pointer
        val.realize()
        changed_data.data = val.data
        return changed

    ir.MutationLayout.realize_into(val, changed_data)
    return changed


@register_lowering(aten.fill_)
def fill_(x, fill_value):
    return mutate_to(x, full_like(x, fill_value))


@register_lowering(aten.zero_)
def zero_(x):
    return mutate_to(x, full_like(x, 0))


@register_lowering(aten.copy_, type_promotion_kind=None)
def copy_(dst, src, non_blocking=False):
    src = to_device(src, dst.get_device())
    src = to_dtype(src, dst.get_dtype())
    src = expand(src, dst.get_size())
    return mutate_to(dst, src)


@make_pointwise
def floordiv(a, b):
    return ops.floordiv(a, b)


@make_pointwise
def truncdiv(a, b):
    return ops.truncdiv(a, b)


@register_lowering(aten.div.Tensor_mode)
def div_mode(a, b, rounding_mode=None):
    both_integer = is_integer_type(a) and is_integer_type(b)
    both_boolean = is_boolean_type(a) and is_boolean_type(b)

    # floordiv and truncdiv need special handling for integer tensors on Triton,
    # see the discussion at https://github.com/openai/triton/issues/605
    if rounding_mode == "floor":
        assert not both_boolean, "floordiv operands can not be boolean at the same time"
        return floordiv(a, b) if both_integer else floor(div(a, b))
    if rounding_mode == "trunc":
        assert not both_boolean, "truncdiv operands can not be boolean at the same time"
        return truncdiv(a, b) if both_integer else trunc(div(a, b))
    return div(a, b)


@register_lowering([aten.div], broadcast=True)
def div(a, b):
    def fn(*args):
        return ops.div(*args)

    dtype = get_promoted_dtype(
        a, b, type_promotion_kind=ELEMENTWISE_TYPE_PROMOTION_KIND.DEFAULT
    )
    # truediv produces a float tensor even if both operands are integer types
    if is_integer_type(a) and is_integer_type(b):
        dtype = torch.get_default_dtype()
    return make_pointwise(fn, override_return_dtype=dtype)(
        a if isinstance(a, Number) else to_dtype(a, dtype),
        b if isinstance(b, Number) else to_dtype(b, dtype),
    )


@register_lowering([aten.mul], broadcast=True)
def mul(a, b):
    both_bool = is_boolean_type(a) and is_boolean_type(b)
    if both_bool:
        return logical_and(a, b)
    else:
        fn = ops_wrapper(aten.mul.__name__)
        return make_pointwise(fn)(a, b)


# TODO(lezcano) I believe the casting behaviour of prims.div is wrong
# https://github.com/pytorch/pytorch/issues/84412
# div prim performs truncation division on integer inputs
#   and true division for floating and complex inputs
@register_lowering([prims.div], broadcast=True)
def div_prim(a, b):
    is_integral = is_boolean_type(a) or is_integer_type(a)

    if is_integral:
        return div_mode(a, b, rounding_mode="floor")
    else:
        return div(a, b)


# TODO - enable builtin and disable decomp to lower to ptx instruction
# Causes compilation to not complete on timm_vision_transformers inference
# @register_lowering(aten.rsqrt)
# def rsqrt(x):
#     dtype = x.get_dtype()
#     if is_integer_dtype(dtype) or is_boolean_dtype(dtype):
#         x = to_dtype(x, torch.get_default_dtype())
#
#     def _rsqrt(x):
#         return ops.rsqrt(x)
#
#     return make_pointwise(_rsqrt)(x)


@register_lowering([aten.sum, prims.sum])
def sum_(x, axis=None, keepdims=False, *, dtype=None):
    if (
        is_integer_dtype(x.get_dtype()) or is_boolean_dtype(x.get_dtype())
    ) and dtype is None:
        dtype = torch.int64

    fn = make_reduction("sum", override_return_dtype=dtype)
    return fn(x, axis, keepdims, dtype=dtype)


register_lowering(aten.max)(make_reduction("max"))
register_lowering(aten.min)(make_reduction("min"))
reduce_amax = register_lowering(aten.amax)(make_reduction("amax"))
reduce_amin = register_lowering(aten.amin)(make_reduction("amin"))
register_lowering(aten.any)(make_reduction("any", override_return_dtype=torch.bool))
reduce_argmax = register_lowering(aten.argmax)(
    make_reduction("argmax", override_return_dtype=torch.int64)
)
reduce_argmin = register_lowering(aten.argmin)(
    make_reduction("argmin", override_return_dtype=torch.int64)
)

add = register_pointwise(
    aten.add, allow_alpha=True, override_fn_when_input_bool="logical_or"
)
exp = register_pointwise(
    aten.exp,
    type_promotion_kind=ELEMENTWISE_TYPE_PROMOTION_KIND.INT_TO_FLOAT,
    use_libdevice_for_f64=True,
)
relu = register_pointwise(aten.relu)
sigmoid = register_pointwise(
    aten.sigmoid,
    type_promotion_kind=ELEMENTWISE_TYPE_PROMOTION_KIND.INT_TO_FLOAT,
    use_libdevice_for_f64=True,
)
sqrt = register_pointwise(
    aten.sqrt,
    type_promotion_kind=ELEMENTWISE_TYPE_PROMOTION_KIND.INT_TO_FLOAT,
    use_libdevice_for_f64=True,
)
square = register_pointwise(aten.square)
sub = register_pointwise(aten.sub, allow_alpha=True)

register_pointwise(
    aten.cos,
    type_promotion_kind=ELEMENTWISE_TYPE_PROMOTION_KIND.INT_TO_FLOAT,
    use_libdevice_for_f64=True,
)
register_pointwise(
    aten.sin,
    type_promotion_kind=ELEMENTWISE_TYPE_PROMOTION_KIND.INT_TO_FLOAT,
    use_libdevice_for_f64=True,
)
register_pointwise(aten.abs)
register_pointwise(aten.bitwise_and)
register_pointwise(aten.bitwise_not, override_fn_when_input_bool="logical_not")
register_pointwise(aten.bitwise_or)
register_pointwise(aten.bitwise_xor)
register_pointwise(
    aten.lgamma, type_promotion_kind=ELEMENTWISE_TYPE_PROMOTION_KIND.INT_TO_FLOAT
)
register_pointwise(
    aten.log,
    type_promotion_kind=ELEMENTWISE_TYPE_PROMOTION_KIND.INT_TO_FLOAT,
    use_libdevice_for_f64=True,
)
register_pointwise(aten.logical_not, convert_input_to_bool=True)
register_pointwise(aten.maximum)
register_pointwise(aten.minimum)
register_pointwise(aten.neg)
register_pointwise(
    aten.reciprocal, type_promotion_kind=ELEMENTWISE_TYPE_PROMOTION_KIND.INT_TO_FLOAT
)
register_pointwise(aten.remainder)
register_pointwise(aten.sign, override_fn_when_input_bool="identity")
register_pointwise(aten.ceil)
register_pointwise(aten.fmod)
register_pointwise(aten.signbit, override_return_dtype=torch.bool)

register_pointwise(aten.le, type_promotion_kind=None, override_return_dtype=torch.bool)
register_pointwise(aten.lt, type_promotion_kind=None, override_return_dtype=torch.bool)
register_pointwise(aten.ge, type_promotion_kind=None, override_return_dtype=torch.bool)
register_pointwise(aten.gt, type_promotion_kind=None, override_return_dtype=torch.bool)
register_pointwise(aten.eq, type_promotion_kind=None, override_return_dtype=torch.bool)
register_pointwise(aten.ne, type_promotion_kind=None, override_return_dtype=torch.bool)
logical_and = register_pointwise(
    aten.logical_and,
    type_promotion_kind=None,
    convert_input_to_bool=True,
    override_return_dtype=torch.bool,
)
register_lowering(aten.__and__, type_promotion_kind=None)(logical_and)
register_lowering(aten.__or__, type_promotion_kind=None)(
    register_pointwise(
        aten.logical_or,
        type_promotion_kind=None,
        convert_input_to_bool=True,
        override_return_dtype=torch.bool,
    )
)


def register_inplace(aten_op, outplace_op):
    @register_lowering(aten_op, type_promotion_kind=None)
    def fn(*args, **kwargs):
        result = outplace_op(*args, **kwargs)
        result = to_dtype(result, args[0].get_dtype())
        return mutate_to(args[0], result)

    return fn


register_inplace(aten.add_, add)
register_inplace(aten.mul_, mul)
register_inplace(aten.div_, div)
register_inplace(aten.sub_, sub)
register_inplace(aten.relu_, relu)
register_inplace(aten.sigmoid_, sigmoid)


@register_lowering(aten.sym_size)
def sym_size(a, dim):
    return a.get_size()[dim]


@register_lowering(aten.sym_numel)
def sym_numel(a):
    return a.get_numel()


@register_lowering(operator.mul)
def op_mul(a, b):
    return a * b


@register_lowering(operator.add)
def op_add(a, b):
    return a + b


@register_lowering(operator.floordiv)
def op_floordiv(a, b):
    return IndexingDiv(a, b)


@register_lowering(aten._foobar)
def foobar(self, *args, **kwargs):
    raise NotImplementedError("Helpful for debugging")<|MERGE_RESOLUTION|>--- conflicted
+++ resolved
@@ -1984,24 +1984,13 @@
     return self
 
 
-<<<<<<< HEAD
-@register_lowering(aten.upsample_nearest2d)
-def upsample_nearest2d(x, output_size, scales_h=None, scales_w=None):
-=======
 def upsample_nearestnd(x, output_size=None, scale_factors=None, n=2):
->>>>>>> a7879624
     x.realize_hint()  # elements are reused
     x_loader = x.make_loader()
     i_sizes = x.get_size()[-n:]
     batch = x.get_size()[:-n]
     i_sizes = [V.graph.sizevars.guard_static_shape(i) for i in i_sizes]
 
-<<<<<<< HEAD
-    oh, ow = output_size
-
-    scale_h = 1 / scales_h if scales_h else ih / oh
-    scale_w = 1 / scales_w if scales_w else iw / ow
-=======
     if scale_factors:
         assert not output_size
         o_sizes = [int(i * s) for i, s in zip(i_sizes, scale_factors)]
@@ -2009,7 +1998,6 @@
         o_sizes = output_size
 
     scales = [i / o for i, o in zip(i_sizes, o_sizes)]
->>>>>>> a7879624
 
     def scale(x, scale):
         x = ops.index_expr(x, torch.float32)

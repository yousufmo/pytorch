--- conflicted
+++ resolved
@@ -1,5 +1,4 @@
 import dataclasses
-<<<<<<< HEAD
 from typing import Any, Callable, Dict, List, Optional, Tuple
 
 import torch
@@ -25,11 +24,6 @@
     constants: Tuple[torch.Tensor, ...]
     placeholders: List[torch.fx.Node]
     mutated_input_idxs: List[int]
-=======
-from typing import Dict, Iterable, Optional
-
-import torch
->>>>>>> d895192e
 
 
 def get_mutating_use_stack_trace(placeholder_node: torch.fx.Node) -> Optional[str]:
@@ -68,13 +62,9 @@
 
 
 def check_for_mutation(
-<<<<<<< HEAD
     func: WrappedFunction,
     inputs: List[torch.Tensor],
     is_cuda_graph_recorded_tensor: Callable[[torch.Tensor], bool],
-=======
-    gm: torch.fx.GraphModule, compiled_graph, num_fixed: int
->>>>>>> d895192e
 ) -> Optional[str]:
     default_msg = format_default_skip_message("mutated inputs")
 
@@ -93,7 +83,6 @@
         if not has_mutation:
             return None
 
-<<<<<<< HEAD
         stack_trace: Optional[str] = ""
 
         for idx in mutation_indices:
@@ -106,9 +95,7 @@
             return msg
 
         return default_msg
-=======
-        return get_mutation_stack_trace(gm, mutation_indices)
->>>>>>> d895192e
+        #return get_mutation_stack_trace(gm, mutation_indices)
 
     else:
         has_mutation = len(func.mutated_input_idxs) != 0

--- conflicted
+++ resolved
@@ -2385,20 +2385,12 @@
 
     def scan(
         self,
-<<<<<<< HEAD
-        dtype: torch.dtype,
-        combine_fn: Callable[[CSEVariable, CSEVariable], CSEVariable],
-        value: CSEVariable,
-    ) -> CSEVariable:
-=======
         dtypes: Tuple[torch.dtype, ...],
         combine_fn: Callable[
             [Tuple[CSEVariable, ...], Tuple[CSEVariable, ...]], Tuple[CSEVariable, ...]
         ],
         values: Tuple[CSEVariable, ...],
-        inits: Tuple[int, ...],
     ) -> Tuple[CSEVariable, ...]:
->>>>>>> 728a000f
         assert self.inside_reduction
         masks = {f"{tree.prefix}mask" for tree in self.range_trees}
         self.filter_masks(masks)
@@ -2406,52 +2398,17 @@
         assert not self._load_mask, "ops.scan not supported inside ops.masked"
         reduction_range_prefix = self.range_trees[-1].prefix
 
-<<<<<<< HEAD
-        cse_compute = functools.partial(self.cse.generate, self.compute)
-        value = self.cse.generate(
-            self.compute, f"tl.broadcast_to({value}, {self.dense_size_str()})"
-        )
-
-=======
-        masked_values = []
+        broadcasted_values = []
         broadcasted_values = []
         accumulators = []
 
+        cse_compute = functools.partial(self.cse.generate, self.compute)
         combine_helper_fn = self._lift_helper(combine_fn, len(values))
->>>>>>> 728a000f
         dim = self.triton_tensor_ndim() - 1
 
-        for value, init, dtype in zip(values, inits, dtypes):
-            default = triton_constant(init)
+        for value, dtype in zip(values, dtypes):
             acc_type = triton_acc_type(dtype)
             cond = " & ".join(masks)
-
-<<<<<<< HEAD
-        if self.persistent_reduction:
-            result_var = self.cse.generate(
-                self.compute,
-                f"tl.associative_scan({value}, {dim}, {combine_helper_fn})",
-            )
-        else:
-            accumulator = self.cse.newvar()
-            reduced_size = self.dense_size_list()
-            reduced_size[-1] = "1"
-            reduced_size = f"[{', '.join(reduced_size)}]"
-
-            default = "float('nan')" if dtype.is_floating_point else "-1"
-            self.body.writeline(
-                f"{accumulator} = tl.full({reduced_size}, {default}, {acc_type})"
-=======
-            def where_cond(value):
-                if not cond:
-                    return value
-                default_tensor = self.cse.generate(
-                    self.body,
-                    f"tl.full({[1] * self.triton_tensor_ndim()}, {default}, {triton_compute_type(dtype)})",
-                )
-                return self.cse.generate(
-                    self.compute, f"tl.where({cond}, {value}, {default_tensor})"
-                )
 
             value_dtype = self.cse.generate(
                 self.compute,
@@ -2463,28 +2420,19 @@
             )
             broadcasted_values.append(value)
 
-            default = triton_constant(init)
-            default_tensor = self.cse.generate(
-                self.body,
-                f"tl.full({[1] * self.triton_tensor_ndim()}, {default}, {triton_compute_type(dtype)})",
-            )
             acc_type = triton_acc_type(dtype)
             cond = " & ".join(masks)
 
-            if self.persistent_reduction:
-                masked_value = where_cond(value)
-                masked_values.append(masked_value)
-            else:
+            if not self.persistent_reduction:
                 accumulator = self.cse.newvar()
                 reduced_size = self.dense_size_list()
                 reduced_size[-1] = "1"
                 reduced_size = f"[{', '.join(reduced_size)}]"
 
+                default = "float('nan')" if dtype.is_floating_point else "-1"
                 self.body.writeline(
                     f"{accumulator} = tl.full({reduced_size}, {default}, {acc_type})"
                 )
-
-                masked_value = where_cond(value)
 
                 masked_values.append(masked_value)
                 accumulators.append(accumulator)
@@ -2499,7 +2447,6 @@
             result_vars = [self.cse.newvar() for _ in range(n)]
             self.compute.writeline(
                 f"{csv(result_vars)} = {line}",
->>>>>>> 728a000f
             )
             for result_var, cache_key in zip(result_vars, cache_keys):
                 if masks:
@@ -2507,34 +2454,12 @@
                 self.cse.cache[cache_key] = result_var
             return tuple(result_vars)
 
-        result_vars = cse_multiple(
-            f"tl.associative_scan(({csv(masked_values)}), {dim}, {combine_helper_fn})",
+        partial_scan_vars = cse_multiple(
+            f"tl.associative_scan(({csv(broadcasted_values)}), {dim}, {combine_helper_fn})",
             len(values),
             masks,
         )
 
-<<<<<<< HEAD
-            partial_reduce = self.cse.generate(
-                self.compute,
-                self.reduction_resize(
-                    f"tl.reduce({value}, {dim}, {combine_helper_fn})"
-                ),
-            )
-            acc_next = combine_fn(accumulator, partial_reduce)
-            partial_scan = self.cse.generate(
-                self.compute,
-                f"tl.associative_scan({value}, {dim}, {combine_helper_fn})",
-            )
-            full_scan = self.cse.generate(
-                self.compute, combine_fn(accumulator, partial_scan)
-            )
-            result_var = self.cse.generate(
-                self.compute, f"tl.where(roffset > 0, {full_scan}, {partial_scan})"
-            )
-            self.compute.writeline(
-                f"{accumulator} = tl.where(roffset > 0, {acc_next}, {partial_reduce})"
-            )
-=======
         if not self.persistent_reduction:
             partial_reduce = pytree.tree_map(
                 self.reduction_resize,
@@ -2545,13 +2470,15 @@
                 ),
             )
             accs_next = combine_fn(tuple(accumulators), partial_reduce)
-            new_result_vars = combine_fn(tuple(accumulators), result_vars)
+            full_scan_vars = combine_fn(tuple(accumulators), result_vars)
             result_vars = [
-                self.cse.generate(self.compute, var) for var in new_result_vars
+                cse_compute(f"tl.where(roffset > 0, {full_scan}, {partial_scan})")
+                for full_scan, partial_scan in full_scan_vars, partial_scan_vars
             ]
             for acc_next, accumulator in zip(accs_next, accumulators):
                 self.compute.writeline(f"{accumulator} = {acc_next}")
->>>>>>> 728a000f
+        else:
+            result_vars = partial_scan_vars
 
         for result_var in result_vars:
             result_var.mask_vars = masks  # type: ignore[attr-defined]

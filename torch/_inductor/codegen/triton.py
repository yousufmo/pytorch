--- conflicted
+++ resolved
@@ -55,12 +55,8 @@
     SizeArg,
     TensorArg,
 )
-<<<<<<< HEAD
 from .multi_kernel import MultiKernel
-from .triton_utils import config_of, signature_of
-=======
 from .triton_utils import config_of, signature_of, signature_to_meta
->>>>>>> 0734fe09
 
 log = logging.getLogger(__name__)
 perf_hint_log = torch._logging.getArtifactLogger(__name__, "perf_hints")
@@ -820,11 +816,8 @@
         mutations=None,
         pid_cache=None,
         reduction_hint=ReductionHint.DEFAULT,
-<<<<<<< HEAD
+        min_elem_per_thread=0,
         disable_persistent_reduction=False,
-=======
-        min_elem_per_thread=0,
->>>>>>> 0734fe09
     ):
         if pid_cache is None:
             pid_cache = {}
@@ -2079,20 +2072,6 @@
 
         return f"[{', '.join(sizes)}]"
 
-<<<<<<< HEAD
-    def get_call_args(self):
-=======
-    def call_kernel(self, name: str, node: Optional[IRNode] = None):
-        wrapper = V.graph.wrapper_code
->>>>>>> 0734fe09
-        _, call_args, _ = self.args.python_argdefs()
-        # dynamo wraps unspec variable as 0d CPU tensor, need convert to scalar
-        for i in range(len(call_args)):
-            if V.graph.is_unspec_arg(call_args[i]):
-                call_args[i] = call_args[i] + ".item()"
-
-        return call_args
-
     def add_numel_to_call_args_and_grid(self, call_args, grid):
         # TODO(jansel): if there are constants, we shouldn't bother passing them as args
         for tree in self.range_trees:
@@ -2106,15 +2085,21 @@
             if tree.prefix != "r":
                 grid.append(expr)
 
-<<<<<<< HEAD
-    def call_kernel(self, name: str):
+    def get_call_args(self):
+        _, call_args, _ = self.args.python_argdefs()
+        # dynamo wraps unspec variable as 0d CPU tensor, need convert to scalar
+        for i in range(len(call_args)):
+            if V.graph.is_unspec_arg(call_args[i]):
+                call_args[i] = call_args[i] + ".item()"
+
+        return call_args
+
+    def call_kernel(self, name: str, node: Optional[IRNode] = None):
         wrapper = V.graph.wrapper_code
         call_args = self.get_call_args()
         grid = []
         self.add_numel_to_call_args_and_grid(call_args, grid)
-=======
         grid = wrapper.generate_default_grid(name, grid)
->>>>>>> 0734fe09
         wrapper.generate_kernel_call(
             name,
             call_args,
@@ -2556,7 +2541,7 @@
             "mutations": mutations,
             "index_dtype": index_dtype,
         }
-        V.graph.save_state()
+        # V.graph.save_state()
         kernel = TritonKernel(
             *kernel_args,
             **kernel_kwargs,
@@ -2574,34 +2559,33 @@
         kernel_name = self.define_kernel(src_code, node_schedule)
         log.debug("Generating kernel code with kernel_name: %s", kernel_name)
         self.codegen_comment(node_schedule)
-<<<<<<< HEAD
         kernel.kernel_name = kernel_name
         kernel.code_hash = code_hash(src_code)
 
         if kernel.persistent_reduction and config.triton.multi_kernel:
-            V.graph.restore_state()
+            # V.graph.restore_state()
             kernel2 = TritonKernel(
                 *kernel_args,
                 **kernel_kwargs,
                 disable_persistent_reduction=True,
             )
             self.codegen_node_schedule_with_kernel(node_schedule, kernel2)
-            src_code2 = kernel2.codegen_kernel()
+            with V.set_kernel_handler(kernel2):
+                src_code2 = kernel2.codegen_kernel()
             kernel_name2 = self.define_kernel(src_code2, node_schedule)
             kernel2.kernel_name = kernel_name2
             kernel2.code_hash = code_hash(src_code2)
 
             multi_kernel = MultiKernel([kernel, kernel2])
             multi_kernel.call_kernel()
+
         else:
-            V.graph.drop_state()
+            # V.graph.drop_state()
             kernel.call_kernel(kernel_name)
-=======
-        kernel.call_kernel(kernel_name)
-        kernel.codegen_nan_check()
+            kernel.codegen_nan_check()
+
         V.graph.removed_buffers |= kernel.removed_buffers
         V.graph.inplaced_to_remove |= kernel.inplaced_to_remove
->>>>>>> 0734fe09
 
         if config.warn_mix_layout:
             kernel.warn_mix_layout(kernel_name)

--- conflicted
+++ resolved
@@ -628,14 +628,7 @@
 
 def reinplace_inplaceable_ops(graph):
     """
-<<<<<<< HEAD
-    Reinplaces in-placeable ops in easy cases where the node being mutated is
-    only used by the op (users == 1), and the node being mutated shares storage
-    with no other nodes.
-
-    Also handles input mutations when there is a corresponding copy node.
-=======
-    Reinplaces scatter operations.
+    Reinplaces in-placeable operations.
     If there are no uses of a view of the mutated arg after the current node,
     it is possible to inplace the op.
     This above algorithm could be justified by observing side effects. While
@@ -646,7 +639,6 @@
     This condition is slightly different for graph inputs where they can only
     be inplaced if the above condition is true and there's a copy_ in the
     epilogue that signals that the caller wants to observe the mutation.
->>>>>>> 8a82e4fc
     """
 
     copy_args_to_copy_nodes = {}

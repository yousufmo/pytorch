import collections
import contextlib
import dataclasses
import functools
import itertools
import logging
import re
import textwrap
import traceback
from contextlib import nullcontext
from enum import Enum
from functools import partial
from typing import (
    Any,
    Callable,
    ClassVar,
    Dict,
    Iterable,
    List,
    Optional,
    Sequence,
    Set,
    Tuple,
    TYPE_CHECKING,
    Union,
)
from unittest.mock import patch

import sympy
from sympy import Expr, Integer

import torch._export.serde.schema as export_schema

import torch._logging

import torch.fx
import torch.utils._pytree as pytree
from torch._dynamo.device_interface import get_interface_for_device
from torch._dynamo.utils import identity
from torch._export.serde.serialize import GraphModuleSerializer
from torch._higher_order_ops.auto_functionalize import can_auto_functionalize
from torch._prims_common import (
    compute_required_storage_length,
    is_boolean_dtype,
    is_float_dtype,
    make_channels_last_strides_for,
    make_contiguous_strides_for,
    StrideType,
)
from torch._subclasses.fake_tensor import get_schema_info
from torch.fx.experimental.symbolic_shapes import free_unbacked_symbols, SymTypes
from torch.utils._sympy.functions import CleanDiv, FloorDiv, ModularIndexing

from . import config, dependencies
from .codegen.common import index_prevent_reordering
from .dependencies import (
    extract_free_unbacked_symbols,
    extract_input_node_reduction_ranges,
    extract_read_writes,
    var_builder,
)
from .ops_handler import OpCounterCSE
from .utils import (
    argsort,
    cache_on_self,
    convert_shape_to_inductor,
    convert_shape_to_symint,
    developer_warning,
    get_kernel_metadata,
    is_dynamic,
    pad_listlike,
    sympy_dot,
    sympy_index_symbol,
    sympy_product,
    sympy_subs,
)
from .virtualized import ops, V

if TYPE_CHECKING:
    from .graph import GraphLowering

log = logging.getLogger(__name__)
indent = functools.partial(textwrap.indent, prefix="  ")
aten = torch.ops.aten

""" [Note: Inductor IR]

Inductor's IR is produced by executing 'lowering' code (see lowering.py).  Each
lowering is registered to a particular aten operator, and expects inputs that
correspond to the aten schema.  However, in place of torch Tensor inputs, lowerings
expect Inductor TensorBox inputs.

TensorBox IR represents torch tensors.  Tensors are sometimes single objects owning
storage, and sometimes views of another Tensor's storage.  Mutating tensor operations
(such as add_()) affect the underlying storage and any associated views.  Other operations
(such as .t_()) update metadata about the current view but don't modify the underlying storage.

To model this in Inductor, the IR distinguishes between TensorBox, View, StorageBox and Buffer.

TensorBox is the top level IR construct that any lowering should produce and maps to a torch.Tensor
output from an operation.  But just as torch.Tensors take different forms, TensorBox IR can
reference View IR or directly reference StorageBox IRs.

Some Inductor lowerings produce new sets of 'Box'es, while others (such as .t() or other view ops)
may take an existing TensorBox and point it to a new underlying View IR.

Tensors that directly own storage are represented as a chain of:
TensorBox -> StorageBox -> Buffer
where Buffer is a simple (1D) allocation, and StorageBox introduces the concept of a Layout.

If you mutate the data of such a tensor, we swing the StorageBox pointer to point to a new buffer
(leaving the old buffer unmodified and functionalizing the operation).

Tensors backed by views add one more indirection to the IR.
TensorBox -> View -> StorageBox -> Buffer
In these cases, the underlying StorageBox/Buffer will be shared with the pre-view TensorBox.
"""


def validate_ir(node_or_nodes):
    def _check_tensorbox(nodes):
        # Could expand this to check deeper properties
        # (e.g. TensorBox points to View or StorageBox)
        if isinstance(nodes, (list, tuple)):
            for node in nodes:
                _check_tensorbox(node)
        elif isinstance(nodes, dict):
            for node in nodes.values():
                _check_tensorbox(node)
        else:
            assert isinstance(
                nodes,
                (
                    torch._inductor.ir.ExpandView,
                    DynamicScalar,
                    TensorBox,
                    sympy.logic.boolalg.Boolean,
                    Expr,
                ),
            ), f"Found {type(nodes)}, which is not a supported top level IR node. See [Note: Inductor IR]"

    # Be picky about the accepted data structure (don't use pytree here)
    _check_tensorbox(node_or_nodes)


def ops_wrapper(name):
    assert isinstance(name, str)

    def fn(*args, **kwargs):
        return getattr(ops, name)(*args, **kwargs)

    return fn


def inverse_reorder(order):
    inv_order = dict(zip(order, range(len(order))))

    def reindex(index):
        assert len(index) == len(inv_order)
        return [index[inv_order[i]] for i in range(len(index))]

    return reindex


def same_reorder(order):
    def reindex(index):
        assert len(index) == len(order)
        return [index[order[i]] for i in range(len(index))]

    return reindex


def fuse_reindexing(reindex1, reindex2):
    def reindex(index):
        return reindex1(reindex2(index))

    return reindex


NHWC_STRIDE_ORDER = [3, 0, 2, 1]


def stride_order2fill_order(order):
    """
    Convert stride order to fill order
    For channel last format,
    stride order = [3, 0, 2, 1] and fill order = [1, 3, 2, 0]
    """
    lookup = {pos: idx for idx, pos in enumerate(order)}
    fill_order = [lookup[i] for i in range(len(order))]
    return fill_order


def get_stride_order(seq: Sequence[int]) -> List[int]:
    """
    Convert strides to stride order
    """
    sorted_idx: List[int] = argsort(seq)
    out = [0 for _ in range(len(seq))]
    for i, elem in enumerate(sorted_idx):
        out[elem] = i
    return out


def ir_node_to_tensor(x, guard_shape=True):
    if x is None:
        return None

    shape_fn: Callable[[Expr], Union[int, Expr]]
    if not guard_shape:
        shape_fn = V.graph.sizevars.size_hint
    else:
        shape_fn = identity
    size = [shape_fn(s) for s in x.get_size()]
    stride: StrideType
    if is_storage_and_layout(x):
        stride = [shape_fn(s) for s in x.get_layout().stride]  # type: ignore[misc]
    else:
        stride = make_contiguous_strides_for(size)  # type: ignore[arg-type]
    dtype = x.get_dtype()
    device = x.get_device()
    size = convert_shape_to_symint(size)
    stride = convert_shape_to_symint(stride)
    t = torch.empty_strided(
        size=size, stride=stride, dtype=dtype, device=device
    ).zero_()
    return t


def may_convert_to_optional(value):
    if isinstance(value, list) and not value:
        # [None] makes sure the cpp wrapper codegen will generate something like
        # {c10::nullopt} instead of {}
        return [None]
    return value


def get_device_type(x):
    if getattr(x, "get_device", None):
        return get_device_type(x.get_device())
    if isinstance(x, torch.device):
        return x.type
    return None


def is_triton(x):
    return get_device_type(x) == "cuda"


def is_cpu(x):
    return get_device_type(x) == "cpu"


class IRNode:
    _current_origins: ClassVar[Set[Any]] = set()

    @staticmethod
    @contextlib.contextmanager
    def current_origins(origins: Set[torch.fx.Node]):
        old = IRNode._current_origins
        IRNode._current_origins = old | origins
        try:
            yield
        finally:
            IRNode._current_origins = old

    def __post_init__(self):
        self.origins = set(self._current_origins)
        self.traceback = traceback.format_stack() if config.debug_ir_traceback else None

    def get_traceback(self):
        return self.traceback

    def common_repr(self):
        origins = f"origins={getattr(self, 'origins', '')}"
        if len(origins) > 64:
            # this can get *very* long
            origins = f"{origins[:61]}..."
        return [origins]

    def str_helper(self, lines):
        lines = lines + self.common_repr()
        lines = indent(",\n".join(map(str, lines)))
        return f"{type(self).__name__}(\n{lines}\n)"

    def is_user_of(self, name):
        return name in self.get_read_names()

    @cache_on_self
    def get_read_names(self):
        return {dep.name for dep in self.get_reads()}

    def get_layout(self):
        raise NotImplementedError(f"get_layout() is not implemented by {type(self)}!")

    def get_size(self):
        raise NotImplementedError(f"get_size() is not implemented by {type(self)}!")

    def get_numel(self):
        return sympy_product(self.get_size())

    def is_zero_elements(self):
        return V.graph.sizevars.is_expr_static_and_true(sympy.Eq(self.get_numel(), 0))  # type: ignore[arg-type]

    def realize(self):
        """
        If the IRNode refers to data which has not been materialized (e.g.,
        it is a Pointwise/Reduction that could potentially have more
        compute fused into it), realize the IRNode into physical memory,
        ending the possibility of fusing into it, but allowing, e.g., multiple
        users to access the data without having to recompute.

        Check StorageBox.realize for a particularly notable implementation.

        TODO(ezyang): I think, in principle, every IRNode should have an
        implementation of this, and most of the time no-op is OK, but you
        really do have to audit each IRNode for this, so for now, raise
        an error if it's not implemented.  Note that some code in graph.py
        will catch this thrown error and suppress it with a warning.
        """
        raise NotImplementedError(f"realize NYI on {type(self)}")

    def codegen_reference(self, writer=None):
        raise NotImplementedError(f"codegen_reference NYI on {type(self)}")

    # The abstract method declarations below serve to convince mypy that all IRNode instances have these functions
    # defined, while having no effect at runtime. We cannot create stub implementations here because other parts of
    # the code dynamically check for defined attributes.
    get_device: Callable[[], torch.device]
    get_dtype: Callable[[], torch.dtype]
    get_name: Callable[[], str]
    get_reads: Callable[[], Any]
    get_stride: Callable[[], Any]
    get_storage_numel: Callable[[], Any]
    has_exceeded_max_reads: Callable[[], bool]
    make_loader: Callable[[], Callable[[Any], Any]]
    make_indexer: Callable[[], Callable[[Any], Any]]
    mark_reuse: Callable[[int], None]
    realize_hint: Callable[[], None]
    get_unbacked_symbol_uses: Callable[[], Set[sympy.Symbol]]


<<<<<<< HEAD
class _OpCounterCSE:
    """Shim to count how many ops are used"""

    def __init__(self, inner):
        super().__init__()
        self.parent_handler = inner
        self.op_count = 0
        self.var_names = {}

    def __getattr__(self, name):
        def inner(*args, **kwargs):
            val = getattr(self.parent_handler, name)(*args, **kwargs)
            if name == "indirect_indexing":
                return val

            def count(val):
                if val not in self.var_names:
                    varname = f"tmp{self.op_count}"
                    self.op_count += 1
                    self.var_names[val] = varname
                    return varname
                else:
                    return self.var_names[val]

            return pytree.tree_map(count, val)

        return inner


=======
>>>>>>> 8dcb0649
@dataclasses.dataclass
class Loops(IRNode):
    device: torch.device
    dtype: torch.dtype
    inner_fn: Callable[..., Any]
    ranges: List[Expr]

    def get_unbacked_symbol_uses(self) -> Set[sympy.Symbol]:
        return set().union(
            *(free_unbacked_symbols(e) for e in self.ranges),
            self.inner_fn_free_unbacked_symbols(),
        )

    def __str__(self, names=("ranges",)):
        return self.str_helper(
            [
                f"'{self.device.type}'",
                str(self.dtype),
                self.inner_fn_str(),
            ]
            + [f"{name}={getattr(self, name)}" for name in names]
            + [f"origin_node={self.origin_node!r}"]
        )

    def __post_init__(self):
        super().__post_init__()
        self.origin_node = None

    __repr__ = __str__

    def get_dtype(self):
        return self.dtype

    def get_device(self):
        return self.device

    def get_origin_node(self):
        return self.origin_node

    def get_size(self):
        return self.ranges

    def get_pointwise_size(self):
        return self.ranges

    def is_extern(self):
        return False

    @classmethod
    def create(cls, *args, **kwargs):
        origin_node = kwargs.pop("origin_node", None)
        tb = kwargs.pop("traceback", None)
        r = cls(*args, **kwargs)
        r.origin_node = origin_node
        r.traceback = (
            tb or traceback.format_stack() if config.debug_ir_traceback else None
        )
        return TensorBox.create(r)

    @staticmethod
    def _index(ranges, prefix="i"):
        return [
            sympy.Integer(0) if s == 1 else sympy_index_symbol(f"{prefix}{n}")
            for n, s in enumerate(ranges)
        ]

    @cache_on_self
    def inner_fn_opcount(self):
        from .ir import FlexibleLayout

        opcounter = OpCounterCSE(V.MockHandler())

        with V.set_ops_handler(opcounter), patch.object(
            FlexibleLayout, "allow_indexing", True
        ):
            result = self.inner_fn(*self.inner_fn_args())
            return opcounter.op_count

    def inner_fn_args(self):
        return (self._index(self.ranges),)

    def inner_fn_str(self):
        return V.KernelFormatterHandler.ir_to_string(
            self.inner_fn, *self.inner_fn_args()
        )

    def has_large_inner_fn(self):
        return self.inner_fn_opcount() > config.realize_opcount_threshold

    def inner_fn_free_unbacked_symbols(self):
        index = self._index(self.ranges)
        return extract_free_unbacked_symbols(self.inner_fn, index)

    def get_reads(self):
        with patch.object(FlexibleLayout, "allow_indexing", True):
            if self.get_reduction_type():
                return extract_read_writes(
                    self.make_loader(),
                    self.get_size(),
                    self.get_reduction_size(),
                ).reads
            else:
                return extract_read_writes(
                    self.make_loader(),
                    self.get_size(),
                ).reads

    def get_reduction_size(self):
        raise NotImplementedError(
            f"get_reduction_size() is not implemented by {type(self)}!"
        )

    def get_reduction_type(self):
        raise NotImplementedError(
            f"get_reduction_type() is not implemented by {type(self)}!"
        )

    def constant_to_device(self, device):
        raise NotImplementedError(
            f"constant_to_device() is not implemented by {type(self)}!"
        )


def nop_loader_fn(idx, *, dtype):
    if dtype.is_floating_point:
        return ops.constant(float("nan"), dtype)
    else:
        return ops.constant(0, dtype)


class Pointwise(Loops):
    def make_loader(self):
        # Make zero-element loops into a no-op
        if self.is_zero_elements():
            return partial(nop_loader_fn, dtype=self.dtype)

        return self.inner_fn

    def get_reduction_size(self):
        return []

    def get_reduction_type(self):
        return None

    def store_output(self, output_name, indexer, vars):
        loader = self.make_loader()
        return ops.store(output_name, indexer(vars), loader(vars))

    def constant_to_device(self, device):
        """Move this to a given device. Requires that all reads are to constants."""
        loader = self.make_loader()
        loader = patch.object(ConstantBuffer, "override_device", device)(loader)
        return Pointwise(device, self.dtype, loader, self.ranges)


@dataclasses.dataclass
class Scatter(Pointwise):
    output_indexer: Callable[[List[Expr]], Expr]
    scatter_mode: Optional[str] = None

    def constant_to_device(self, device):
        """Move this to a given device. Requires that all reads are to constants."""
        loader = self.make_loader()
        loader = patch.object(ConstantBuffer, "override_device", device)(loader)
        return Scatter(
            device,
            self.dtype,
            loader,
            self.ranges,
            self.output_indexer,
            self.scatter_mode,
        )

    def store_output(self, output_name, indexer, vars):
        loader = self.make_loader()
        return ops.store(
            output_name,
            indexer(self.output_indexer(vars)),
            loader(vars),
            mode=self.scatter_mode,
        )


class ReductionHint(Enum):
    INNER = 0
    OUTER = 1
    OUTER_TINY = 2
    DEFAULT = 3


class TileHint(Enum):
    SQUARE = 0
    DEFAULT = 1


REDUCTION_COMBINE_FN = {
    "any": ops_wrapper("logical_or"),
    "max": ops_wrapper("maximum"),
    "min": ops_wrapper("minimum"),
    "prod": ops_wrapper("mul"),
    "sum": ops_wrapper("add"),
    "xor_sum": ops_wrapper("bitwise_xor"),
}


def get_reduction_combine_fn(reduction_type, dtype):
    if reduction_type in REDUCTION_COMBINE_FN:
        combine_fn = REDUCTION_COMBINE_FN[reduction_type]
    elif reduction_type in {"argmax", "argmin"}:

        def combine_fn(a, b):
            a_value, a_index = a
            b_value, b_index = b

            if reduction_type == "argmin":
                mask = ops.lt(a_value, b_value)
            else:
                mask = ops.gt(a_value, b_value)

            equal = ops.eq(a_value, b_value)
            if is_float_dtype(dtype):
                a_isnan = ops.ne(a_value, a_value)
                b_isnan = ops.ne(b_value, b_value)
                mask = ops.logical_or(mask, ops.gt(a_isnan, b_isnan))
                equal = ops.logical_or(equal, ops.logical_and(a_isnan, b_isnan))

            mask = ops.logical_or(
                mask, ops.logical_and(equal, ops.lt(a_index, b_index))
            )
            return (
                ops.where(mask, a_value, b_value),
                ops.where(mask, a_index, b_index),
            )

    elif reduction_type == "welford_combine":

        def combine_fn(a, b):
            a_mean, a_m2, a_weight = a
            b_mean, b_m2, b_weight = b

            delta = b_mean - a_mean
            new_weight = a_weight + b_weight
            w2_over_w = b_weight / new_weight
            return (
                a_mean + delta * w2_over_w,
                a_m2 + b_m2 + delta * delta * a_weight * w2_over_w,
                new_weight,
            )

    else:
        raise NotImplementedError(f"unknown reduction_type={reduction_type}")

    return combine_fn


@dataclasses.dataclass
class Reduction(Loops):
    reduction_ranges: List[Expr]
    reduction_type: str
    # self.dtype represents the dst dtype
    src_dtype: torch.dtype
    reduction_hint: ReductionHint

    def __str__(self):
        return Loops.__str__(  # type: ignore[call-arg]
            self, names=("ranges", "reduction_ranges", "reduction_type")
        )

    def __repr__(self):
        return self.__str__()

    def get_unbacked_symbol_uses(self) -> Set[sympy.Symbol]:
        return super().get_unbacked_symbol_uses() | set().union(
            *(free_unbacked_symbols(e) for e in self.reduction_ranges)
        )

    def get_reduction_size(self):
        return self.reduction_ranges

    def get_reduction_type(self):
        return self.reduction_type

    def store_reduction(self, output_name, indexer, vars, reduction_vars):
        value = ops.reduction(
            self.dtype,
            self.src_dtype,
            self.reduction_type,
            self.inner_fn(vars, reduction_vars),
        )
        return ops.store_reduction(output_name, indexer(vars), value)

    def index_length(self):
        return len(self.ranges) + len(self.reduction_ranges)

    def inner_fn_args(self):
        index = self._index(self.ranges)
        rindex = self._index(self.reduction_ranges, "r")
        return (index, rindex)

    def inner_fn_free_unbacked_symbols(self):
        index = self._index(self.ranges)
        rindex = self._index(self.reduction_ranges, "r")
        return extract_free_unbacked_symbols(self.inner_fn, index, rindex)

    def constant_to_device(self, device):
        """Move this to a given device. Requires that all reads are to constants."""
        loader = self.make_loader()
        loader = patch.object(ConstantBuffer, "override_device", device)(loader)
        return Reduction(
            device,
            self.dtype,
            loader,
            self.ranges,
            self.reduction_ranges,
            self.reduction_type,
            self.src_dtype,
            ReductionHint.DEFAULT,
        )

    @staticmethod
    def num_splits(
        device,
        dst_dtype,
        src_dtype,
        inner_fn,
        ranges,
        reduction_ranges,
        reduction_type,
        reduction_numel,
        input_node: Optional[IRNode] = None,
    ):
        def _is_static(x):
            return isinstance(x, (int, sympy.Integer))

        reduction_numel_hint = V.graph.sizevars.symbolic_hint(reduction_numel)
        numel_hint = V.graph.sizevars.symbolic_hint(sympy_product(ranges))

        should_split = (
            is_triton(device)
            and reduction_type
            not in {
                "argmax",
                "argmin",
            }
            and config.split_reductions
            # We don't support unbacked symints
            and _is_static(reduction_numel_hint)
            and _is_static(numel_hint)
        )
        if not should_split:
            return ReductionHint.DEFAULT, 1

        device_interface = get_interface_for_device(get_device_type(device))
        num_sm = device_interface.Worker.get_device_properties(
            device
        ).multi_processor_count
        min_elements_per_thread = 32
        max_elements_per_thread = 512
        threads_per_sm = 2048
        min_elements_per_device = min_elements_per_thread * num_sm * threads_per_sm
        max_elements_per_device = max_elements_per_thread * num_sm * threads_per_sm

        def inner_reduction_splits(reduction_numel_hint, numel_hint):
            # do heuristics that's close to eager mode for split inner reduction
            # we leak reduction autotune configs here, and will need to refactor to avoid this later
            num_warps = 8
            num_threads = 32 * num_warps
            if numel_hint >= 2 * num_sm:  # don't split if there are enough outputs
                return 1
            if reduction_numel_hint <= 8192:
                return 1
            if reduction_numel_hint * numel_hint <= min_elements_per_device:
                split_size = min_elements_per_thread
            elif reduction_numel_hint * numel_hint < max_elements_per_device:
                target_blocks = num_sm * threads_per_sm // (2 * num_threads)
                blocks_per_output = (target_blocks + numel_hint - 1) // numel_hint
                tmp_split_size = (
                    reduction_numel_hint + num_threads * blocks_per_output - 1
                ) // (num_threads * blocks_per_output)
                divisors = sympy.divisors(reduction_numel_hint)
                closest = min(divisors, key=lambda x: abs(x - tmp_split_size))
                if abs(closest - tmp_split_size) < 30:
                    # prefer even splits, but never smalle than min_elements_per_thread
                    split_size = max(closest, min_elements_per_thread)
                else:
                    split_size = tmp_split_size
            else:
                divisors = sympy.divisors(reduction_numel_hint)
                closest = min(divisors, key=lambda x: abs(x - max_elements_per_thread))
                if abs(closest - max_elements_per_thread) < 50:
                    # prefer even splits
                    split_size = closest
                else:
                    split_size = max_elements_per_thread
            return (reduction_numel_hint + split_size * num_threads - 1) // (
                split_size * num_threads
            )

        def outer_reduction_splits(reduction_numel_hint, numel_hint):
            # TODO the best heuristic currently has XBLOCK (corresponding to numel_hint) 128
            # extend to even smaller number of outputs
            num_warps = 8
            num_threads = num_warps * 32
            rvals_per_thread = 4  # comes from heuristics, refactor to not leak here
            xvals_per_block = 128
            xblocks = (numel_hint + xvals_per_block - 1) // xvals_per_block
            if reduction_numel_hint * numel_hint < min_elements_per_device:
                split_size = min_elements_per_thread
            elif reduction_numel_hint * numel_hint < max_elements_per_device:
                target_blocks = num_sm * threads_per_sm // (num_threads)
                target_blocks = (target_blocks + xblocks - 1) // xblocks
                tmp_split_size = (
                    reduction_numel_hint + rvals_per_thread * target_blocks - 1
                ) // (rvals_per_thread * target_blocks)
                divisors = sympy.divisors(reduction_numel_hint)
                closest = min(divisors, key=lambda x: abs(x - tmp_split_size))
                if abs(tmp_split_size - closest) < 20:
                    split_size = max(closest, min_elements_per_thread)
                else:
                    split_size = tmp_split_size
            else:
                divisors = sympy.divisors(reduction_numel_hint)
                closest = min(divisors, key=lambda x: abs(x - max_elements_per_thread))
                if abs(closest - max_elements_per_thread) < 50:
                    # prefer even splits
                    split_size = closest
                else:
                    split_size = max_elements_per_thread

            return (reduction_numel_hint + rvals_per_thread * split_size - 1) // (
                rvals_per_thread * split_size
            )

        # easy cases
        if numel_hint == 1:
            split = inner_reduction_splits(reduction_numel_hint, numel_hint)
            if split == 1:
                # No need to split.
                return ReductionHint.INNER, split
            if (
                len(ranges) == 0
                and input_node is not None
                and isinstance(input_node, TensorBox)
            ):
                # Only handles the case where keep_dim = False.
                # Otherwise, we need to propagate reduction dim info to the stage where
                # the intermediate loader of the first Reduction is generated.
                new_ranges, new_reduction_ranges = extract_input_node_reduction_ranges(
                    input_node
                )
                if new_ranges is not None and new_reduction_ranges is not None:
                    extracted_numel_hint = V.graph.sizevars.symbolic_hint(
                        sympy_product(new_ranges + new_reduction_ranges)
                    )
                    if reduction_numel_hint == extracted_numel_hint:
                        log.debug(
                            "Use previous IRNode's range and reduction_ranges instead of split. "
                            "current ranges: %s, current reduction ranges: %s, current split: %d, "
                            "new ranges: %s, new reduction ranges: %s",
                            ranges,
                            reduction_ranges,
                            split,
                            new_ranges,
                            new_reduction_ranges,
                        )
                        # If the input_node or its dependent nodes are also Reduction nodes,
                        # use reduction_sizes of this node or its dependent nodes directly.
                        return ReductionHint.INNER, -1
            return ReductionHint.INNER, split
        if (
            reduction_numel_hint <= min_elements_per_thread
            or numel_hint >= num_sm * 2 * 32
        ):
            return ReductionHint.DEFAULT, 1

        r = Reduction(
            device,
            dst_dtype,
            inner_fn,
            ranges,
            reduction_ranges,
            reduction_type,
            src_dtype,
            ReductionHint.DEFAULT,
        )

        def get_read_indices(r):
            cb = ComputedBuffer(
                name=None,
                layout=FlexibleLayout(
                    device=r.get_device(),
                    dtype=r.get_dtype(),
                    size=r.get_size(),
                ),
                data=r,
            )
            read_writes = cb.get_read_writes()
            # try finding the full size producer
            # TODO this will fail for something like ((1, N) * (N, 1)).sum()
            # this would also possibly be wrong for producers with the different contiguity but we hope those cases are rare
            range_vars = [
                r
                for r in read_writes.range_vars
                if isinstance(r, sympy.Expr) and not isinstance(r, sympy.Number)
            ]
            indices = []
            changed = False
            for md in sorted(read_writes.reads, key=lambda x: x.name):
                if all(r in md.index.free_symbols for r in range_vars):
                    indices.append(md.index)
                    if md.name in V.graph.name_to_buffer:
                        buf = V.graph.name_to_buffer[md.name]
                        original_stride = buf.layout.stride
                        buf.decide_layout()
                        if buf.layout.stride != original_stride:
                            changed = True
            return indices, changed

        indices, changed = get_read_indices(r)
        if changed:
            indices, _ = get_read_indices(r)

        if len(indices) == 0:
            # TODO determine splits when all inputs are broadcast
            return ReductionHint.DEFAULT, 1

        (_, reduction_vars), ranges = dependencies.index_vars_squeeze(
            r.get_size(), r.get_reduction_size()
        )
        num_outer = 0
        num_inner = 0
        for i in indices:
            i = V.graph.sizevars.simplify_with_ranges(i, ranges)
            strides = V.graph.sizevars.stride_hints(i, reduction_vars, ranges.keys())
            outer = all(s > 1 for s in strides)
            if outer:
                num_outer += 1
            else:
                num_inner += 1
        if num_inner > num_outer:
            return ReductionHint.INNER, inner_reduction_splits(
                reduction_numel_hint, numel_hint
            )
        else:
            return ReductionHint.OUTER, outer_reduction_splits(
                reduction_numel_hint, numel_hint
            )

    @staticmethod
    def _unroll_reduction_fn(inner_fn, reduction_ranges, reduction_type, src_dtype):
        """Convert inner_fn from a reduction to an pointwise"""
        reduction_ranges = [
            V.graph.sizevars.evaluate_static_shape(x) for x in reduction_ranges
        ]

        combine_fn = get_reduction_combine_fn(reduction_type, src_dtype)

        def fn(index):
            return functools.reduce(
                combine_fn,
                (
                    value_fn(index, rindex)
                    for rindex in itertools.product(
                        *[range(x) for x in reduction_ranges]
                    )
                ),
            )

        if reduction_type in ("argmin", "argmax"):
            flatten_index = FixedLayout(
                None,  # type: ignore[arg-type]
                None,  # type: ignore[arg-type]
                reduction_ranges,
                FlexibleLayout.contiguous_strides(reduction_ranges),
            ).make_indexer()

            def value_fn(index, rindex):
                rindex = [sympy.expand(i) for i in rindex]
                return (
                    inner_fn(index, rindex),
                    ops.index_expr(flatten_index(rindex), torch.int64),
                )

            return lambda index: fn(index)[1]
        else:
            value_fn = inner_fn
            return fn

    @classmethod
    def create(  # type: ignore[override]
        cls,
        device: torch.device,
        dst_dtype: torch.dtype,
        src_dtype: torch.dtype,
        inner_fn: Callable[..., Any],
        ranges: List[Expr],
        reduction_ranges: List[Expr],
        reduction_type: str,
        reduction_hint: ReductionHint = ReductionHint.DEFAULT,
        input_node: Optional[IRNode] = None,
    ):
        reduction_numel = V.graph.sizevars.simplify(sympy_product(reduction_ranges))

        if reduction_numel == 0:
            # N.B. This is a hack to generate the literal of the given type
            # Ideally, we should be fixing `def constant` in triton.py
            # but it breaks due to hardcoded dtypes in other places
            def py_cnst(val):
                return (
                    bool(val)
                    if dst_dtype == torch.bool
                    else float(val)
                    if dst_dtype.is_floating_point
                    else int(val)
                )

            rtypes_to_inits = {
                "sum": py_cnst(0),
                "xor_sum": py_cnst(0),
                "prod": py_cnst(1),
                "any": py_cnst(0),
                # "all" is desugared to `!any(!val)`
            }

            assert (
                reduction_type in rtypes_to_inits.keys()
            ), f"{reduction_type} not supported for zero-dimension tensors!"

            def const_fn(index):
                return ops.constant(rtypes_to_inits[reduction_type], dst_dtype)

            return Pointwise.create(
                device=device,
                dtype=src_dtype,
                inner_fn=const_fn,
                ranges=list(ranges),
            )

        if reduction_numel == 1:
            # this reduction is actually a pointwise op
            if reduction_type in ("argmin", "argmax"):

                def fn(index):
                    return ops.constant(0, dst_dtype)

            else:

                def fn(index):
                    reduction_index = [sympy.Integer(0) for _ in reduction_ranges]
                    return inner_fn(index, reduction_index)

            return Pointwise.create(device, dst_dtype, fn, ranges)

        if (
            isinstance(reduction_numel, sympy.Integer)
            and V.graph.sizevars.size_hint(reduction_numel)
            < config.unroll_reductions_threshold
            and sympy_product(ranges) != 1
        ):
            return Pointwise.create(
                device,
                dst_dtype,
                cls._unroll_reduction_fn(
                    inner_fn, reduction_ranges, reduction_type, src_dtype
                ),
                ranges,
            )

        # triton doesn't support reduce to single element well, so break it up
        hint, split = cls.num_splits(
            device,
            dst_dtype,
            src_dtype,
            inner_fn,
            ranges,
            reduction_ranges,
            reduction_type,
            reduction_numel,
            input_node,
        )
        # intermediate reduction in split can contain complex indexing,
        # and num_splits will fail to correctly set the hint
        # reuse the passed hint if available
        if reduction_hint == ReductionHint.DEFAULT:
            reduction_hint = hint
        if split == -1:
            assert input_node is not None
            new_ranges, new_reduction_ranges = extract_input_node_reduction_ranges(
                input_node  # type: ignore[arg-type]
            )
            assert new_ranges is not None
            assert new_reduction_ranges is not None
            return cls.create_multilayer_existing_ranges(
                device,
                dst_dtype,
                src_dtype,
                inner_fn,
                ranges,
                reduction_ranges,
                new_ranges,
                new_reduction_ranges,
                reduction_type,
                reduction_hint,
            )
        elif split > 1:
            # triton doesn't support reduce to single element well, so break it up
            return cls.create_multilayer(
                device,
                dst_dtype,
                src_dtype,
                inner_fn,
                ranges,
                reduction_ranges,
                reduction_type,
                split,
                reduction_hint,
            )

        return TensorBox.create(
            Reduction(
                device,
                dst_dtype,
                inner_fn,
                ranges,
                reduction_ranges,
                reduction_type,
                src_dtype,
                reduction_hint,
            )
        )

    @staticmethod
    def default_accumulator(reduction_type, dtype):
        if reduction_type in {"max", "argmax"}:
            if is_float_dtype(dtype):
                return float("-inf")
            elif is_boolean_dtype(dtype):
                return 0
            else:
                return torch.iinfo(dtype).min
        if reduction_type in {"min", "argmin"}:
            if is_float_dtype(dtype):
                return float("inf")
            elif is_boolean_dtype(dtype):
                return 1
            else:
                return torch.iinfo(dtype).max

        return {
            "sum": 0,
            "prod": 1,
            "xor_sum": 0,
            "any": 0,
            "welford_reduce": (0, 0, 0),
            "welford_combine": (0, 0, 0),
        }[reduction_type]

    @staticmethod
    def default_value(reduction_type, dtype):
        if reduction_type == "welford_reduce":
            return 0
        return Reduction.default_accumulator(reduction_type, dtype)

    @staticmethod
    def _multilayer_second_step_hint(
        split: int, numel_hint: int, reduction_hint: ReductionHint
    ) -> ReductionHint:
        if split == -1:
            return reduction_hint
        if split <= 512 and numel_hint <= 512 and reduction_hint == ReductionHint.OUTER:
            return ReductionHint.OUTER_TINY
        if (
            split <= 1024
            and numel_hint <= 256
            and reduction_hint == ReductionHint.OUTER
        ):
            return ReductionHint.OUTER_TINY

        return reduction_hint

    @classmethod
    def _multilayer_wrap_loader(
        cls,
        loader,
        reduction_ranges,
        reduction_numel,
        split,
        block_size,
        default,
    ):
        reindex = View.dynamic_reshape_indexer(reduction_ranges, [reduction_numel])
        need_mask = not V.graph.sizevars.is_expr_static_and_true(
            sympy.Eq(reduction_numel % split, 0)  # type: ignore[arg-type]
        )

        def wrapper_fn(index, reduction_index):
            (reduction_index,) = reduction_index
            *new_index, reduction_block = index
            indices = block_size * reduction_block + reduction_index

            def body():
                return loader(new_index, reindex([indices]))

            if need_mask:
                mask = ops.lt(
                    ops.index_expr(indices, torch.int32),
                    ops.index_expr(reduction_numel, torch.int32),
                )
                return ops.masked(mask, body, default)
            else:
                return body()

        return wrapper_fn

    @classmethod
    def _multilayer_wrap_loader_existing_ranges(
        cls,
        loader,
        original_ranges,
        original_reduction_ranges,
        new_ranges,
        new_reduction_ranges,
        default,
    ):
        assert len(original_ranges) == 0, f"{original_ranges}= is not equal to []"
        reindex = View.dynamic_reshape_indexer(
            original_reduction_ranges, tuple(new_ranges) + tuple(new_reduction_ranges)
        )

        def wrapper_fn(index, reduction_index):
            return loader([], reindex(tuple(index) + tuple(reduction_index)))

        return wrapper_fn

    @classmethod
    def create_multilayer_helper(
        cls,
        device: torch.device,
        dst_dtype: torch.dtype,
        src_dtype: torch.dtype,
        wrapper_fn: Callable[..., Any],
        original_ranges: List[Expr],
        original_reduction_ranges: List[Expr],
        new_ranges: List[Expr],
        new_reduction_ranges: List[Expr],
        reduction_type: str,
        split: int,
        reduction_hint: ReductionHint,
    ):
        """
        Break a large reduction up into multiple smaller reductions
        recursively
        """
        # triton will automatically compute reductions in fp32 if reducing over fp16/bf16
        # within the kernel. keep the intermediate in fp32 so as to keep the whole reduction
        # in fp32 and not reduce precision by breaking up the kernel into multiple layers
        intermediate_dtype = (
            dst_dtype
            if dst_dtype not in (torch.float16, torch.bfloat16)
            else torch.float
        )
        intermediate = Reduction.create(
            device,
            intermediate_dtype,
            src_dtype,
            wrapper_fn,
            new_ranges,
            new_reduction_ranges,
            reduction_type,
            reduction_hint,
        )
        intermediate.realize()
        intermediate_loader = intermediate.make_loader()

        def intermediate_fn(index, reduction_index):
            return intermediate_loader([*index, *reduction_index])

        numel_hint = V.graph.sizevars.size_hint(sympy_product(original_ranges))
        reduction_hint = cls._multilayer_second_step_hint(
            split, numel_hint, reduction_hint
        )

        assert original_ranges == new_ranges[: len(original_ranges)]
        return TensorBox.create(
            Reduction(
                device,
                dst_dtype,
                intermediate_fn,
                original_ranges,
                new_ranges[len(original_ranges) :],
                reduction_type,
                src_dtype,
                reduction_hint,
            )
        )

    @classmethod
    def create_multilayer(
        cls,
        device: torch.device,
        dst_dtype: torch.dtype,
        src_dtype: torch.dtype,
        inner_fn: Callable[..., Any],
        ranges: List[Expr],
        reduction_ranges: List[Expr],
        reduction_type: str,
        split: int,
        reduction_hint: ReductionHint,
    ):
        """
        Break a large reduction up into multiple smaller reductions
        recursively
        """
        # TODO(jansel): realize the reduction so we can do dynamic indexing
        reduction_numel = sympy_product(reduction_ranges)
        block_size = FloorDiv(reduction_numel + (split - 1), split)
        default = cls.default_value(reduction_type, dst_dtype)
        wrapper_fn = cls._multilayer_wrap_loader(
            inner_fn, reduction_ranges, reduction_numel, split, block_size, default
        )

        return cls.create_multilayer_helper(
            device,
            dst_dtype,
            src_dtype,
            wrapper_fn,
            ranges,
            reduction_ranges,
            [*ranges, split],  # type: ignore[list-item]
            [block_size],
            reduction_type,
            split,
            reduction_hint,
        )

    @classmethod
    def create_multilayer_existing_ranges(
        cls,
        device: torch.device,
        dst_dtype: torch.dtype,
        src_dtype: torch.dtype,
        inner_fn: Callable[..., Any],
        original_ranges: List[Expr],
        original_reduction_ranges: List[Expr],
        new_ranges: List[Expr],
        new_reduction_ranges: List[Expr],
        reduction_type: str,
        reduction_hint: ReductionHint,
    ):
        """
        Break a large reduction up into multiple smaller reductions
        recursively
        """
        default = cls.default_value(reduction_type, dst_dtype)
        wrapper_fn = cls._multilayer_wrap_loader_existing_ranges(
            inner_fn,
            original_ranges,
            original_reduction_ranges,
            new_ranges,
            new_reduction_ranges,
            default,
        )
        return cls.create_multilayer_helper(
            device,
            dst_dtype,
            src_dtype,
            wrapper_fn,
            original_ranges,
            original_reduction_ranges,
            new_ranges,
            new_reduction_ranges,
            reduction_type,
            -1,
            reduction_hint,
        )


def num_reduction_outputs(reduction_type):
    return 3 if "welford" in reduction_type else 1


class WelfordReduction(Reduction):
    output_index: int

    def __init__(
        self,
        device,
        dtype,
        inner_fns,
        ranges,
        reduction_ranges,
        reduction_type,
        reduction_hint,
        output_index,
    ):
        if len(inner_fns) == 1:
            loader = inner_fns[0]
        else:

            def loader(idx, reduction_idx):
                return tuple(fn(idx, reduction_idx) for fn in inner_fns)

        super().__init__(
            device,
            dtype,
            loader,
            ranges,
            reduction_ranges,
            reduction_type,
            dtype,
            reduction_hint,
        )
        self.output_index = output_index

    def store_reduction(self, output_name, indexer, vars, reduction_vars):
        values = ops.reduction(
            self.dtype,
            self.src_dtype,
            self.reduction_type,
            self.inner_fn(vars, reduction_vars),
        )
        value = values[self.output_index]
        return ops.store_reduction(output_name, indexer(vars), value)

    @classmethod
    def create(  # type: ignore[override]
        cls,
        device: torch.device,
        dtype: torch.dtype,
        inner_fns: Sequence[Callable[..., Any]],
        ranges: List[Expr],
        reduction_ranges: List[Expr],
        reduction_type: str,
        reduction_hint: ReductionHint = ReductionHint.DEFAULT,
    ):
        assert reduction_type in {"welford_reduce", "welford_combine"}

        reduction_numel = V.graph.sizevars.simplify(sympy_product(reduction_ranges))

        def const(val):
            def inner_fn(idx):
                return ops.constant(
                    val,
                    dtype,
                )

            return Pointwise.create(
                device=device,
                dtype=dtype,
                inner_fn=inner_fn,
                ranges=list(ranges),
            )

        if reduction_numel == 0:
            mean = const(0)
            m2 = const(0)
            weight = const(0)
            return mean, m2, weight

        if reduction_numel == 1:

            def copy(loader):
                def inner_fn(idx):
                    reduction_index = [sympy.Integer(0) for _ in reduction_ranges]
                    return loader(idx, reduction_index)

                return Pointwise.create(
                    device=device,
                    dtype=dtype,
                    inner_fn=inner_fn,
                    ranges=list(ranges),
                )

            if reduction_type == "welford_reduce":
                return copy(inner_fns[0]), const(0), const(1)
            else:
                return tuple(copy(fn) for fn in inner_fns)

        # TODO: Unrolled reduction
        # if (
        #     isinstance(reduction_numel, sympy.Integer)
        #     and V.graph.sizevars.size_hint(reduction_numel)
        #     < config.unroll_reductions_threshold
        #     and sympy_product(ranges) != 1
        # ):
        #     return Pointwise.create(
        #         device,
        #         dst_dtype,
        #         cls._unroll_reduction_fn(
        #             inner_fn, reduction_ranges, reduction_type, src_dtype
        #         ),
        #         ranges,
        #     )

        # triton doesn't support reduce to single element well, so break it up
        hint, split = Reduction.num_splits(
            device,
            dtype,
            dtype,
            inner_fns[0],
            ranges,
            reduction_ranges,
            reduction_type=reduction_type,
            reduction_numel=reduction_numel,
        )
        # intermediate reduction in split can contain complex indexing,
        # and num_splits will fail to correctly set the hint
        # reuse the passed hint if available
        if reduction_hint == ReductionHint.DEFAULT:
            reduction_hint = hint
        if split > 1:
            # triton doesn't support reduce to single element well, so break it up
            return cls.create_multilayer(
                device,
                dtype,
                inner_fns,
                ranges,
                reduction_ranges,
                reduction_type,
                split,
                reduction_hint,
            )

        results = [
            TensorBox.create(
                WelfordReduction(
                    device,
                    dtype,
                    inner_fns,
                    ranges,
                    reduction_ranges,
                    reduction_type,
                    reduction_hint,
                    output_idx,
                )
            )
            for output_idx in range(3)
        ]
        for t in results:
            t.realize()
        return results

    @staticmethod
    def default_value(reduction_type, dtype):
        return (0, 0, 0)

    @classmethod
    def create_multilayer(  # type: ignore[override]
        cls,
        device: torch.device,
        dtype: torch.dtype,
        inner_fns: Sequence[Callable[..., Any]],
        ranges: List[Expr],
        reduction_ranges: List[Expr],
        reduction_type: str,
        split: int,
        reduction_hint: ReductionHint,
    ):
        """
        Break a large reduction up into multiple smaller reductions
        recursively
        """
        reduction_numel = sympy_product(reduction_ranges)
        need_mask = not V.graph.sizevars.is_expr_static_and_true(
            sympy.Eq(reduction_numel % split, 0)  # type: ignore[arg-type]
        )

        if need_mask and reduction_type != "welford_combine":
            # If we need mask, then "welford_reduce" doesn't work because
            # masked inputs shouldn't count towards the welford weight

            def constant(idx, reduction_idx, value):
                return ops.constant(value, dtype)

            return cls.create_multilayer(
                device=device,
                dtype=dtype,
                inner_fns=(
                    inner_fns[0],
                    partial(constant, value=0),
                    partial(constant, value=1),
                ),
                ranges=ranges,
                reduction_ranges=reduction_ranges,
                reduction_type="welford_combine",
                split=split,
                reduction_hint=reduction_hint,
            )

        block_size = FloorDiv(reduction_numel + (split - 1), split)
        intermediates = WelfordReduction.create(
            device,
            dtype,
            tuple(
                cls._multilayer_wrap_loader(
                    loader,
                    reduction_ranges,
                    reduction_numel,
                    split,
                    block_size,
                    default=0,
                )
                for loader in inner_fns
            ),
            [*ranges, split],  # type: ignore[list-item]
            [block_size],
            reduction_type,
            reduction_hint,
        )
        for i in intermediates:
            i.realize()

        i_loaders = [i.make_loader() for i in intermediates]

        def intermediate_loader_fn(index, reduction_index, loader):
            return loader([*index, *reduction_index])

        numel_hint = V.graph.sizevars.size_hint(sympy_product(ranges))
        reduction_hint = cls._multilayer_second_step_hint(
            split, numel_hint, reduction_hint
        )
        return WelfordReduction.create(
            device,
            dtype,
            tuple(
                partial(intermediate_loader_fn, loader=i.make_loader())
                for i in intermediates
            ),
            ranges,
            [split],  # type: ignore[list-item]
            # welford_reduce turns one input into three outputs, which are combined with welford_combine
            "welford_combine",
            reduction_hint,
        )


@dataclasses.dataclass
class Scan(Loops):
    scan_ranges: List[Expr]
    size: List[Expr]
    combine_fn: Callable[..., Any]
    reindex: Callable[[List[Expr], List[Expr]], List[Expr]]
    reduction_hint: ReductionHint
    init: int

    # HACK we mimick reduction

    def get_unbacked_symbol_uses(self) -> Set[sympy.Symbol]:
        # TODO: Can combine_fn/reindex close over unbacked symbols? If so, we
        # need to explicitly represent the closure so we can pull out unbacked
        # symbols here
        return (
            super().get_unbacked_symbol_uses()
            | set().union(*(free_unbacked_symbols(e) for e in self.scan_ranges))
            | set().union(*(free_unbacked_symbols(e) for e in self.size))
        )

    def __post_init__(self):
        assert len(self.ranges) + len(self.scan_ranges) == len(self.size)
        super().__post_init__()

    def store_reduction(self, output_name, indexer, vars, scan_vars):
        idx = self.reindex(vars, scan_vars)
        value = self.inner_fn(idx)
        result = ops.scan(self.dtype, self.combine_fn, value, self.init)
        return ops.store(output_name, indexer(idx), result)

    def get_reduction_type(self):
        # return self.scan_op
        return "custom"

    def get_reduction_size(self):
        return self.scan_ranges

    def get_size(self):
        return self.size

    def get_pointwise_size(self):
        return self.ranges

    def index_length(self):
        return len(self.ranges) + len(self.scan_ranges)

    def inner_fn_args(self):
        index = self._index(self.ranges)
        rindex = self._index(self.scan_ranges, "r")
        idx = self.reindex(index, rindex)
        return (idx,)

    def inner_fn_free_unbacked_symbols(self):
        index = self._index(self.ranges)
        rindex = self._index(self.scan_ranges, "r")
        idx = self.reindex(index, rindex)
        return extract_free_unbacked_symbols(self.inner_fn, idx)

    @classmethod
    def create(
        cls,
        device: torch.device,
        dtype: torch.dtype,
        inner_fn: Callable[[List[Expr]], Any],
        size: List[Expr],
        axis: int,
        combine_fn: Callable[..., Any],
        init: Any,
        reduction_hint: ReductionHint = ReductionHint.DEFAULT,
    ) -> Optional["TensorBox"]:
        pointwise_ranges = [*size[:axis], *size[axis + 1 :]]
        scan_ranges = [size[axis]]

        if device.type != "cuda":
            # TODO: CPU support
            return None

        sizevars = V.graph.sizevars
        scan_numel = sizevars.simplify(sympy_product(scan_ranges))

        # Scan with a single element is just a copy
        if sizevars.is_expr_static_and_true(sympy.Le(scan_numel, 1)):  # type: ignore[arg-type]
            return Pointwise.create(
                device=device,
                dtype=dtype,
                inner_fn=inner_fn,
                ranges=size,
            )

        reduction_hint, num_splits = cls.num_splits(
            device=device,
            dtype=dtype,
            inner_fn=inner_fn,
            axis=axis,
            pointwise_ranges=pointwise_ranges,
            scan_ranges=scan_ranges,
            combine_fn=combine_fn,
            scan_numel=scan_numel,
        )
        scan_type = Scan if num_splits <= 1 else SplitScan

        if num_splits > 1 and torch.version.hip is not None:
            # Fallback for split-scan on ROCm
            return None

        def reindex(index, scan_index):
            assert len(scan_index) == len(scan_ranges)
            assert len(index) == len(pointwise_ranges)
            return [*index[:axis], *scan_index, *index[axis:]]

        result = TensorBox.create(
            scan_type(
                device=device,
                dtype=dtype,
                inner_fn=inner_fn,
                size=size,
                ranges=pointwise_ranges,
                scan_ranges=scan_ranges,
                combine_fn=combine_fn,
                reindex=reindex,
                init=init,
                reduction_hint=reduction_hint,
            )
        )
        result.realize()
        return result

    @classmethod
    def num_splits(
        cls,
        device: torch.device,
        dtype: torch.dtype,
        inner_fn: Callable[[List[Expr]], Any],
        axis: int,
        pointwise_ranges: List[Expr],
        scan_ranges: List[Expr],
        combine_fn: Callable[..., Any],
        scan_numel: Expr,
    ):
        # TODO: custom splitting heuristic for scan
        def wrapper_fn(idx, reduction_idx):
            return inner_fn([*idx[:axis], *reduction_idx, *idx[axis:]])

        return Reduction.num_splits(
            device=device,
            dst_dtype=dtype,
            src_dtype=dtype,
            inner_fn=wrapper_fn,
            ranges=pointwise_ranges,
            reduction_ranges=scan_ranges,
            reduction_type="sum",
            reduction_numel=scan_numel,
        )


# This signifies a scan op that should go through TritonSplitScanKernel codgen on CUDA.
@dataclasses.dataclass
class SplitScan(Scan):
    pass


def is_storage_and_layout(x):
    try:
        as_storage_and_layout(x, freeze=False)
        return True
    except NotImplementedError:
        return False


def is_contiguous_storage_and_layout(x):
    try:
        buffer, layout = as_storage_and_layout(x, freeze=False)
        return layout.is_contiguous()
    except NotImplementedError:
        return False


def as_storage_and_layout(x, freeze=True, want_contiguous=False, stride_order=None):
    """Try to simplify x into a StorageBox and a Layout"""
    if isinstance(x, TensorBox):
        return as_storage_and_layout(
            x.data,
            freeze=freeze,
            want_contiguous=want_contiguous,
            stride_order=stride_order,
        )
    if isinstance(x, StorageBox) and isinstance(x.data, Buffer):
        if freeze:
            if want_contiguous:
                x.data.freeze_layout()
                assert x.data.layout.is_contiguous()
            elif stride_order is not None:
                x.data.freeze_layout_with_stride_order(stride_order)
            else:
                x.data.decide_layout()
        return x, x.data.layout
    if isinstance(x, ReinterpretView):
        # making the base of x contiguous or stride_ordered will not necessarily make
        # the ReinterpretView either, so don't pass along those arguments
        buffer, _ = as_storage_and_layout(
            x.data,
            freeze=freeze,
        )
        return buffer, x.layout
    raise NotImplementedError


as_contiguous_storage_and_layout = functools.partial(
    as_storage_and_layout, want_contiguous=True
)


def is_stride_order_storage_and_layout(x, stride_order):
    try:
        buffer, layout = as_storage_and_layout(x, freeze=False)
        return layout.is_stride_ordered(stride_order)
    except NotImplementedError:
        return False


@dataclasses.dataclass
class BaseView(IRNode):
    data: IRNode

    def get_unbacked_symbol_uses(self):
        return self.data.get_unbacked_symbol_uses()

    def make_reindexer(self):
        raise NotImplementedError(f"make_reindexer NYI on {self}")

    def make_indexer(self):
        inner = self.data.make_indexer()
        reindex = self.make_reindexer()

        def indexer(idx):
            return inner(reindex(idx))

        return indexer

    def make_loader(self):
        inner = self.data.make_loader()
        reindex = self.make_reindexer()

        def loader(idx):
            return inner(reindex(idx))

        return loader

    def get_dtype(self):
        return self.data.get_dtype()

    def get_layout(self):
        return self.data.get_layout()

    def get_device(self):
        return self.data.get_device()

    def get_origin_node(self):
        return None

    def get_name(self):
        return self.data.get_name()

    def get_pointwise_size(self):
        return self.get_size()

    def mark_reuse(self, users):
        return self.data.mark_reuse(users)

    def has_exceeded_max_reads(self):
        return self.data.has_exceeded_max_reads()

    def realize(self):
        return self.data.realize()

    def realize_hint(self):
        return self.data.realize_hint()

    def get_storage_numel(self):
        return self.data.get_storage_numel()

    def is_extern(self):
        return self.data.is_extern()  # type: ignore[attr-defined]

    def get_reads(self):
        with patch.object(FlexibleLayout, "allow_indexing", True):
            return extract_read_writes(
                self.make_loader(),
                self.get_size(),
            ).reads

    def unwrap_view(self):
        x: IRNode = self
        while isinstance(x, BaseView):
            x = x.data
        return x

    def constant_to_device(self, device):
        """Move this to a given device. Requires that all reads are to constants."""
        loader = self.make_loader()
        loader = patch.object(ConstantBuffer, "override_device", device)(loader)
        return Pointwise(device, self.get_dtype(), loader, self.get_size())


@dataclasses.dataclass
class ExpandView(BaseView):
    size: List[Expr]

    @staticmethod
    def _normalize_size(x, new_size):
        """Replace `-1` with correct sizes"""
        new_size = list(map(sympy.expand, new_size))
        old_size = x.get_size()
        old_size = [None] * (len(new_size) - len(old_size)) + list(old_size)
        assert len(new_size) == len(old_size)
        for i in range(len(new_size)):
            if new_size[i] == -1:
                assert old_size[i] is not None
                new_size[i] = old_size[i]
            elif old_size[i] is None or old_size[i] == 1:
                pass
            else:
                # Expect broadcast compatibility
                new_size[i] = V.graph.sizevars.expect_equals(
                    new_size[i],
                    old_size[i],
                    msg=f"Broadcast failed in ExpandView({x.get_size()}, {new_size}) on dimension {i}",
                )
        return new_size

    @classmethod
    def create(cls, x, new_size):
        new_size = cls._normalize_size(x, new_size)

        if is_storage_and_layout(x):
            storage, old_layout = as_storage_and_layout(x)
            skip = len(new_size) - len(old_layout.size)
            assert skip >= 0
            new_stride = [sympy.Integer(0)] * skip
            for stride, size in zip(old_layout.stride, old_layout.size):
                new_stride.append(stride if size != 1 else sympy.Integer(0))
            new_layout = FixedLayout(
                old_layout.device,
                old_layout.dtype,
                list(new_size),
                new_stride,
                old_layout.offset,
            )
            return ReinterpretView(storage, new_layout)

        return ExpandView(x, new_size)

    def get_size(self):
        return self.size

    def make_reindexer(self):
        target = self.get_size()
        actual = self.data.get_size()
        skip = len(target) - len(actual)

        def reindex(index):
            index = list(index[skip:])
            assert len(index) == len(actual)
            for i in range(len(actual)):
                if actual[i] == 1:
                    # zero out broadcast dimension
                    index[i] = sympy.Integer(0)
            return index

        return reindex


@dataclasses.dataclass
class PermuteView(BaseView):
    dims: List[Expr]

    @classmethod
    def create(cls, x, dims):
        dims = cls._map_neg_dims(dims)
        assert set(dims) == set(range(len(dims)))

        if is_storage_and_layout(x):
            storage, old_layout = as_storage_and_layout(x)
            new_layout = FixedLayout(
                old_layout.device,
                old_layout.dtype,
                [old_layout.size[i] for i in dims],
                [old_layout.stride[i] for i in dims],
                old_layout.offset,
            )
            return ReinterpretView(storage, new_layout)

        return PermuteView(x, dims)

    @classmethod
    def _map_neg_dims(cls, dims):
        return [dim if dim >= 0 else len(dims) + dim for dim in dims]

    def get_size(self):
        assert set(self._map_neg_dims(self.dims)) == set(range(len(self.dims)))
        size = self.data.get_size()
        return [size[i] for i in self.dims]

    def make_reindexer(self):
        inv = {j: i for i, j in enumerate(self.dims)}
        inv = [inv[i] for i in range(len(self.dims))]  # type: ignore[index]
        assert set(inv) == set(range(len(self.dims)))

        def reindex(index):
            return [index[i] for i in inv]

        return reindex


class SqueezeView(BaseView):
    @classmethod
    def create(cls, x, *, dim=None):
        if is_storage_and_layout(x):
            storage, old_layout = as_storage_and_layout(x)
            new_size = []
            new_stride = []
            if dim is not None:
                assert isinstance(dim, int), "expected integer dim argument"
                assert 0 <= dim and dim < len(old_layout.size)

            for i, (size, stride) in enumerate(zip(old_layout.size, old_layout.stride)):
                if dim is None:
                    if size != 1:
                        new_size.append(size)
                        new_stride.append(stride)
                else:
                    if i != dim:
                        new_size.append(size)
                        new_stride.append(stride)
                    else:
                        assert size == 1, "expected squeezed size to be 1"

            new_layout = FixedLayout(
                old_layout.device,
                old_layout.dtype,
                new_size,
                new_stride,
                old_layout.offset,
            )
            return ReinterpretView(storage, new_layout)

        if dim is None:
            # redirect to a generic view
            return View.create(x, [s for s in x.get_size() if s != 1])
        else:
            assert x.get_size()[dim] == 1
            return View.create(x, [s for i, s in enumerate(x.get_size()) if i != dim])

    @staticmethod
    def squeezer(size: Tuple[sympy.Expr, ...]):
        new_size = [s for s in size if s != 1]
        not_one = [i for i, s in enumerate(size) if s != 1]
        length = len(size)

        def reindex(index: List[sympy.Expr]) -> Tuple[sympy.Expr, ...]:
            assert len(index) == len(not_one), f"{index} {not_one}"
            new_index = [sympy.Integer(0)] * length
            for idx, s in zip(not_one, index):
                new_index[idx] = s
            return tuple(new_index)

        return new_size, reindex

    def __init__(self, data):
        raise AssertionError("use SqueezeView.create()")


@dataclasses.dataclass
class GenericView(BaseView):
    size: List[Expr]
    reindex: Callable[..., Any]

    def make_reindexer(self):
        return self.reindex

    def reindex_str(self):
        index_old = [sympy_index_symbol(f"i{n}") for n in range(len(self.size))]
        index_new = list(self.reindex(index_old))
        return f"lambda {', '.join(map(str, index_old))}: {index_new}"

    def __str__(self):
        return self.str_helper(
            [self.data, f"size={self.size}", f"reindex={self.reindex_str()}"]
        )

    __repr__ = __str__

    @classmethod
    def create(cls, x, new_size, reindex):
        return cls(x, list(new_size), reindex)

    def get_size(self):
        return self.size


@dataclasses.dataclass
class View(GenericView):
    @staticmethod
    def handle_negative_index(idx, size):
        idx = sympy.expand(idx)
        size = sympy.expand(size)
        evaluate_expr = V.graph.sizevars.shape_env.evaluate_expr
        if evaluate_expr(sympy.Lt(idx, 0)):
            idx = idx + size
        return idx

    @classmethod
    def create(cls, x, new_size):
        assert isinstance(new_size, (tuple, list))
        old_size, new_size = cls.resolve_negative_size(x.get_size(), new_size)

        # Skip pointless views
        if V.graph.sizevars.statically_known_list_equals(old_size, new_size):
            return x

        unbacked_symbols_in_sizes = False
        if (
            len(free_unbacked_symbols(old_size)) > 0
            or len(free_unbacked_symbols(new_size)) > 0
        ):
            unbacked_symbols_in_sizes = True

        if 0 in new_size:

            def fake_reindex(index):
                return tuple([0] * len(old_size))

            return cls(x, list(new_size), fake_reindex)
        # TODO: a new class for FixedTransferLayout that output layout is constrained by input layout
        elif is_contiguous_storage_and_layout(x) or unbacked_symbols_in_sizes:
            if unbacked_symbols_in_sizes and (not is_contiguous_storage_and_layout(x)):
                # realize x; otherwise, the dynamic_reshape_indexer below will fail
                # due to the size_hint's inability to process unbacked SymInts
                x = ExternKernel.realize_input(x)

            storage, old_layout = as_contiguous_storage_and_layout(x)
            new_layout = FixedLayout(
                old_layout.device,
                old_layout.dtype,
                new_size,
                FlexibleLayout.contiguous_strides(new_size),
                old_layout.offset,
            )
            return ReinterpretView(storage, new_layout)

        reindex = cls.dynamic_reshape_indexer(old_size, new_size)
        return cls(x, list(new_size), reindex)

    @staticmethod
    def resolve_negative_size(old_size, new_size):
        new_size = [V.graph.sizevars.simplify(x) for x in new_size]
        old_size = [V.graph.sizevars.simplify(x) for x in old_size]

        new_size = list(new_size)
        for i in range(len(new_size)):
            if new_size[i] == -1:
                new_size[i] = sympy.Integer(1)
                new_size[i] = CleanDiv(sympy_product(old_size), sympy_product(new_size))
                break

        V.graph.sizevars.guard_equals(sympy_product(old_size), sympy_product(new_size))
        return old_size, new_size

    @classmethod
    def dynamic_reshape_indexer(cls, old_size, new_size):
        try:
            reindex = cls._dynamic_reshape_indexer(old_size, new_size)
        except (AssertionError, IndexError):
            # optimistic algorithm failed, lets do a fallback
            flat = [sympy_product(old_size)]
            reindex1 = cls._dynamic_reshape_indexer(old_size, flat)
            reindex2 = cls._dynamic_reshape_indexer(flat, new_size)
            reindex = fuse_reindexing(reindex1, reindex2)
        return reindex

    @staticmethod
    def _dynamic_reshape_indexer(old_size, new_size):
        """
        Perform a reshape entirely by modifying indexing math
        """
        size_hint = V.graph.sizevars.size_hint
        vars = [sympy_index_symbol(f"view{i}") for i in range(len(new_size))]

        stack_new = list(zip(vars, new_size))
        stack_old = list(old_size)

        view_expr = []
        while stack_new and stack_old:
            size_old = stack_old.pop()
            var, size_new = stack_new.pop()
            if size_old == 1:
                view_expr.append(sympy.Integer(0))
                stack_new.append((var, size_new))  # re-add
            elif size_new == 1:
                stack_old.append(size_old)  # re-add
            elif size_hint(size_new) == size_hint(size_old):
                view_expr.append(var)
                V.graph.sizevars.guard_equals(size_new, size_old)
            elif size_hint(size_new) < size_hint(size_old):
                while size_hint(size_new) < size_hint(size_old):
                    var2, size_new2 = stack_new.pop()
                    var = var2 * size_new + var
                    size_new = size_new * size_new2
                view_expr.append(var)
                V.graph.sizevars.guard_equals(size_new, size_old)
            elif size_hint(size_new) > size_hint(size_old):
                divisor = sympy.Integer(1)
                modulus = size_old
                view_expr.append(ModularIndexing(var, divisor, modulus))
                divisor = divisor * modulus
                while size_hint(size_new) > size_hint(size_old):
                    modulus = stack_old.pop()
                    view_expr.append(ModularIndexing(var, divisor, modulus))
                    divisor = divisor * modulus
                    size_old = size_old * modulus
                V.graph.sizevars.guard_equals(size_new, size_old)
            else:
                raise AssertionError()

        while stack_old:
            size_old = stack_old.pop()
            V.graph.sizevars.guard_equals(size_old, 1)  # type: ignore[arg-type]
            view_expr.append(sympy.Integer(0))

        while stack_new:
            var, size_new = stack_new.pop()
            V.graph.sizevars.guard_equals(size_new, 1)  # type: ignore[arg-type]

        view_expr = list(reversed(view_expr))
        assert len(view_expr) == len(old_size)

        def reindex(index):
            assert len(index) == len(vars), (len(index), len(vars))
            replacements = dict(zip(vars, index))
            return tuple(sympy_subs(x, replacements) for x in view_expr)  # type: ignore[arg-type]

        return reindex


@dataclasses.dataclass
class ReinterpretView(BaseView):
    """Pretend our storage has a different layout"""

    layout: "Layout"

    def __post_init__(self):
        super().__post_init__()
        if isinstance(self.data, BaseView):
            self.data = self.data.unwrap_view()

    def __str__(self):
        return self.str_helper(
            [
                self.data,
                self.layout,
            ]
        )

    __repr__ = __str__

    def get_name(self):
        return self.data.get_name()

    def get_device(self):
        return self.layout.device

    def get_origin_node(self):
        return None

    def get_dtype(self):
        return self.layout.dtype

    def get_size(self):
        return list(self.layout.size)

    def get_stride(self):
        return list(self.layout.stride)

    def make_loader(self):
        def loader(index):
            indexer = self.layout.make_indexer()
            return ops.load(self.get_name(), indexer(index))

        return loader

    def make_indexer(self):
        return self.layout.make_indexer()

    def get_layout(self):
        return self.layout

    def freeze_layout(self):
        pass

    def get_unbacked_symbol_uses(self) -> Set[sympy.Symbol]:
        return (
            free_unbacked_symbols(self.layout.size)
            | free_unbacked_symbols(self.layout.stride)
            | free_unbacked_symbols(self.layout.offset)
        )

    def codegen_reference(self, writer=None):
        # reinterpret_tensor is similar to as_strided except:
        # - offset is added to the existing offset (rather than replacing it)
        # - view tracking is disabled similar to unsafe_view
        return V.graph.wrapper_code.codegen_reinterpret_view(
            self.data,
            self.layout.size,
            self.layout.stride,
            self.layout.offset,
            writer,
        )


class SliceView(View):
    @classmethod
    def normalize_start_end(cls, x, dim, start, end):
        """
        Normalize start and end such that both are in the range
        [0, x.get_size()[dim]] and start <= end.
        """
        sizevars = V.graph.sizevars
        dim_size = x.get_size()[dim]

        if any(free_unbacked_symbols(x) for x in (start, end, dim_size)):

            def clamp(x, lower, upper):
                return sympy.Min(sympy.Max(x, lower), upper)

        else:

            def clamp(x, lower, upper):
                return sizevars.evaluate_min(sizevars.evaluate_max(x, lower), upper)

        def clamp_wrap(val, lower, upper, default):
            if val is None:
                return default
            val = cls.handle_negative_index(val, dim_size)
            return clamp(val, lower, upper)

        start = clamp_wrap(start, 0, dim_size, 0)
        end = clamp_wrap(end, start, dim_size, dim_size)
        return start, end

    @classmethod
    def create(cls, x, dim, start, end, step=1):
        step = sympy.expand(step)
        assert step > 0
        try:
            if start == 0 and end >= 2**63 - 1 and step == 1:
                return x
        except TypeError:
            pass

        sizevars = V.graph.sizevars
        new_size = list(x.get_size())

        start, end = cls.normalize_start_end(x, dim, start, end)

        new_size[dim] = FloorDiv(end - start + (step - 1), step)

        if is_storage_and_layout(x):
            # Fast path
            storage, old_layout = as_storage_and_layout(x)
            new_stride = list(old_layout.stride)
            new_stride[dim] = new_stride[dim] * step
            new_layout = FixedLayout(
                old_layout.device,
                old_layout.dtype,
                new_size,
                new_stride,
                old_layout.offset + old_layout.stride[dim] * start,
            )
            return ReinterpretView(storage, new_layout)

        def reindex(index):
            assert len(index) == len(new_size), f"wrong ndim {index} {new_size}"
            index = list(index)
            index[dim] = index[dim] * step + start
            return index

        # redirect to a generic view
        return SliceView(x, size=new_size, reindex=reindex)


class BaseConstant(IRNode):
    dtype: torch.dtype
    device: torch.device

    def get_size(self):
        return ()

    def get_dtype(self):
        return self.dtype

    def get_device(self):
        return self.device

    def get_origin_node(self):
        return None

    def mark_reuse(self, users):
        pass

    def has_exceeded_max_reads(self):
        return False

    def get_reads(self):
        return ()

    def is_extern(self):
        return False


@dataclasses.dataclass
class Constant(BaseConstant):
    value: Any
    dtype: torch.dtype
    device: torch.device

    def make_loader(self):
        def loader(index):
            return ops.constant(self.value, self.dtype)

        return loader

    def realize(self):
        pass

    def constant_to_device(self, device):
        return Constant(self.value, self.dtype, device)


@dataclasses.dataclass
class IndexingConstant(BaseConstant):
    index: Any
    dtype: torch.dtype
    device: torch.device

    def make_loader(self):
        def loader(index):
            return ops.index_expr(self.index, self.dtype)

        return loader

    def constant_to_device(self, device):
        return IndexingConstant(self.index, self.dtype, device)


def is_contiguous_strides_for_shape(stride, shape):
    return all(
        size == 1 or left == right
        for left, right, size in zip(
            stride, FlexibleLayout.contiguous_strides(shape), shape
        )
    )


@dataclasses.dataclass
class Layout(IRNode):
    def __init__(
        self,
        device: torch.device,
        dtype: torch.dtype,
        size: List[Expr],
        stride: Optional[Sequence[Union[Expr, int]]],
        offset: Expr = Integer(0),
    ):
        assert stride is None or len(size) == len(
            stride
        ), f"size={size}, stride={stride}"
        self.device = device
        self.dtype = dtype
        assert all(isinstance(s, (Expr, int)) for s in size)
        self.size = size
        self._stride = stride
        self.offset = offset

    @property
    def stride(self):
        return self._stride

    def __str__(self):
        offset = ""
        if self.offset != 0:
            offset = f", offset={self.offset}"
        return (
            f"{type(self).__name__}('{self.device.type}', {self.dtype}, "
            f"size={self.size}, stride={self.stride}{offset})"
        )

    __repr__ = __str__

    def is_contiguous(self):
        return is_contiguous_strides_for_shape(self.stride, self.size)

    def is_channels_last_contiguous(self):
        ndim = len(self.size)
        if ndim not in [4, 5]:
            return False
        for left, right, size in zip(
            self.stride, make_channels_last_strides_for(self.size), self.size  # type: ignore[arg-type]
        ):
            if size != 1 and left != right:
                return False
        return True

    def is_transposed(self):
        for left, right, size in zip(
            self.stride,
            reversed(FlexibleLayout.contiguous_strides(self.size)),
            self.size,
        ):
            if size != 1 and left != right:
                return False
        return True

    def is_stride_ordered(self, order):
        assert len(self.stride) == len(order)

        # ignore dimensions of size 1, they dont affect layout
        non_1_indices = [
            i
            for i, dim in enumerate(self.size)
            if V.graph.sizevars.size_hint(dim, fallback=2) != 1
        ]

        stride = [self.stride[i] for i in non_1_indices]
        order = [order[i] for i in non_1_indices]

        def sorted_indices(arr):
            sorted_arr = sorted(arr)
            return [sorted_arr.index(element) for element in arr]

        # since we may have removed dimensions, need to re-sort & re-index order
        order = sorted_indices(order)

        # reorder the stride given order
        stride_ordered = [-1] * len(order)
        for i in range(len(order)):
            stride_ordered[order[i]] = V.graph.sizevars.size_hint(stride[i])
        # check if it is in ascending order
        for i in range(len(order) - 1):
            if stride_ordered[i] > stride_ordered[i + 1]:
                return False
        return True

    def is_channels_last_stride_ordered(self):
        # create channels_last order(NCHW, NCDHW, the C is the first order).
        order = [0] + list(reversed(range(1, len(self.stride) - 1)))
        order = [len(order)] + order
        return self.is_stride_ordered(order)

    def as_fixed(self):
        return FixedLayout(
            self.device,
            self.dtype,
            self.size,
            self.stride,
            self.offset,
        )

    def make_indexer(self):
        assert (
            FlexibleLayout.allow_indexing
        ), f"convert {type(self).__name__} to FixedLayout first"
        return self.as_fixed().make_indexer()

    def __eq__(self, other) -> bool:
        return (
            self.device == other.device
            and self.dtype == other.dtype
            and self.size == other.size
            and self.stride == other.stride
            and self.offset == other.offset
        )

    def storage_size(self) -> sympy.Expr:
        return compute_required_storage_length(self.size, self.stride, self.offset)  # type: ignore[arg-type, return-value]


class FixedLayout(Layout):
    """A Tensor layout we cannot change"""

    def __init__(
        self,
        device: torch.device,
        dtype: torch.dtype,
        size: Union[List[Expr], List[int]],
        stride: Optional[Sequence[Union[Expr, int]]] = None,
        offset: Union[Expr, int] = Integer(0),
    ):
        if stride is None:
            stride = FlexibleLayout.contiguous_strides(size)
        super().__init__(
            device,
            dtype,
            size,  # type: ignore[arg-type]
            stride,
            offset,  # type: ignore[arg-type]
        )

    def make_indexer(self):
        """A closure containing math to read a given element"""

        def indexer(index):
            assert len(index) == len(self.stride) == len(self.size)
            result = self.offset
            for idx, stride, sz in zip(index, self.stride, self.size):
                if sz != 1:
                    result = result + idx * stride
            return result

        return indexer


class FlexibleLayout(Layout):
    """A Tensor layout we are allowed to change"""

    allow_indexing = False

    @staticmethod
    def contiguous_strides(sizes):
        if len(sizes) == 0:
            return []
        reversed_strides = [sympy.Integer(1)]
        for size in reversed(sizes[1:]):
            reversed_strides.append(size * reversed_strides[-1])
        return list(reversed(reversed_strides))

    @staticmethod
    def fill_ordered(sizes, order):
        """
        Create a stride based on the order the dimensions should be filled in.

        In this format, channels last would be:
            [1, 3, 2, 0]
        """
        assert set(range(len(sizes))) == set(order)
        next_stride = sympy.Integer(1)
        strides = [None] * len(order)

        for i in order:
            strides[i] = next_stride
            next_stride = next_stride * sizes[i]
        return strides

    @staticmethod
    def stride_ordered(sizes, order):
        """
        Create a stride based on the sorted order of a permuted range.

        In this format, channels last would be:
            [3, 0, 2, 1]
        """
        assert set(range(len(sizes))) == set(order)
        fill_order = stride_order2fill_order(order)
        return FlexibleLayout.fill_ordered(sizes, fill_order)

    @staticmethod
    def same_ordered(sizes, stride):
        """
        Create a stride that has the same stride order as given stride

        For example, if given stride is [1000, 1, 100, 10],
        the fill order should be [1, 3, 2, 0]
        """
        assert len(sizes) == len(stride)
        stride = [V.graph.sizevars.size_hint(x) for x in stride]
        fill_order = sorted(range(len(stride)), key=stride.__getitem__)
        return FlexibleLayout.fill_ordered(sizes, fill_order)

    def as_stride_order(self, order):
        return FixedLayout(
            self.device,
            self.dtype,
            self.size,
            self.stride_ordered(self.size, order),
            self.offset,
        )

    def as_fill_order(self, order):
        return FixedLayout(
            self.device,
            self.dtype,
            self.size,
            self.fill_ordered(self.size, order),
            self.offset,
        )

    def as_same_order(self, stride):
        return FixedLayout(
            self.device,
            self.dtype,
            self.size,
            self.same_ordered(self.size, stride),
            self.offset,
        )

    def __init__(self, device, dtype, size, stride_order=None):
        if stride_order:
            strides = FlexibleLayout.fill_ordered(size, stride_order)
        else:
            strides = FlexibleLayout.contiguous_strides(size)
        super().__init__(device, dtype, size, strides)


class AliasedLayout(Layout):
    """Shares the same storage as another tensor"""

    def __init__(self, view: Union[BaseView, "TensorBox"]):
        layout = view.get_layout()
        super().__init__(
            layout.device,
            layout.dtype,
            layout.size,
            layout.stride,
        )
        self.view = view

    def make_indexer(self):
        return self.as_fixed().make_indexer()

    def maybe_guard_aligned(self):
        offset = self.view.get_layout().offset
        if offset == 0:
            return True
        from .compile_fx import ALIGNMENT

        return V.graph.sizevars.statically_known_multiple_of(offset, ALIGNMENT)  # type: ignore[arg-type]


class NoneLayout(IRNode):
    # This is janky, I figured out what fields to populate by just running
    # the model I was interested in and adding properties/methods as needed.
    # This doesn't inherit from Layout because Layout assumes you have stuff
    # like sizes, but I don't really have anything here.
    #
    # If you have an ir.Node with NoneLayout, you probably need to setup
    # dependencies manually in scheduler

    def __init__(self, device):
        self.device = device
        self.size = [0]
        self.stride = [0]

    def storage_size(self):
        return 0

    def as_fixed(self):
        return self


class MutationLayout(Layout):
    def __init__(self, target: IRNode):
        super().__init__(
            target.get_device(),
            target.get_dtype(),
            target.get_size(),
            None,
        )
        self.target = target
        name = self.get_buffer().get_name()
        V.graph.mark_buffer_mutated(name)

    @Layout.stride.getter  # type: ignore[attr-defined]
    def stride(self):
        return self.real_layout().stride

    def storage_size(self) -> sympy.Expr:
        return self.real_layout().storage_size()

    def get_buffer(self) -> "Buffer":
        def unwrap_views(target):
            if isinstance(target, MutationLayout):
                return unwrap_views(target.target)
            if isinstance(target, BaseView):
                return unwrap_views(target.unwrap_view())
            if isinstance(target, MutableBox):
                return unwrap_views(target.data)
            return target

        result = unwrap_views(self.target)
        assert isinstance(result, Buffer), "MutationLayout must refer to a buffer"
        return result

    def real_layout(self):
        return self.get_buffer().layout

    @classmethod
    def realize_into(cls, src, dst, unsafe_alias=False):
        dst.realize()
        # NOTE: We must realize users of `dst` before we realize `src`, since
        # realization order determines scheduling order. Otherwise, src's
        # mutation would be scheduled before the existing users of dst!
        V.graph.mark_buffer_mutated(dst.get_name())

        if isinstance(src, TensorBox):
            src = src.data

        # We copy the contents of src into dst. In most cases this should
        # be fused into a single kernel by the scheduler.
        # NOTE: We cannot change src's layout to mutate dst directly as this
        # would alias src to dst, which is not correct as further mutations to
        # dst would effect users of src. However if there are no more users of
        # dst, we can alias src to dst.
        src.realize_hint()

        if not unsafe_alias:
            src = Pointwise.create(
                device=src.get_device(),
                dtype=src.get_dtype(),
                inner_fn=src.make_loader(),
                ranges=[
                    V.graph.sizevars.guard_equals(a, b)
                    for a, b in zip(src.get_size(), dst.get_size())
                ],
            ).data

        src.realize()
        assert isinstance(src.data.layout, FlexibleLayout)
        src.data.layout = MutationLayout(dst)
        return src.data

    def as_fixed(self):
        return self

    def make_indexer(self):
        return self.target.make_indexer()


@dataclasses.dataclass
class Buffer(IRNode):
    # Name is sometimes None; e.g., ForceInPlace, where there isn't
    # a meaningful name
    name: Optional[str]
    layout: Layout

    # Multi-output buffers will define 'outputs: List[Buffer]'. Confusingly,
    # MultiOutput does NOT define this!

    def __post_init__(self):
        super().__post_init__()
        self.origin_node = None

    def make_indexer(self):
        return self.layout.make_indexer()

    def get_name(self) -> str:
        assert self.name
        return self.name

    def get_device(self):
        return self.layout.device

    def get_origin_node(self):
        return self.origin_node

    def get_dtype(self):
        return getattr(self.layout, "dtype", None)

    def get_size(self):
        return list(self.layout.size)

    def get_stride(self):
        return list(self.layout.stride)

    def get_offset(self):
        return self.layout.offset

    def get_layout(self):
        return self.layout

    def get_storage_numel(self):
        return self.get_numel()

    def is_extern(self):
        return False

    def freeze_layout(self):
        if not isinstance(self.layout, (MultiOutputLayout, AliasedLayout)):
            self.layout = self.layout.as_fixed()

    def freeze_layout_with_stride_order(self, order):
        assert isinstance(self.layout, FlexibleLayout)
        self.layout = self.layout.as_stride_order(order)

    def freeze_layout_with_fill_order(self, order):
        assert isinstance(self.layout, FlexibleLayout)
        self.layout = self.layout.as_fill_order(order)

    def freeze_layout_with_same_order(self, stride):
        assert isinstance(self.layout, FlexibleLayout)
        self.layout = self.layout.as_same_order(stride)

    def is_zero_elements(self):
        return V.graph.sizevars.is_expr_static_and_true(sympy.Eq(self.get_numel(), 0))  # type: ignore[arg-type]

    def make_loader(self):
        # Loading from a zero-element buffer is a no-op
        if self.is_zero_elements():
            return partial(nop_loader_fn, dtype=self.get_dtype())

        def loader(index):
            indexer = self.layout.make_indexer()
            return ops.load(self.name, indexer(index))

        return loader

    def is_no_op(self):
        return False

    def codegen_reference(self, writer=None):
        return self.get_name()

    def decide_layout(self):
        pass

    def get_alias_names(self):
        if isinstance(self.layout, AliasedLayout):
            return [self.layout.view.get_name()]
        return ()

    def get_mutation_names(self):
        if isinstance(self.layout, MutationLayout):
            return [self.layout.target.get_name()]
        return ()

    def get_read_writes(self):
        with patch.object(FlexibleLayout, "allow_indexing", True):
            return extract_read_writes(
                self.make_loader(),
                self.get_size(),
            )

    def get_reads(self):
        return self.get_read_writes().reads

    def get_unbacked_symbol_defs(self) -> Set[sympy.Symbol]:
        """
        Returns the unbacked symbols which are defined by this IR node,
        because this is a data-dependent IR node, or item()
        """
        # So this is a little unusual.  In principle, you could imagine
        # defining a MultiOutputLayout buffer so that it DOES define
        # unbacked symints.  However, we can't easily tell what symints
        # such a buffer defines, because MultiOutputLayout doesn't actually
        # define any useful information about what it returns.
        #
        # An easier and better approach is to delay the symint allocation
        # to the MultiOutput IR nodes, which are when we actually extract
        # out the buffers and know what their sizes are.
        #
        # There are two subleties here:
        #
        # 1. Suppose you have a kernel that produces out1: (i0,), out2: (i0,)
        #    Both of these actually count as defs!  The scheduler will just
        #    arbitrarily pick one of these as the canonical definer and
        #    ensure it stays live.  It's not a big deal if we pick the
        #    wrong one because tuple accesses are cheap, and all this means
        #    is we accidentally keep a MultiOutput node live when it wasn't
        #    strictly necessary.
        #
        # 2. Suppose you have a MultiOutput buffer whose size is (i0,), but
        #    the MultiOutputLayout buffer it is projecting from isn't actually
        #    dynamic; it has i0 as one of the arguments.  We cannot tell this
        #    directly from MultiOutput, we have to look at the input buffer's
        #    uses to work this out.  No big deal.
        if isinstance(self.layout, (NoneLayout, MultiOutputLayout)):
            return set()

        # This kernel defines all unbacked symbols... that it didn't get in as
        # arguments!
        defs = (
            free_unbacked_symbols(self.get_size())
            | free_unbacked_symbols(self.get_stride())
            | free_unbacked_symbols(self.get_offset())
        )
        return defs - self.get_unbacked_symbol_uses()

    def get_unbacked_symbol_uses(self) -> Set[sympy.Symbol]:
        """
        Returns the unbacked symbols which are required to be in scope in
        order to successfully perform codegen for this buffer.  For example,
        a buffer that corresponds to an extern kernel call that takes i0 as
        an argument would return {i0} here.  This is used to generate necessary
        dependencies that ensure we actually bind i0 in codegen before you
        try to use it.

        Note that this is NOT transitive; in particular, if this buffer takes
        in as input another buffer with dynamic shape (e.g., (i0,)), we will
        not report it here, because you will already have a dependency
        on that buffer, which will eventually have a dependency on i0 if
        necessary.
        """
        return set()

    def codegen_unbacked_symbol_defs(self, wrapper):
        # NB: If it is possible for other ir node types to return unbacked
        # symints, you need to make sure their codegen calls this method.
        # Don't forget to update get_unbacked_symbol_defs too.
        symbols_to_define = self.get_unbacked_symbol_defs()
        for i, s in enumerate(self.get_size()):
            if s in symbols_to_define:
                wrapper.writeline(
                    f"{wrapper.codegen_unbacked_symbol_decl(s)} = {self.get_name()}.size({i}){wrapper.ending}"
                )
                symbols_to_define.remove(s)
        for i, s in enumerate(self.get_stride()):
            if s in symbols_to_define:
                wrapper.writeline(
                    f"{wrapper.codegen_unbacked_symbol_decl(s)} = {self.get_name()}.stride({i}){wrapper.ending}"
                )
                symbols_to_define.remove(s)
        if (s := self.get_offset()) in symbols_to_define:
            wrapper.writeline(
                f"{wrapper.codegen_unbacked_symbol_decl(s)} = {self.get_name()}.storage_offset(){wrapper.ending}"
            )
            symbols_to_define.remove(s)
        assert (
            not symbols_to_define
        ), f"unbacked symint {s} not written out, check comment above"

    def realize(self):
        pass

    def get_workspace_size(self):
        """
        Gets extra global memory size needed by this buffer.
        Some algorithms (e.g. group gemm) may require extra global memory in the generated code.
        """
        return 0

    def should_allocate(self):
        # Returns False by default.
        return False


class InputBuffer(Buffer):
    pass


class ConstantBuffer(InputBuffer):
    override_device: Optional[torch.device] = None

    def make_loader(self):
        def loader(index):
            indexer = self.layout.make_indexer()
            return ops.load(
                V.graph.constant_name(self.get_name(), self.override_device),
                indexer(index),
            )

        return loader

    def constant_to_device(self, device):
        return ConstantBuffer(
            V.graph.constant_name(self.get_name(), device), self.layout
        )


class NoneAsConstantBuffer(IRNode):
    def get_unbacked_symbol_uses(self) -> Set[sympy.Symbol]:
        return set()

    def codegen_reference(self, writer=None):
        return V.graph.wrapper_code.none_str


class ShapeAsConstantBuffer(IRNode):
    def __init__(self, shape):
        super().__init__()
        self.shape = shape

    def get_unbacked_symbol_uses(self) -> Set[sympy.Symbol]:
        return free_unbacked_symbols(self.shape)

    def codegen_reference(self, writer=None):
        return V.graph.wrapper_code.expr_printer(V.graph.sizevars.simplify(self.shape))


@dataclasses.dataclass
class ComputedBuffer(Buffer):
    data: Loops

    def get_computed_buffer_name(self):
        """
        Returns self.name if it exists, otherwise returns the name of the data node if that exists.
        If neither exist, returns None.
        """
        if self.name is not None:
            return self.name
        if hasattr(self.data, "name"):
            return self.data.name
        return None

    @cache_on_self
    def num_reads(self):
        return len(self.get_read_writes().reads)

    def get_read_writes(self):
        with patch.object(FlexibleLayout, "allow_indexing", True):
            if self.data.get_reduction_type():
                return extract_read_writes(
                    self.get_store_function(),
                    self.data.get_pointwise_size(),
                    self.data.get_reduction_size(),
                )
            else:
                return extract_read_writes(
                    self.get_store_function(),
                    self.data.get_size(),
                )

    def get_unbacked_symbol_uses(self) -> Set[sympy.Symbol]:
        # Ordinarily, we'd like to just peek at the arguments list,
        # but ComputedBuffers have no argument list.
        #
        # Morally, this logic needs to be synchronized with the
        # KernelArgs.size calls, which are responsible for making symbols make
        # there way as kernel arguments (and it is precisely passing in one of
        # those symbols that establishes a dependency).  However, we haven't
        # started codegen yet so we can't directly reuse that logic.
        #
        # For now, I'm just yoloing with the size of the buffer.  Not sure if
        # it is enough.
        #
        # One thing you might wonder is if this is enough for a ComputedBuffer
        # denoting a reduction over i0.  Empirically, it is enough, but for an
        # unusual reason: we only need accurate dependencies for item() call,
        # but it's impossible to end up with a reduction over i0 from an
        # item() call without a regular non-reduction buffer first.
        return (
            free_unbacked_symbols(self.get_size())
            | free_unbacked_symbols(self.get_stride())
            | free_unbacked_symbols(self.get_offset())
            | self.data.get_unbacked_symbol_uses()
        )

    def make_loader(self):
        # Inline constants and index_expressions
        if (
            hasattr(self.data, "make_loader")
            and self.name not in V.graph.mutated_buffers
            and self.num_reads() == 0
        ):
            # can be inlined
            return self.data.make_loader()
        return super().make_loader()

    def get_store_function(self):
        indexer = self.layout.as_fixed().make_indexer()
        if isinstance(self.data, (Reduction, Scan)):
            return partial(self.data.store_reduction, self.name, indexer)
        else:
            assert isinstance(self.data, Pointwise)
            return partial(self.data.store_output, self.name, indexer)

    def get_fill_order(self):
        """
        If our layout is still flexible, try to determine the stride order based on stride orders of reads.

        TODO(jansel): A better algorithm here would look at downstream consumers of this
                      value and try to do global graph-level layout optimization.
                      This is also something just begging to be autotuned.
        """
        if isinstance(self.layout, FlexibleLayout):
            (index_vars, reduction_vars), _ = dependencies.index_vars_squeeze(
                self.data.get_pointwise_size(), self.data.get_reduction_size()
            )
            reads = self.get_read_writes().reads
            reads_bufs = [
                V.graph.name_to_buffer[r.name]
                if r.name in V.graph.name_to_buffer.keys()
                else None
                for r in reads
            ]
            # only consider reads to buffer of same size
            # ignore StarDeps because they don't contribute stride information
            assert all(
                isinstance(r, (dependencies.StarDep, dependencies.MemoryDep))
                for r in reads
            )
            reads = [
                sympy_subs(
                    r.index, {v: sympy.Integer(0) for v in reduction_vars if v != 0}
                )
                for r in reads
                if isinstance(r, dependencies.MemoryDep)
            ]

            if reads:
                if isinstance(self.data, Scan):
                    indices = self.data.reindex(index_vars, reduction_vars)
                else:
                    indices = index_vars
                stride_lengths = [
                    V.graph.sizevars.stride_hints(expr, indices) for expr in reads  # type: ignore[arg-type]
                ]
                from .scheduler import pick_loop_order

                return pick_loop_order(stride_lengths, self.get_size())

        return None

    def decide_layout(self):
        if isinstance(self.layout, FlexibleLayout):
            order = self.get_fill_order()
            if order:
                self.freeze_layout_with_fill_order(order)
            else:
                self.freeze_layout()

    def simplify_and_reorder(self):
        """
        This is a main place where we do loop transformations in a
        backend-agnostic way.

        Here we:
            1) Remove any 1 dimensions
            2) Fuse contiguous dimensions together
            3) Reorder dimensions based on stride orders
        """
        args, var_ranges = dependencies.index_vars_squeeze(
            self.data.get_pointwise_size(), self.data.get_reduction_size(), prefix="q"
        )
        with patch.object(ConstantBuffer, "override_device", self.get_device()):
            body = LoopBody(
                self.get_store_function(),
                (args if self.get_reduction_type() else args[:1]),
                var_ranges,
            )
        index_formulas = [*body.indexing_exprs.values()]
        reads_bufs = [
            V.graph.name_to_buffer[reads_name]
            if reads_name in V.graph.name_to_buffer.keys()
            else None
            for reads_name in body.reads_name2expr.keys()
        ]
        memory_addrs = [
            *body.reads_name2expr.values(),
            *body.writes_name2expr.values(),
        ]
        index_vars = []
        reduce_vars: List[Any] = []
        index_size = []
        reduce_size = []
        for v, s in var_ranges.items():
            if v in args[0]:
                assert not reduce_vars
                index_vars.append(v)
                index_size.append(s)
            else:
                assert v in args[1]
                reduce_vars.append(v)
                reduce_size.append(s)

        # the reordering_reindex in reads' simplify_reorder_and_tile
        reordering_reindex = [same_reorder(range(len(index_vars)))] * len(memory_addrs)
        for i, reads_buf in enumerate(reads_bufs):
            if isinstance(reads_buf, ComputedBuffer) and hasattr(
                reads_buf, "iter_reordering_reindex"
            ):
                reordering_reindex[i] = reads_buf.iter_reordering_reindex  # type: ignore[has-type]

        def simplify_and_reorder(x_vars, support_vars, sizes, reordering_reindex=None):
            sizes, reindex0, reindex1 = self._apply_loop_reordering(
                x_vars, support_vars, sizes, memory_addrs, reordering_reindex
            )
            # for NHWC: reindex0([0,1,2,3]) = [0,2,3,1], reindex1([0,1,2,3]) = [0,3,2,1]
            x_vars = reindex0(x_vars)
            sizes, reindex2, prune = V.graph.sizevars._simplify_loops(
                x_vars,
                sizes,
                index_prevent_reordering(index_formulas, x_vars, sizes),
            )
            x_vars = prune(x_vars)
            # sizes, reindex1, prune = _simplify_loops(x_vars, sizes, index_formulas)
            # x_vars = prune(x_vars)
            # sizes, reindex2 = self._apply_loop_reordering(x_vars, sizes, memory_addrs)
            reindex = fuse_reindexing(reindex1, reindex2)
            return sizes, reindex, reindex1

        support_vars = index_vars + reduce_vars
        iter_ranges, iter_reindex, iter_reordering_reindex = simplify_and_reorder(
            index_vars, support_vars, index_size, reordering_reindex
        )
        reduce_ranges, reduce_reindex, _ = simplify_and_reorder(
            reduce_vars, support_vars, reduce_size
        )

        # remember the reordering if not have loop collapse.
        if len(iter_ranges) == len(index_vars):
            self.iter_reordering_reindex = iter_reordering_reindex
        # retrace the loop body with simplification and reordering applied
        (iter_vars, reduce_vars), var_ranges = dependencies.index_vars_no_squeeze(
            iter_ranges, reduce_ranges, prefix="z"
        )
        body = LoopBody(
            body, [iter_reindex(iter_vars), reduce_reindex(reduce_vars)], var_ranges
        )
        return (iter_ranges, reduce_ranges), body

    @staticmethod
    def _apply_loop_reordering(
        index_vars,
        support_vars,
        sizes,
        memory_addrs,
        reordering_reindex=None,
        priority_idx=None,
    ):
        """
        Shuffle the order of loops around to hopefully improve performance.
        """
        from .scheduler import pick_loop_order

        if priority_idx is None:
            priority_idx = []

        try:
            strides = [
                V.graph.sizevars.stride_hints(expr, index_vars, support_vars)
                for expr in memory_addrs
            ]
            assert len(strides) == len(memory_addrs) and len(strides[0]) == len(
                index_vars
            )
            # consider both layout(strides) and reordering(reordering_reindex)
            if reordering_reindex is not None:
                for i in range(len(memory_addrs)):
                    try:
                        strides[i] = reordering_reindex[i](strides[i])
                    # if len(order) != len(strides), do not reorder
                    except AssertionError:
                        pass
            order = list(reversed(pick_loop_order(strides, sizes, priority_idx)))
        except Exception:
            if config.debug:
                log.warning(
                    "Did not simplify complex index:\n%s\n%s",
                    dict(zip(index_vars, sizes)),
                    memory_addrs,
                )
            order = list(range(len(sizes)))
        sizes = [sizes[i] for i in order]
        return sizes, same_reorder(order), inverse_reorder(order)

    def get_reduction_size(self):
        return self.data.get_reduction_size()

    def get_reduction_type(self):
        return self.data.get_reduction_type()

    def is_no_op(self):
        return self.data.is_zero_elements()

    def should_allocate(self):
        return True

    def constant_to_device(self, device):
        """Move this to a given device. Requires that all reads are to constants."""
        return self.data.constant_to_device(device)


class TemplateBuffer(Buffer):
    """
    Represents a Triton (in the future other type) of template operator
    that we can fuse an epilogue onto.
    """

    def __init__(self, layout, inputs, make_kernel_render):
        super().__init__(name=None, layout=layout)
        self.inputs = InputsKernel.unwrap_storage(inputs)
        self.make_kernel_render = make_kernel_render
        self.name = V.graph.register_buffer(self)

    def get_read_writes(self):
        return self.normalized_read_writes()

    def normalized_read_writes(self):
        name = self.get_name()
        indexer = self.layout.make_indexer()

        def dummy(index, rindex):
            assert len(rindex) == 0
            return ops.store(name, indexer(index), "fake")

        deps = dependencies.extract_read_writes(
            dummy, self.get_size(), (), normalize=True
        )
        deps.reads = {dependencies.StarDep(x.get_name()) for x in self.inputs}
        return deps

    def get_reduction_size(self):
        return 1

    def get_reduction_type(self):
        return None

    def is_no_op(self):
        return False

    def should_allocate(self):
        return True

    def simplify_and_reorder(self):
        return (
            (
                self.get_size(),
                (),
            ),
            None,
        )


class TritonTemplateBuffer(TemplateBuffer):
    pass


class CUDATemplateBuffer(TemplateBuffer):
    def __init__(
        self,
        layout,
        inputs,
        make_kernel_render,
        workspace_size: int,
        template: "CUDATemplate",  # type: ignore[name-defined]  # noqa: F821
    ):
        super().__init__(layout, inputs, make_kernel_render)
        # Global memory (in bytes) needed for this template.
        self.workspace_size = workspace_size
        self.template = template

    def get_workspace_size(self):
        return self.workspace_size if self.workspace_size is not None else 0


@dataclasses.dataclass
class InputsKernel(Buffer):
    inputs: List[Buffer]

    def get_read_writes_input(self, x):
        return dependencies.StarDep(x.get_name())

    def get_read_writes(self):
        star_dep = []
        for input in self.inputs:
            if isinstance(input, list):
                star_dep.extend([self.get_read_writes_input(x) for x in input])
            else:
                star_dep.append(self.get_read_writes_input(input))

        return dependencies.ReadWrites(
            set(star_dep),
            {dependencies.StarDep(self.get_name())},
            set(),
            [],
            None,
            op_counts=collections.Counter(),
        )

    @classmethod
    def unwrap_storage_for_input(cls, x):
        if isinstance(x, TensorBox):
            x = x.data
        if isinstance(x, StorageBox):
            x = x.data
        if isinstance(x, BaseView) and not isinstance(x, ReinterpretView):
            x = ExternKernel.realize_input(x)
        if isinstance(x, TensorBox):
            # when converting to ReinterpretView fails in the
            # realize_input call above, the result will be wrapped
            # into TensorBox / StorageBox pair as a result of the
            # cls.copy_input call; so we should unwrap recursively
            return cls.unwrap_storage_for_input(x)
        assert isinstance(x, (Buffer, ReinterpretView)), x
        return x

    @staticmethod
    def unwrap_storage(inputs):
        inputs_new = []
        for x in inputs:
            if isinstance(x, list):
                x = [InputsKernel.unwrap_storage_for_input(i) for i in x]
            else:
                x = InputsKernel.unwrap_storage_for_input(x)
            inputs_new.append(x)
        return inputs_new

    def is_extern(self):
        return True


class NopKernel(InputsKernel):
    def is_no_op(self):
        return True


class ConcatKernel(NopKernel):
    """
    There isn't actually a real kernel for concat, we just change the
    storage for the upstream data.
    """

    @classmethod
    def create(cls, inputs, dim):
        device = inputs[0].get_device()
        dtype = inputs[0].get_dtype()
        new_size = list(inputs[0].get_size())
        offsets_start = [0]
        offsets_end = [new_size[dim]]
        assert 0 <= dim < len(new_size)
        for i in range(1, len(inputs)):
            input_size = inputs[i].get_size()
            offsets_start.append(new_size[dim])
            assert len(input_size) == len(new_size)
            assert inputs[i].get_dtype() == dtype
            assert inputs[i].get_device() == device
            for j in range(len(new_size)):
                if j == dim:
                    new_size[j] = new_size[j] + input_size[j]
                else:
                    new_size[j] = V.graph.sizevars.guard_equals(
                        new_size[j], input_size[j]
                    )
            offsets_end.append(new_size[dim])

        output_stride = FlexibleLayout.contiguous_strides(new_size)
        # If any of the inputs is in CL format, use CL format for the output
        for i in range(len(inputs)):
            x = inputs[i]
            if is_storage_and_layout(x):
                layout = x.get_layout()
                if (
                    isinstance(layout, FixedLayout)
                    and layout.is_channels_last_contiguous()
                ):
                    # use CL stride for the output
                    output_stride = make_channels_last_strides_for(new_size)
                    break

        concat_kernel = ConcatKernel(
            name=None,
            layout=FixedLayout(
                device=device,
                dtype=dtype,
                size=new_size,
                stride=output_stride,
            ),
            inputs=[],
        )
        kernel = StorageBox(concat_kernel)
        buffer_names = []
        for i in range(len(inputs)):
            input_buffer = cls.realize_into(
                inputs[i],
                SliceView.create(kernel, dim, offsets_start[i], offsets_end[i]),
            )
            concat_kernel.inputs.append(input_buffer)

            if isinstance(inputs[i].data, BaseView):
                input_unwrapped = inputs[i].data.unwrap_view()
            else:
                input_unwrapped = inputs[i].data

            if (
                input_unwrapped.is_input_buffer()
                and inputs[i].get_device().type == "cuda"
                and not is_dynamic(input_buffer)
            ):
                buffer_names.append(input_buffer.get_name())

        if len(buffer_names) > 1:
            V.graph.register_list(buffer_names)

        concat_kernel.name = V.graph.register_buffer(concat_kernel)
        concat_kernel.inputs = cls.unwrap_storage(concat_kernel.inputs)

        return kernel

    @classmethod
    def can_realize_into_without_copy(cls, src):
        if isinstance(src, TensorBox):
            # unwrap a TensorBox
            return cls.can_realize_into_without_copy(src.data)

        return isinstance(src.data.layout, FlexibleLayout) and not isinstance(
            src.data, ExternKernelAlloc
        )

    @classmethod
    def realize_into(cls, src, dst):
        # Attempt to turn this into a ReinterpretView rather than assert.
        # This has concessions around layout, as as_storage_and_layout
        # can cause us to go from flexible to fixed layout.
        if not isinstance(dst, ReinterpretView):
            if is_storage_and_layout(dst):
                storage, layout = as_storage_and_layout(dst)
                dst = ReinterpretView(storage, layout)
        assert isinstance(dst, ReinterpretView), dst
        if isinstance(src, TensorBox):
            # unwrap a TensorBox
            return cls.realize_into(src.data, dst)
        if isinstance(src, StorageBox):
            src.realize()
            # ExternKernelAlloc has specific requirements for output layout, should create a copy
            assert hasattr(src.data, "layout")
            if cls.can_realize_into_without_copy(src):
                src.data.layout = AliasedLayout(dst)
                return src.data
        # introduce a copy
        pw = Pointwise.create(
            device=src.get_device(),
            dtype=src.get_dtype(),
            inner_fn=src.make_loader(),
            ranges=[
                V.graph.sizevars.guard_equals(a, b)
                for a, b in zip(src.get_size(), dst.get_size())
            ],
        )
        return cls.realize_into(pw, dst)

    def should_allocate(self):
        return True


@dataclasses.dataclass
class ExternKernel(InputsKernel):
    constant_args: Tuple[Any, ...] = ()
    kwargs: Dict[str, Any] = dataclasses.field(default_factory=dict)
    output_view: Optional[ReinterpretView] = None
    python_kernel_name: Optional[str] = None
    cpp_kernel_name: Optional[str] = None
    ordered_kwargs_for_cpp_kernel: Iterable[str] = dataclasses.field(
        default_factory=list
    )

    def decide_layout(self):
        if isinstance(self.layout, FlexibleLayout):
            self.apply_constraint()
            self.freeze_layout()

    def codegen_comment(self, wrapper):
        origin_str, detailed_origin_str = get_kernel_metadata(self, wrapper)
        if origin_str:
            wrapper.writeline(origin_str)

    def codegen(self, wrapper):
        raise NotImplementedError()

    def get_kernel_name(self):
        return self.cpp_kernel_name if V.graph.cpp_wrapper else self.python_kernel_name

    @staticmethod
    def copy_input(x):
        pw = Pointwise.create(
            device=x.get_device(),
            dtype=x.get_dtype(),
            inner_fn=x.make_loader(),
            ranges=x.get_size(),
            origin_node=x.get_origin_node(),
            traceback=x.get_traceback(),
        )
        pw.realize()
        return pw

    @classmethod
    def process_kernel(cls, kernel, *args, **kwargs):
        binded_args = {"args": args, "kwargs": kwargs}

        args_flat, args_spec = pytree.tree_flatten(binded_args)

        is_arg_tensor = []
        tensor_args = []
        non_tensor_args: List[Any] = []
        for arg in args_flat:
            is_arg_tensor.append(isinstance(arg, IRNode))
            if is_arg_tensor[-1]:
                tensor_args.append(arg)
            else:
                if isinstance(arg, sympy.Expr):
                    arg = V.graph.sizevars.shape_env.create_symintnode(arg, hint=None)
                non_tensor_args.append(arg)

        def unflatten_args(new_tensor_args, new_non_tensor_args):
            result = []
            it_tensors = iter(new_tensor_args)
            it_non_tensors = iter(new_non_tensor_args)
            for is_tensor in is_arg_tensor:
                if is_tensor:
                    result.append(next(it_tensors))
                else:
                    result.append(next(it_non_tensors))
            r = pytree.tree_unflatten(result, args_spec)
            return r.get("args", []), r.get("kwargs", {})

        tensor_args = [cls.realize_input(x) for x in tensor_args]

        # freeze layout otherwise our output stride calculation might
        # become incorrect
        for x in tensor_args:
            if is_storage_and_layout(x):
                as_storage_and_layout(x, freeze=True)

        # We don't have generic shape formulas, so just burn in the
        # shapes and run an example input.
        # TODO(jansel): replace this with dynamic shape formulas
        example_args = []

        # We need to retain the constant values of fake tensors that we originally
        # propagated the graph with, because for some operators running without a
        # constant would trigger an error / DataDependentException
        for x in tensor_args:
            if x.get_name() in V.graph.constants:
                example_args.append(V.graph.constants[x.get_name()])
            else:
                example_args.append(ir_node_to_tensor(x, guard_shape=True))

        new_args, new_kwargs = unflatten_args(example_args, non_tensor_args)
        example_output = kernel(*new_args, **new_kwargs)

        example_out_li = (
            [example_output]
            if not isinstance(example_output, (list, tuple))
            else example_output
        )
        for t in example_out_li:
            if isinstance(t, torch.Tensor) and t.is_sparse:
                msg = "sparsity not handled. Please file issue for sparse inference weights."
                if stack_trace := V.graph.current_node.meta.get("stack_trace", None):
                    msg = f"{msg} Found from : \n {stack_trace}"
                V.graph.disable_cudagraphs_reason = msg

        # TODO: Unconditionally do this, not just when example_output has
        # unbacked symbols
        if maybe_free_unbacked_symbols(example_output):
            example_output = V.graph.current_node.meta["val"]

        return example_output, tensor_args, non_tensor_args, unflatten_args

    @classmethod
    def convert_to_reinterpret_view(cls, x):
        """
        In order to pass this to an extern kernel we need a
        ReinterpretView not a View.  This allows us to avoid some
        unneeded copies.
        """
        assert isinstance(x, BaseView)
        if isinstance(x, ReinterpretView):
            return x

        # NOTE: Don't use extract_read_writes here as it fails when
        # make_loader() inlines the computation
        x.unwrap_view().freeze_layout()
        index_args, var_ranges = dependencies.index_vars_squeeze(
            x.get_size(), prefix="r"
        )
        range_vars = index_args[0]
        index = x.make_indexer()(range_vars)

        index = V.graph.sizevars.simplify_with_ranges(index, var_ranges)
        strides = V.graph.sizevars.stride_vars(index, range_vars)
        offset = V.graph.sizevars.offset_var(index, range_vars)
        expected = sympy_dot(range_vars, strides) + offset

        if index != expected:
            log.debug(
                "convert_to_reinterpret_view failed: stride=%s offset=%s index=%s",
                strides,
                offset,
                index,
            )
            raise NotImplementedError()

        return ReinterpretView(
            data=x.data,
            layout=FixedLayout(
                device=x.get_device(),
                dtype=x.get_dtype(),
                size=x.get_size(),
                stride=strides,
                offset=offset,
            ),
        )

    @classmethod
    def realize_input(cls, x):
        if x is None:
            return NoneAsConstantBuffer()
        if isinstance(x, (sympy.Expr, sympy.logic.boolalg.Boolean, int)):
            return ShapeAsConstantBuffer(x)
        if isinstance(x, Constant):
            return V.graph.add_tensor_constant(
                torch.tensor(x.value, dtype=x.get_dtype(), device=x.get_device())
            )
        if isinstance(x, ConstantBuffer):
            return x
        if isinstance(x, TensorBox):
            return cls.realize_input(x.data)
        if isinstance(x, ReinterpretView):
            return ReinterpretView(cls.realize_input(x.data), x.get_layout())
        if isinstance(x, BaseView):
            x.realize()
            if is_storage_and_layout(x.unwrap_view()):
                try:
                    return cls.convert_to_reinterpret_view(x)
                except NotImplementedError:
                    pass
        if isinstance(x, StorageBox):
            # TODO(jansel): impose layout preference on realized buffer
            x.realize()
            return x
        return cls.copy_input(x)

    @classmethod
    def require_stride1(cls, x):
        if is_storage_and_layout(x):
            if len(x.get_stride()) == 0:
                return x
            for stride in x.get_stride():
                if stride == 1:
                    return x
        return cls.copy_input(x)

    @classmethod
    def require_stride_order(cls, x, order):
        if x.get_numel() == 0:  # Layout doesn't matter
            return x

        # require x to have the layout as strided_ordered as order
        if is_storage_and_layout(x):
            while isinstance(x.get_layout(), AliasedLayout):
                x = x.get_layout().view
            if isinstance(x.get_layout(), FlexibleLayout):
                # fix flexiblelayout to be FixedLayout with stride_order
                as_storage_and_layout(
                    x, freeze=True, want_contiguous=False, stride_order=order
                )
                return x
            elif isinstance(
                x.get_layout(), FixedLayout
            ) and x.get_layout().is_stride_ordered(order):
                return x
            elif isinstance(x.get_layout(), MutationLayout):
                if isinstance(x.get_layout().real_layout(), FlexibleLayout):
                    raise AssertionError(
                        "the MutationLayout's real layout shouldn't be FlexibleLayout"
                    )
                elif isinstance(
                    x.get_layout().real_layout(), FixedLayout
                ) and x.get_layout().real_layout().is_stride_ordered(order):
                    return x

        # TODO - Storage to InputBuffer
        if isinstance(x, InputBuffer) and x.get_layout().is_stride_ordered(order):
            return x
        if (
            isinstance(x, TensorBox)
            and isinstance(x.data, BaseView)
            and not isinstance(x.data, ReinterpretView)
            and is_storage_and_layout(x.unwrap_view())
            and not isinstance(x.unwrap_view().data, ExternKernelAlloc)
        ):
            try:
                x.data = cls.convert_to_reinterpret_view(x.data)
                return cls.require_stride_order(x, order)
            except NotImplementedError:
                pass
        x = cls.copy_input(x)
        as_storage_and_layout(x, freeze=True, want_contiguous=False, stride_order=order)
        assert is_stride_order_storage_and_layout(x, order)
        return x

    @classmethod
    def require_channels_last(cls, x):
        return cls.require_stride_order(x, NHWC_STRIDE_ORDER)

    @classmethod
    def require_contiguous(cls, x):
        return cls.require_stride_order(x, list(reversed(range(len(x.get_size())))))

    def apply_constraint(self):
        pass

    def codegen_const_args(self):
        return map(V.graph.wrapper_code.val_to_arg_str, self.constant_args)

    def codegen_args(self):
        args = []
        for x in self.inputs:
            if isinstance(x, list):
                names = [i.codegen_reference() for i in x]
                codegen_reference = f'[{", ".join(names)}]'
                args.append(codegen_reference)
            else:
                args.append(x.codegen_reference())
        args.extend(self.codegen_const_args())
        return args

    def get_kwargs_value(self, arg_name):
        if arg_name in self.kwargs:
            return self.kwargs.get(arg_name)
        if (
            hasattr(self, "kwargs_default_value")
            and arg_name in self.kwargs_default_value
        ):
            return self.kwargs_default_value.get(arg_name).get("value")
        raise AssertionError(
            f"arg {arg_name} not found in self.kwargs or self.kwargs_default_value"
        )

    def is_legacy_abi_kernel(self):
        return False

    def codegen_kwargs(self):
        if V.graph.cpp_wrapper:
            # FIXME: we should unconditionally fill self.kwargs with missing default values
            # instead of carrying an extra self.ordered_kwargs_for_cpp_kernel
            if self.kwargs and not self.ordered_kwargs_for_cpp_kernel:
                raise AssertionError("ordered_kwargs_for_cpp_kernel is missing")
            kwargs = []
            for arg_name in self.ordered_kwargs_for_cpp_kernel:
                v = self.get_kwargs_value(arg_name)
                if isinstance(v, sympy.Expr):
                    kwargs.append(v)
                else:
                    # FIXME We should let ExternKernel have access to the cpp schema where possible.
                    if hasattr(self, "kwargs_default_value"):
                        type_ = self.kwargs_default_value.get(arg_name).get("type")
                    else:
                        type_ = None
                    kwargs.append(
                        V.graph.wrapper_code.val_to_cpp_arg_str(  # type: ignore[arg-type]
                            type_, v, self.is_legacy_abi_kernel()
                        )
                    )
        else:
            kwargs = [
                f"{k}={V.graph.wrapper_code.val_to_arg_str(v)}"  # type: ignore[misc]
                for k, v in self.kwargs.items()
            ]
        return kwargs

    def codegen_size_asserts(self, wrapper):
        if config.size_asserts and not V.graph.cpp_wrapper:
            size = V.graph.wrapper_code.codegen_shape_tuple(self.get_size())
            stride = V.graph.wrapper_code.codegen_shape_tuple(self.get_stride())
            wrapper.writeline(
                f"assert_size_stride({self.get_name()}, {size}, {stride})"
            )

    def get_group_stride(self):
        """
        get output sizes and strides, for template_codegen
        """
        _size = self.get_size()
        _stride = self.get_stride()
        # iter_ranges = _size of output tensor, reduce_range = [] because no reduction
        return [_size, []], _stride

    def canonicalize(self):
        """
        Manually get canonicalization of the output index
        """
        # manually generate index formula for conv
        sizevars = V.graph.sizevars
        sizes = self.get_size()
        strides = self.get_stride()
        strides = [sizevars.size_hint(x) for x in strides]
        index_vars = [sympy_index_symbol(f"d{i}") for i in range(len(sizes))]
        # reorder index vars according to stride
        index_order = sorted(range(len(strides)), key=strides.__getitem__, reverse=True)
        lookup = {pos: idx for idx, pos in enumerate(index_order)}
        order = [lookup[i] for i in range(len(lookup))]
        index_vars = [index_vars[i] for i in order]
        indexer = self.make_indexer()
        index = indexer(index_vars)

        new_sizes, reindex, prune = V.graph.sizevars._simplify_loops(
            index_vars, sizes, [index]
        )

        # assign new variables each dimension to deal with numbering mismatches
        # d0, d1, d2 could become d0, d2 -- which won't match d0, d1
        _, add_var = var_builder("c")
        replacement = dict(zip(index_vars, reindex([add_var(x) for x in new_sizes])))

        index = sympy_subs(sympy.expand(index), replacement)  # type: ignore[arg-type]
        return index, tuple(new_sizes)

    def get_unbacked_symbol_uses(self) -> Set[sympy.Symbol]:
        # NB: It's not necessary to check regular inputs as we automatically
        # have dependencies on them
        r = set()
        for arg in self.constant_args:
            r |= maybe_free_unbacked_symbols(arg)
        for arg in self.kwargs.values():
            r |= maybe_free_unbacked_symbols(arg)
        return r

    def __str__(self):
        kernel_name = getattr(self, "python_kernel_name", None)
        lines = [
            f"python_kernel_name={kernel_name!r}",
        ]
        lines += [
            f"{field.name}={getattr(self, field.name)}"
            for field in dataclasses.fields(self)
        ]
        lines.append(f"origin_node={self.origin_node!r}")
        return self.str_helper(lines)

    __repr__ = __str__


@dataclasses.dataclass
class ExternKernelOut(ExternKernel):
    def codegen(self, wrapper):
        self.codegen_comment(wrapper)
        args = [*self.codegen_args(), *self.codegen_kwargs()]
        wrapper.generate_extern_kernel_out(
            self.output_view,
            self.codegen_reference(),
            args,
            self.get_kernel_name(),
        )

    def __init__(
        self,
        layout,
        inputs,
        constant_args=(),
        kwargs=None,
        output_view=None,
        python_kernel_name=None,
        cpp_kernel_name=None,
        ordered_kwargs_for_cpp_kernel=(),
    ):
        super().__init__(
            None, layout, self.unwrap_storage(inputs), constant_args, kwargs or {}
        )
        self.output_view = output_view
        self.name = V.graph.register_buffer(self)
        self.python_kernel_name = python_kernel_name
        self.cpp_kernel_name = cpp_kernel_name
        self.ordered_kwargs_for_cpp_kernel = ordered_kwargs_for_cpp_kernel

    def should_allocate(self):
        return True


class RandomSeeds(ExternKernelOut):
    def __init__(self, count: int, device: torch.device):
        limits = torch.iinfo(torch.int64)
        super().__init__(
            layout=FixedLayout(
                device=device,
                dtype=torch.int64,
                size=[count],
            ),
            inputs=[],
            constant_args=[limits.min, limits.max, [count]],
            python_kernel_name="aten.randint.low_out",
            cpp_kernel_name="at::randint_out",
        )


class ExternKernelAlloc(ExternKernel):
    def codegen(self, wrapper):
        self.codegen_comment(wrapper)
        args = [*self.codegen_args(), *self.codegen_kwargs()]
        V.graph.wrapper_code.generate_extern_kernel_alloc(self, args)
        if isinstance(self.layout, Layout):
            self.codegen_size_asserts(wrapper)

    def __init__(
        self,
        layout,
        inputs,
        constant_args=(),
        kwargs=None,
        python_kernel_name=None,
        cpp_kernel_name=None,
        ordered_kwargs_for_cpp_kernel=(),
    ):
        super().__init__(
            None, layout, self.unwrap_storage(inputs), constant_args, kwargs or {}
        )
        self.name = V.graph.register_buffer(self)
        self.python_kernel_name = python_kernel_name
        self.cpp_kernel_name = cpp_kernel_name
        self.ordered_kwargs_for_cpp_kernel = ordered_kwargs_for_cpp_kernel

    def should_allocate(self):
        return False

    def apply_constraint(self):
        raise NotImplementedError


class UserDefinedTritonKernel(ExternKernel):
    def get_kernel_and_configs(self):
        from triton.runtime.autotuner import Autotuner

        from torch._higher_order_ops.triton_kernel_wrap import kernel_side_table

        kernel = kernel_side_table.get_kernel(self.kernel_idx)
        configs = []
        if isinstance(kernel, Autotuner):
            configs = kernel.configs
            kernel = kernel.fn
        return kernel, configs

    def codegen(self, wrapper):
        kernel, configs = self.get_kernel_and_configs()

        # Definition of kernel
        new_name = wrapper.define_user_defined_triton_kernel(
            kernel, configs, self.kwargs
        )

        args = self.codegen_kwargs()
        if V.graph.cpp_wrapper:
            # in C++ wrapper, we don't pass constexpr args, as they don't
            # get added as parameters to the PTX code compiled from the
            # user-defined Triton kernel (only non-constexpr args do)
            args = [arg for i, arg in enumerate(args) if i not in kernel.constexprs]

        # Call to kernel
        self.codegen_comment(wrapper)
        wrapper.generate_user_defined_triton_kernel(
            new_name,
            self.grid,
            configs,
            args,
        )

    def should_allocate(self):
        return False

    def has_side_effects(self):
        # UserDefinedTritonKernel does not return anything, but rather
        # modifies input in place, do not let it get DCEd
        return True

    def get_unbacked_symbol_defs(self) -> Set[sympy.Symbol]:
        return set()

    def get_mutation_names(self):
        return []

    def __init__(self, *, kernel_idx, grid, kernel_args):
        inputs = []
        kwargs = dict()
        constant_args = []
        for k, v in kernel_args.items():
            if isinstance(v, TensorBox):
                t = InputsKernel.unwrap_storage_for_input(self.realize_input(v))
                inputs.append(t)
                kwargs[k] = t
            else:
                constant_args.append(v)
                kwargs[k] = v

        assert len(inputs) != 0
        device = inputs[0].get_device()

        super().__init__(
            None,
            NoneLayout(device),  # type: ignore[arg-type]
            inputs,
            tuple(constant_args),
            kwargs,
        )
        self.name = V.graph.register_buffer(self)
        self.kernel_idx = kernel_idx
        self.grid = grid

        kernel, _ = self.get_kernel_and_configs()
        # If we are autotuning, not all arguments will be passed
        self.ordered_kwargs_for_cpp_kernel = [
            arg for arg in kernel.arg_names if arg in kernel_args
        ]

        mark_node_as_mutating(
            self, *[a for a in kernel_args.values() if isinstance(a, TensorBox)]
        )

    def get_alias_names(self):
        return [i.get_name() for i in self.inputs]


def mark_node_as_mutating(cur_buffer, *mutated_ops):
    """
    Allows ops in mutated_ops to be marked as being mutated as well as
    indicates to the scheduler that these ops depend on cur_buffer.
    """
    for op in mutated_ops:
        assert isinstance(op, IRNode), op
        V.graph.mark_buffer_mutated(op.get_name())
        assert hasattr(op, "layout")
        MutationOutput(op.layout, op, cur_buffer)


class MutationOutput(ExternKernel):
    def get_mutation_names(self):
        return [self.inputs[0].get_name()]

    def __init__(self, layout, input, parent):
        super().__init__(None, layout, [input, parent], ())
        self.name = V.graph.register_buffer(self)

    def should_allocate(self):
        return False

    def is_no_op(self):
        return True

    def has_side_effects(self):
        return True

    def get_alias_names(self):
        return [self.inputs[0].get_name()]


class InplaceBernoulliFallback(ExternKernel):
    """
    This needs to be a custom class to handle mutation properly
    """

    def codegen(self, wrapper):
        (x,) = (t.codegen_reference() for t in self.inputs)
        wrapper.writeline(
            f"{self.get_kernel_name()}({x}, {', '.join(map(repr, self.constant_args))}){wrapper.ending}"
        )

    def should_allocate(self):
        return False

    def get_mutation_names(self):
        return [self.inputs[0].get_name()]

    def get_unbacked_symbol_defs(self) -> Set[sympy.Symbol]:
        return set()

    def __init__(self, x, *constant_args):
        super().__init__(
            None,
            NoneLayout(x.get_device()),  # type: ignore[arg-type]
            self.unwrap_storage([x]),
            constant_args,
        )
        self.name = V.graph.register_buffer(self)
        self.python_kernel_name = "aten.bernoulli_"
        self.cpp_kernel_name = "at::native::bernoulli_"
        mark_node_as_mutating(self, x)


# Used to deal with torch.complex types
class InplaceCopyFallback(ExternKernel):
    """
    This needs to be a custom class to handle mutation properly
    """

    def codegen(self, wrapper):
        (dst, src, non_blocking) = self.codegen_args()
        wrapper.writeline(
            f"{self.get_kernel_name()}({dst}, {src}, {non_blocking}){wrapper.ending}"
        )

    def should_allocate(self):
        return False

    def get_mutation_names(self):
        return [self.inputs[0].get_name()]

    def get_unbacked_symbol_defs(self) -> Set[sympy.Symbol]:
        return set()

    def __init__(
        self,
        layout,
        inputs,
        constant_args,
    ):
        super().__init__(
            None,
            layout,
            inputs,
            constant_args,
            python_kernel_name="aten.copy_",
            cpp_kernel_name=(
                "aoti_torch_copy_" if config.abi_compatible else "at::_ops::copy_::call"
            ),
        )
        self.name = V.graph.register_buffer(self)

    @classmethod
    def create(cls, dst, src, non_blocking: bool = False):
        inputs = [cls.realize_input(t) for t in [dst, src]]
        constant_args = (non_blocking,)
        result = InplaceCopyFallback(
            NoneLayout(dst.get_device()),  # type: ignore[arg-type]
            inputs,
            constant_args,
        )
        mark_node_as_mutating(result, dst)
        return result


class MutatingFirstArgExternKernel(ExternKernel):
    """
    This needs to be a custom class to handle mutation properly
    """

    def codegen(self, wrapper):
        argrefs = [
            *(t.codegen_reference() for t in self.inputs),
            *map(repr, self.constant_args),
        ]
        wrapper.writeline(
            f"{self.get_kernel_name()}({', '.join(argrefs)}){wrapper.ending}"
        )

    def should_allocate(self):
        return False

    def get_mutation_names(self):
        return [self.inputs[0].get_name()]

    def get_unbacked_symbol_defs(self) -> Set[sympy.Symbol]:
        return set()

    def has_side_effects(self):
        return True


class AccumulateGrad(MutatingFirstArgExternKernel):
    def __init__(self, variable, new_grad):
        super().__init__(
            None,
            NoneLayout(variable.get_device()),  # type: ignore[arg-type]
            self.unwrap_storage([variable, new_grad]),
        )
        self.name = V.graph.register_buffer(self)
        self.python_kernel_name = "inductor_ops.accumulate_grad_"
        self.cpp_kernel_name = "torch::inductor::accumulate_grad_"
        mark_node_as_mutating(self, variable)
        # never reuse gradient buffers since they might be stolen
        V.graph.never_reuse_buffers.add(new_grad.data.get_name())


class ResizeStorageBytes(MutatingFirstArgExternKernel):
    def __init__(self, variable, new_size):
        assert isinstance(new_size, int), "TODO: dynamic shapes"
        super().__init__(
            None,
            NoneLayout(variable.get_device()),  # type: ignore[arg-type]
            self.unwrap_storage([variable]),
            constant_args=(new_size,),
        )
        V.graph.mark_buffer_mutated(variable.get_name())
        self.name = V.graph.register_buffer(self)
        self.python_kernel_name = "inductor_ops.resize_storage_bytes_"
        self.cpp_kernel_name = "torch::inductor::resize_storage_bytes_"
        V.graph.never_reuse_buffers.add(variable.data.get_name())
        mark_node_as_mutating(self, variable)


class ScatterFallback(ExternKernel):
    """
    This needs to be a custom class to handle mutation properly.
    This class handles both aten.scatter_ and aten.scatter_reduce_.
    It also handle the case `src` being a scalar properly.
    """

    def codegen(self, wrapper):
        reduce = self.kwargs["reduce"]
        if V.graph.cpp_wrapper:
            # Follow aten/src/ATen/native/ReductionType.h:get_operator_enum
            get_operator_enum = {"add": "sum", "multiply": "prod"}
            if reduce in get_operator_enum:
                reduce = get_operator_enum[reduce]

        if self.src_is_tensor:
            (x, index, src) = (t.codegen_reference() for t in self.inputs)
        else:
            (x, index) = (t.codegen_reference() for t in self.inputs)
            src = self.constant_args[1]
        wrapper.generate_scatter_fallback(
            x,
            [x, self.constant_args[0], index, src],
            self.get_kernel_name(),
            self.python_kernel_name,
            self.src_is_tensor,
            reduce,
            self.codegen_kwargs(),
        )

    def should_allocate(self):
        return False

    def get_cpp_kernel(self):
        reduce = self.kwargs["reduce"]
        if self.python_kernel_name == "aten.scatter_":
            if self.src_is_tensor:
                kernel = (
                    "at::scatter_out" if reduce is None else "at::scatter_reduce_out"
                )
            else:
                assert (
                    reduce is None
                ), "Expect reduce to be None for aten.scatter_ with scalar src"
                kernel = "at::scatter_out"
        else:
            assert (
                reduce is not None
            ), "Expect reduce to be not None for aten.scatter_reduce_"
            kernel = "at::scatter_reduce_out"
        return kernel

    def get_mutation_names(self):
        return [self.inputs[0].get_name()]

    def get_unbacked_symbol_defs(self) -> Set[sympy.Symbol]:
        return set()

    def __init__(
        self,
        python_kernel_name,
        x,
        dim: int,
        index,
        src,
        *,
        reduce: Optional[str] = None,
        include_self: bool = True,
    ):
        assert python_kernel_name in {"aten.scatter_", "aten.scatter_reduce_"}
        self.src_is_tensor = isinstance(src, TensorBox)

        constant_args: Tuple[Any, ...]
        if self.src_is_tensor:
            tensors = [self.realize_input(t) for t in [x, index, src]]
            constant_args = (dim,)
        else:
            tensors = [self.realize_input(t) for t in [x, index]]
            constant_args = (dim, src)

        super().__init__(
            None,
            NoneLayout(x.get_device()),  # type: ignore[arg-type]
            self.unwrap_storage(tensors),
            constant_args,
            {"reduce": reduce, "include_self": include_self},
        )

        self.python_kernel_name = python_kernel_name
        self.cpp_kernel_name = self.get_cpp_kernel()
        self.ordered_kwargs_for_cpp_kernel = ["reduce", "include_self"]
        self.name = V.graph.register_buffer(self)
        mark_node_as_mutating(self, x)


class IndexPutFallback(ExternKernel):
    """
    This needs to be a custom class to handle mutation and indices properly
    """

    def codegen(self, wrapper):
        (x, values, *valid_indices) = (t.codegen_reference() for t in self.inputs)
        indices = []
        iter_valid_indices = iter(valid_indices)
        for i, _ in enumerate(self.indices):
            if self.indices[i] is not None:
                indices.append(next(iter_valid_indices))
            else:
                indices.append(V.graph.wrapper_code.none_str)

        wrapper.generate_index_put_fallback(
            self.get_kernel_name(), x, indices, values, *self.codegen_const_args()
        )

    def should_allocate(self):
        return False

    def get_mutation_names(self):
        return [self.inputs[0].get_name()]

    def get_unbacked_symbol_defs(self) -> Set[sympy.Symbol]:
        return set()

    def __init__(self, x, indices, values, accumulate):
        self.indices = indices
        valid_indices = [i for i in indices if i is not None]
        tensors = [self.realize_input(x) for x in [x, values, *valid_indices]]
        super().__init__(
            None,
            NoneLayout(x.get_device()),  # type: ignore[arg-type]
            self.unwrap_storage(tensors),
            (accumulate,),
        )
        self.name = V.graph.register_buffer(self)
        self.python_kernel_name = "aten.index_put_"
        self.cpp_kernel_name = (
            "aoti_torch_index_put_out" if config.abi_compatible else "at::index_put_out"
        )
        mark_node_as_mutating(self, x)


class DeviceCopy(ExternKernelOut):
    @classmethod
    def create(cls, x, device):
        if (
            not x.is_extern()
            and all(
                (r.name in V.graph.constants and isinstance(r, dependencies.MemoryDep))
                for r in x.get_reads()
            )
            and not config.aot_inductor.use_runtime_constant_folding
        ):
            return x.constant_to_device(device)

        V.graph.add_device_info(device)
        V.graph.add_device_info(x.get_device())

        developer_warning("DeviceCopy in input program")
        return DeviceCopy(
            FlexibleLayout(
                device=device,
                dtype=x.get_dtype(),
                size=x.get_size(),
            ),
            [cls.realize_input(x)],
        )

    def codegen(self, wrapper):
        args = self.codegen_args()
        assert len(args) == 1
        if self.output_view:
            wrapper.codegen_device_copy(args[0], self.output_view.codegen_reference())
        else:
            wrapper.codegen_device_copy(args[0], self.codegen_reference())


class DynamicScalar(ExternKernel):
    """
    The result of a call to aten._local_scalar_dense.
    """

    def get_reads(self):
        return ()

    def should_allocate(self):
        return False

    # TODO: handle bools carefully
    def __init__(self, sym, data):
        data.realize()
        super().__init__(None, NoneLayout(torch.device("cpu")), self.unwrap_storage([data]))  # type: ignore[arg-type]
        if isinstance(sym, sympy.Symbol):
            self.sym = sym
            self.is_bool = False
        else:
            # Special case for boolean.  For Reasons(TM), we don't represent
            # boolean variables directly in sympy; instead, we generate an
            # indicator integer variable which we then convert to a boolean by
            # testing i0 == 1.  We have to identify the underlying indicator
            # variable, and then bind i0 to the appropriate integer value
            # based on the runtime boolean.
            assert isinstance(sym, sympy.Eq), sym
            assert isinstance(sym.args[0], sympy.Symbol), sym
            assert sym.args[1] == 1, sym
            self.sym = sym.args[0]
            self.is_bool = True

    def get_unbacked_symbol_defs(self) -> Set[sympy.Symbol]:
        return {self.sym}

    def codegen(self, wrapper):
        wrapper.codegen_dynamic_scalar(self)


@dataclasses.dataclass
class ExternKernelNode:
    name: str
    node: export_schema.Node


has_c_shim = {
    aten._embedding_bag.default,
    aten._fft_c2c.default,
    aten._scaled_dot_product_efficient_attention.default,
    aten._scaled_dot_product_flash_attention.default,
    aten._scaled_mm.default,
    aten.addmm.out,
    aten.bmm.out,
    aten.copy_.default,
    aten.mm.out,
    aten.repeat_interleave.Tensor,
    aten.nonzero.default,
    aten.view.dtype,
    aten.view_as_real.default,
}


def get_aten_cpp_kernel_name(kernel):
    # Calling with the default kernel name can lead to ambiguous behavior like the following example.
    # repeat_interleave(const at::Tensor & repeats, c10::optional<int64_t> output_size=c10::nullopt)
    # repeat_interleave(const at::Tensor & self, int64_t repeats,
    #       c10::optional<int64_t> dim=c10::nullopt, c10::optional<int64_t> output_size=c10::nullopt)
    assert (
        isinstance(kernel, torch._ops.OpOverload) and kernel.namespace == "aten"
    ), "Invalid aten kernel"
    opname = (
        kernel.__name__.split(".")[0]
        if kernel._overloadname == "default"
        else kernel.__name__.replace(".", "_")
    )
    return f"at::_ops::{opname}::call"


class FallbackKernel(ExternKernelAlloc):
    args_default_value: List[Dict[str, Any]]

    def __init__(
        self,
        layout,
        kernel,
        tensor_args,
        nontensor_args,
        unflatten_args,
        kwargs=None,
    ):
        super().__init__(
            layout,
            tuple(tensor_args),
            tuple(nontensor_args),
        )
        # We need output buffers for generating kernel arguments in the
        # abi-compatible mode, where we retrieve outputs by pass each individual
        # output through the abi-compatible interface.
        self.outputs: Sequence[Any] = []
        self.use_runtime_dispatch = False
        self.abi_compatible_kernel = None

        assert isinstance(
            kernel,
            (
                torch._ops.OpOverload,
                torch._ops.HigherOrderOperator,
            ),
        ), f"Fails to create FallbackKernel for {kernel}: {type(kernel)} not supported"
        self.op_overload = kernel

        self.unflatten_args = unflatten_args
        self.kwargs = {} if kwargs is None else kwargs
        V.graph.warn_fallback(self.python_kernel_name)

        # args that are aliased
        self.alias_names: List[str] = []
        # args that are mutated AND returned from the op
        self.mutation_names: List[str] = []

        if isinstance(self.op_overload, torch._ops.HigherOrderOperator):
            # We assume here that HOPs with FallbackKernel are functional.
            # This may not always be true! HOPs must individually opt-in to
            # FallbackKernel, so please check this if you opt-in.
            return

        if "_c10d_functional" in self.op_overload.name():
            # _c10d_functional kernels are lowered into _CollectiveKernel which
            # derives from FallbackKernel for the cpp codegen. The kernels
            # don't pass the can_auto_functionalize check, but their mutation
            # is handled properly by _CollectiveKernel.
            return

        schema = self.op_overload._schema

        # NOTE: [FallbackKernel supported operators]
        # We only support three types of operators:
        # - functional ops
        # - view ops
        # - inplace aten ops
        # - mutating ops that are auto-functionalizable. That is,
        # the operator may mutate any number of inputs, but its outputs
        # may not alias any of the inputs.
        #
        # The unsupported cases usually do not show up here (because
        # AOTAutograd functionalized them away); the only way for an in-place
        # op to show up here is if a lowering or pass introduced it.
        if torch._library.utils.mutates_and_returns_first_arg(self.op_overload):
            self.mutation_names.append(tensor_args[0].get_name())
            return

        if schema.is_mutable and not can_auto_functionalize(kernel):
            raise NotImplementedError(
                f"NYI: Can't generate FallbackKernel for {kernel}"
            )

        schema_args = schema.arguments
        args, kwargs = self.unflatten_args(self.inputs, self.constant_args)

        def handle_aliasing_and_mutation(info, arg):
            # Assertions to make sure we didn't mismatch args
            if isinstance(info.type, torch.ListType):
                assert isinstance(arg, (list, tuple))
            is_optional_tensor = isinstance(
                info.type, torch.OptionalType
            ) and isinstance(info.type.getElementType(), torch.TensorType)
            if is_optional_tensor or isinstance(info.type, torch.TensorType):
                # PyTorch also accepts None and scalar types for args marked as "Tensor".
                # We're not going to check all of them here.
                assert not isinstance(arg, (tuple, list))

            if arg is None:
                return
            if info.alias_info is None:
                return
            # can_auto_functionalize already filters out mutable List[Tensor].
            # We can support this in the future, but this is very uncommon.
            assert isinstance(info.type, torch.TensorType) or is_optional_tensor
            self.alias_names.append(arg.get_name())
            if info.alias_info.is_write:
                mark_node_as_mutating(self, arg)

        for info, arg in torch._library.utils.zip_schema(schema, args, kwargs):
            handle_aliasing_and_mutation(info, arg)

    def set_cpp_kernel(self, kernel):
        from .codegen.wrapper import get_cpp_op_schema

        assert (
            not kernel._schema.is_mutable
        ), f"mutable {kernel.__name__} is not supported with cpp_wrapper"

        # These checks are here because ops that return aliasing tensors will
        # return type Tensor& instead of Tensor, but codegen will always write
        # type Tensor on the LHS.
        def is_not_write(arg):
            return arg.alias_info is None or not arg.alias_info.is_write

        assert all(
            is_not_write(x) for x in kernel._schema.arguments
        ), f"{kernel.__name__} with alias_info arguments is not supported with cpp_wrapper"
        assert all(
            is_not_write(x) for x in kernel._schema.returns
        ), f"{kernel.__name__} with alias_info returns is not supported with cpp_wrapper"

        self.cpp_kernel_name = kernel._schema.name
        self.cpp_kernel_overload_name = kernel._schema.overload_name
        self.cpp_kernel_key = f"{self.cpp_kernel_name.replace('::', '_')}_{self.cpp_kernel_overload_name}"  # type: ignore[union-attr]

        self.cpp_op_schema = get_cpp_op_schema(kernel)
        self.init_args_default_value(kernel._schema)
        self.ordered_kwargs_for_cpp_kernel = [
            x.name for x in kernel._schema.arguments if x.kwarg_only
        ]

    def is_legacy_abi_kernel(self):
        return "_scaled_dot_product_flash_attention" in str(self.python_kernel_name)

    def init_args_default_value(self, schema):
        self.args_default_value = [
            {
                "name": x.name,
                "type": x.real_type,
                "value": x.default_value,
            }
            for x in schema.arguments
            if not x.kwarg_only
        ]

    def get_pos_arg_value(self, pos, kwargs):
        # positional args may be provided in kwargs
        pos_arg_name = self.args_default_value[pos]["name"]
        if pos_arg_name in kwargs:
            log.debug(
                "Found argument %s with value %s from kwargs",
                pos_arg_name,
                kwargs[pos_arg_name],
            )
            return kwargs[pos_arg_name]

        assert hasattr(
            self, "args_default_value"
        ), "self.args_default_value has to be provided"
        assert pos < len(
            self.args_default_value
        ), f"expected the index {pos} to be smaller than len(self.args_default_value): {len(self.args_default_value)}"
        arg_default_value = self.args_default_value[pos]["value"]
        log.debug(
            "Use default value %s for argument %s", arg_default_value, pos_arg_name
        )
        return arg_default_value

    # Generate abi-compatible kernel names for shim kernels.
    # Each individual shim kernel may have its own versioning rule.
    # However, we don't expect we would end up with too many of such rules.
    def _get_abi_compatible_kernel(self):
        if not V.graph.cpp_wrapper:
            return self.python_kernel_name

        def sdpa_ver_fn():
            # For sdpa, we need the v2 version only if any optional
            # kwarg is missing.
            if any(
                self.get_kwargs_value(arg_name) is None
                for arg_name in self.ordered_kwargs_for_cpp_kernel
            ):
                return f"{self.cpp_kernel_name}_v2"
            else:
                return self.cpp_kernel_name

        kernel_to_ver = {"at::_scaled_dot_product_flash_attention": sdpa_ver_fn}
        ver_fn = kernel_to_ver.get(self.cpp_kernel_name, None)  # type: ignore[arg-type]
        if ver_fn is not None:
            return ver_fn()
        return self.cpp_kernel_name

    def codegen_args(self):
        @dataclasses.dataclass
        class Shim:
            ref: Any

            def __repr__(self):
                return self.ref

        tensor_args = [Shim(x.codegen_reference()) for x in self.inputs]
        args, kwargs = self.unflatten_args(tensor_args, self.constant_args)
        # Now we setup abi_compatible_kernel after self.python_kernel_name
        # and kwargs are adjusted appropriately.
        self.abi_compatible_kernel = self._get_abi_compatible_kernel()

        if V.graph.cpp_wrapper and isinstance(self.op_overload, torch._ops.OpOverload):
            args = [
                V.graph.wrapper_code.val_to_cpp_arg_str(
                    param.real_type, x, self.is_legacy_abi_kernel()
                )
                for param, x in zip(self.op_overload._schema.arguments, args)
            ]
        else:
            args = [V.graph.wrapper_code.val_to_arg_str(x) for x in args]

        # Previously, we want to maintain forward-compatibility by skipping
        # default args in the serialized artifacts in fbcode. However,
        # some of our shim interfaces require default values being set.
        # Discussed with Sherlock offline and we decided to allow serializing
        # default args into the C++ wrapper code for now. We will refine this
        # part if we see real FC requirement. More details related to FC
        # can be found at:
        # https://docs.google.com/document/d/1FzWm-sHYwmRi3x_g036kOxd99KaYquUsA-L5JwOn8ys/edit?usp=sharing
        if V.graph.cpp_wrapper and hasattr(self, "args_default_value"):
            self.fill_non_provided_args(args, kwargs, convert_val_to_str=True)

        # let self.codegen_kwargs handle kwargs
        self.kwargs.update(kwargs)
        return args

    @staticmethod
    def find_device(tensor_args, example_output):
        if tensor_args:
            return tensor_args[0].get_device()
        if isinstance(example_output, torch.Tensor):
            return example_output.device
        if isinstance(example_output, (list, tuple)):
            devices = {FallbackKernel.find_device(None, x) for x in example_output}
            # Remove None
            devices = [device for device in devices if device]
            if len(devices) == 1:
                return devices[0]
            for device in devices:
                if device.type == "cuda":
                    return device
            return devices[0]
        return None

    def has_side_effects(self):
        if isinstance(self.op_overload, torch._ops.HigherOrderOperator):
            return False
        return get_schema_info(self.op_overload).is_mutable()

    def get_alias_names(self):
        return self.alias_names

    def get_mutation_names(self):
        assert len(self.mutation_names) <= 1
        return self.mutation_names

    def fill_non_provided_args(self, args, kwargs, convert_val_to_str=False):
        assert isinstance(args, (list, tuple))
        if isinstance(args, tuple):
            args = list(args)
        assert hasattr(self, "args_default_value")
        n_args = len(args)
        n_pos_args = len(self.args_default_value)
        # For cpp wrapper, if some positional args are not provided, we need to check
        # if they're in the kwargs or use their default value
        if n_args < n_pos_args:
            log.debug(
                "%s has %d unprovided positional arguments. "
                "Will check if they are in the keyword arguments or will use default values.",
                self.op_overload,
                n_pos_args - n_args,
            )
            pos_args = [
                self.get_pos_arg_value(i, kwargs) for i in range(n_args, n_pos_args)
            ]
            if convert_val_to_str:
                pos_args = [V.graph.wrapper_code.val_to_arg_str(x) for x in pos_args]
            args.extend(pos_args)
        return args

    # ProxyExecutor Design Note
    # We export the ExternFallbackNodes (for custom ops) into a serialized file
    # and run it with a host side proxy executor to address the ABI problem
    # This is currently only implemented for fbcode. Eventually, we will also make this work for OSS.
    # Detailed design doc can be found at
    # https://docs.google.com/document/d/1wC4DOZFaYym2t1Esz0X5yxlLI3RDnSiyRbUus3bkJ64/edit?usp=sharing
    def export_extern_kernel_node(self):
        assert isinstance(self, FallbackKernel)
        args, kwargs = self.unflatten_args(self.inputs, self.constant_args)
        args = self.fill_non_provided_args(args, kwargs)
        ordered_kwargs = [
            kwargs.get(key, None) for key in self.ordered_kwargs_for_cpp_kernel
        ]

        serializer = GraphModuleSerializer(None, None)  # type: ignore[arg-type]
        named_arguments = serializer.serialize_inputs(self.op_overload, args, kwargs)  # type: ignore[arg-type]

        # serialize_outputs
        def handle_single_output(return_type, output):
            if isinstance(return_type, torch.TensorType):
                # For single Tensor
                out = output
                if isinstance(output, (list, tuple)):
                    assert len(output) == 1
                    out = output[0]
                return export_schema.Argument.create(
                    as_tensor=export_schema.TensorArgument(name=out.get_name())
                )
            elif isinstance(return_type, torch.ListType) and isinstance(
                return_type.getElementType(), torch.TensorType
            ):
                # For single TensorList
                return export_schema.Argument.create(
                    as_tensors=[
                        export_schema.TensorArgument(name=out.get_name())
                        for out in output
                    ]
                )
            else:
                raise RuntimeError(f"Unsupported return type {type(return_type)}")

        target = self.op_overload
        returns = target._schema.returns  # type: ignore[union-attr]
        if len(returns) == 1:
            return_type = returns[0].real_type
            output_arguments = [handle_single_output(return_type, self.outputs)]
        else:
            # For tuple returns, e.g "-> (Tensor, Tensor)" or "-> (Tesnor, Tensor[])"
            assert isinstance(self.outputs, tuple)
            assert len(returns) == len(self.outputs)
            output_arguments = [
                handle_single_output(return_schema.real_type, output)
                for return_schema, output in zip(returns, self.outputs)
            ]

        node = ExternKernelNode(
            name=self.get_name(),
            node=export_schema.Node(
                target=self.op_overload.name(),
                inputs=named_arguments,
                outputs=output_arguments,
                metadata={},
            ),
        )

        V.graph.extern_kernel_nodes.append(node)

        return [*args, *ordered_kwargs]

    def codegen(self, wrapper):
        kernel = self.op_overload
        if kernel.namespace == "aten":
            # Aten Fallback Ops
            assert isinstance(kernel, torch._ops.OpOverload)
            if V.graph.cpp_wrapper:
                if config.is_fbcode() and kernel not in has_c_shim:
                    log.warning(
                        "%s is missing a c-shim implementation, using proxy executor as fallback",
                        kernel,
                    )
                    self.use_runtime_dispatch = True
                    self.set_cpp_kernel(kernel)
                else:
                    self.cpp_kernel_name = get_aten_cpp_kernel_name(kernel)
                    schema = kernel._schema
                    self.init_args_default_value(schema)
                    self.ordered_kwargs_for_cpp_kernel = [
                        x.name for x in schema.arguments if x.kwarg_only
                    ]
                    self.kwargs_default_value = {
                        x.name: {"type": x.real_type, "value": x.default_value}
                        for x in schema.arguments
                        if x.kwarg_only
                    }
            else:
                self.python_kernel_name = str(kernel)

        elif isinstance(kernel, torch._ops.HigherOrderOperator):
            self.python_kernel_name = f"torch.ops.higher_order.{kernel.__name__}"
        else:
            # For non-aten OpOverload, i.e. custom ops
            if V.graph.cpp_wrapper:
                self.use_runtime_dispatch = True
                self.set_cpp_kernel(kernel)
            else:
                self.python_kernel_name = (
                    f"{kernel.__module__.replace('._ops.', '.ops.')}.{kernel.__name__}"
                )

        if self.use_runtime_dispatch:
            self.codegen_comment(wrapper)

            exported_args = None
            args = None
            if config.is_fbcode() and V.graph.cpp_wrapper:
                exported_args = self.export_extern_kernel_node()
            else:
                args = [*self.codegen_args(), *self.codegen_kwargs()]

            wrapper.generate_extern_kernel_alloc_and_find_schema_if_needed(
                self.get_name(),
                self.get_kernel_name(),
                args,
                self.cpp_op_schema,
                self.cpp_kernel_key,
                self.cpp_kernel_overload_name,
                self.op_overload,
                exported_args,
                self.outputs,
            )
        else:
            self.codegen_comment(wrapper)
            args = [*self.codegen_args(), *self.codegen_kwargs()]
            V.graph.wrapper_code.generate_fallback_kernel(self, args)
            if isinstance(self.layout, Layout):
                self.codegen_size_asserts(wrapper)

    @staticmethod
    def tensor_to_layout(output: torch.Tensor):
        return FixedLayout(
            output.device,
            output.dtype,
            convert_shape_to_inductor(output.size()),
            convert_shape_to_inductor(output.stride()),
        )

    @classmethod
    def create(cls, kernel, *args, **kwargs):
        fake_incorrect_kernels = (aten._fused_moving_avg_obs_fq_helper_functional,)
        context = (
            V.graph.fake_mode if kernel not in fake_incorrect_kernels else nullcontext()
        )
        with context:
            (
                example_output,
                tensor_args,
                non_tensor_args,
                unflatten_args,
            ) = cls.process_kernel(kernel, *args, **kwargs)

        device = cls.find_device(tensor_args, example_output)
        assert device, "Not sure where to find device info"

        packed = cls(
            MultiOutputLayout(device),
            kernel,
            tensor_args,
            non_tensor_args,
            unflatten_args,
        )

        def generate_output(output, indices):
            if isinstance(output, (list, tuple)):
                return type(output)(
                    generate_output(output[i], indices + [(type(output), i)])
                    for i in range(len(output))
                )
            elif isinstance(output, dict):
                return {
                    key: generate_output(val, indices + [(type(output), key)])
                    for key, val in output.items()
                }
            elif isinstance(output, torch.Tensor):
                return MultiOutput(
                    cls.tensor_to_layout(output),
                    packed,
                    indices,
                )
            elif isinstance(output, int):
                return output
            elif isinstance(output, torch.SymInt):
                return output.node.expr
            else:
                assert (
                    output is None
                ), f"FallbackKernel output type {type(output)} is not supported"
                return None

        outputs = generate_output(example_output, [])
        if isinstance(outputs, (list, tuple, dict)):
            packed.outputs = outputs  # type: ignore[assignment]
        else:
            packed.outputs = [outputs]
        return outputs

    def apply_constraint(self):
        return super().apply_constraint()


@dataclasses.dataclass
class ComplexView(FallbackKernel):
    """View a complex number as two dtyped numbers or vice versa"""

    def should_allocate(self):
        return False

    def get_alias_names(self):
        # Signal to codegen that our output buffer isn't safe to reuse
        return [self.inputs[0].get_name()]

    def __init__(
        self,
        layout,
        kernel,
        tensor_args,
        nontensor_args,
        unflatten_args,
    ):
        super().__init__(
            layout,
            kernel,
            tensor_args,
            nontensor_args,
            unflatten_args,
        )


@dataclasses.dataclass
class MultiOutputLayout(IRNode):
    device: torch.device


class MultiOutput(ExternKernel):
    # Given an input MultiOutputLayout buffer, indexes out an actual buffer
    # from that result.  This doesn't actually produce multiple outputs,
    # that's MultiOutputLayout!
    def codegen_list_tuple_access(self, basename, indices):
        if len(indices) > 0:
            itype, i = indices[0]
            if itype == list:
                return self.codegen_list_tuple_access(f"{basename}[{i}]", indices[1:])
            elif itype == tuple:
                # cpp wrapper code needs to use std::get<> to access a tuple
                tuple_access = V.graph.wrapper_code.codegen_tuple_access(
                    basename, self.get_name(), str(i)
                )
                return self.codegen_list_tuple_access(tuple_access, indices[1:])
            elif itype == dict:
                return self.codegen_list_tuple_access(f"{basename}['{i}']", indices[1:])
            else:
                raise AssertionError("non supported index type")
        else:
            return basename

    def codegen(self, wrapper):
        wrapper.codegen_multi_output(
            self.get_name(),
            self.codegen_list_tuple_access(self.inputs[0].get_name(), self.indices),
        )
        self.codegen_unbacked_symbol_defs(wrapper)

    def __init__(self, layout, input, indices: List[Tuple[Any, ...]]):
        super().__init__(None, layout, [input], ())
        self.name = V.graph.register_buffer(self)
        self.indices = indices

    def get_unbacked_symbol_uses(self) -> Set[sympy.Symbol]:
        return self.inputs[0].get_unbacked_symbol_uses()

    def should_allocate(self):
        return False

    def get_alias_names(self):
        return [
            inp.get_name()
            for inp in self.inputs
            if isinstance(inp, FallbackKernel) and len(inp.get_alias_names()) > 0
        ]


def _prepare_convolution_fusion_create(
    cls,
    x: "TensorBox",
    weight: "TensorBox",
    bias: "TensorBox",
    padding: List[int],
    stride: List[int],
    dilation: List[int],
    groups: int,
    transposed: bool = False,
    output_padding: Optional[List[int]] = None,
):
    """
    This function is a helper function to prepare inputs, layout and constant args
    for convolution post-op fusion's create function, including deciding the output
    layout (channels first or channels last), realizing inputs and make them etc. The
    function only supports the CPU device since conv post-op fusion kernel is only
    supported on CPU right now.
    """

    # Port from aten/src/ATen/native/ConvUtils.h: _conv_input_size
    def _conv_input_size(
        output_size, weight_size, padding, output_padding, stride, dilation, groups
    ):
        assert len(output_size) == len(weight_size), "Expect input dim == weight dim"
        dim = len(output_size)
        assert dim > 2, "Expect input dim > 2"

        BATCH_DIM = 0
        WEIGHT_INPUT_CHANNELS_DIM = 1
        input_size = []
        input_size.append(output_size[BATCH_DIM])
        input_size.append(weight_size[WEIGHT_INPUT_CHANNELS_DIM] * groups)
        for d in range(2, dim):
            kernel = (weight_size[d] - 1) * dilation[d - 2] + 1
            input_size_d = (
                (output_size[d] - 1) * stride[d - 2]
                - (padding[d - 2] * 2)
                + kernel
                + output_padding[d - 2]
            )
            input_size.append(input_size_d)
        return list(map(int, input_size))

    # The size of prepacked_weight is the prepacked weight size of deconv:
    #   Groups > 1:  [g*o, i/g, ...]
    #   Groups == 1: [o, i, ...]
    # Returns original weight size in [i, o, ...]
    def _original_deconv_weight_size(
        prepacked_weight,
        groups,
    ):
        prepacked_weight_size = prepacked_weight.size()
        dim = len(prepacked_weight_size)
        assert dim > 2, "Expect weight dim > 2"
        if groups > 1:
            weight_size = []
            weight_size.append(prepacked_weight_size[1] * groups)
            weight_size.append(prepacked_weight_size[0] / groups)
            for d in range(2, dim):
                weight_size.append(prepacked_weight_size[d])
        else:
            weight_size = prepacked_weight.transpose(0, 1).size()
        return weight_size

    x.realize()
    weight.realize()
    if bias is not None:
        bias.realize()
    with V.graph.fake_mode:
        # TODO <Leslie> cleaned up the fake_tensor trace as Linear implementation
        x_fake = ir_node_to_tensor(x, guard_shape=True)
        weight_fake = ir_node_to_tensor(weight, guard_shape=True)
        dims = len(x_fake.size()) - 2
        assert 0 < len(padding) <= dims
        assert 0 < len(dilation) <= dims
        assert 0 < len(stride) <= dims
        padding = pad_listlike(padding, dims)
        dilation = pad_listlike(dilation, dims)
        stride = pad_listlike(stride, dims)
        if output_padding is None:
            output_padding = pad_listlike([0], dims)
        else:
            assert 0 < len(output_padding) <= dims
            output_padding = pad_listlike(output_padding, dims)
        assert isinstance(groups, int)
        if transposed:
            # When transposed, the size of the prepacked oneDNN weight is different
            # from the PyTorch weight. We're not able to run aten conv with such
            # size. We infer the output size from the input params here:
            weight_size = _original_deconv_weight_size(weight_fake, groups)
            input_size = x_fake.size()
            output_size = _conv_input_size(
                input_size,
                weight_size,
                padding,
                output_padding,
                stride,
                dilation,
                groups,
            )
        else:
            bias_fake = (
                ir_node_to_tensor(bias, guard_shape=True) if bias is not None else bias
            )
            output = torch.ops.aten.convolution(
                x_fake,
                weight_fake,
                bias_fake,
                stride,
                padding,
                dilation,
                transposed,
                output_padding,
                groups,
            )
            output_size = output.size()

        req_stride_order = [0] + list(reversed(range(1, len(stride) + 1)))
        req_stride_order = [len(req_stride_order)] + req_stride_order
        output_stride = make_channels_last_strides_for(output_size)

    x = cls.require_stride_order(x, req_stride_order)
    assert x.get_device().type == "cpu" and weight.get_device().type == "cpu"
    inputs = [x, weight]

    kernel_layout = FixedLayout(
        x.get_device(),
        x.get_dtype(),
        convert_shape_to_inductor(output_size),
        convert_shape_to_inductor(output_stride),
    )
    constant_args = [padding, stride, dilation, groups]
    if transposed:
        constant_args.insert(1, output_padding)

    if bias is not None:
        inputs.append(bias)
    else:
        constant_args.insert(0, bias)
    return inputs, constant_args, kernel_layout, req_stride_order


def _prepare_linear_fusion_create(
    cls,
    x: "TensorBox",
    weight: "TensorBox",
    bias: "TensorBox",
):
    """
    This function is a helper function to prepare inputs, layout and constant args
    for linear post-op fusion's create function. The function only supports the CPU device
    since linear post-op fusion kernel is only supported on CPU right now.
    """
    x.realize()
    weight.realize()
    if bias is not None:
        bias.realize()

    *m, _ = x.get_size()
    # The weight has been transposed during the qlinear weight prepack process.
    # https://github.com/pytorch/pytorch/blob/4979f9c0d72490970e2019bb1d2284f83d93f76b/
    # aten/src/ATen/native/quantized/cpu/qlinear_prepack.cpp#L291
    _, oc = weight.get_size()
    output_size = list(m) + [oc]
    req_stride_order = list(reversed(range(len(x.get_size()))))

    x = cls.require_stride_order(x, req_stride_order)
    assert x.get_device().type == "cpu" and weight.get_device().type == "cpu"
    inputs = [x, weight]

    output_stride = make_contiguous_strides_for(output_size)
    kernel_layout = FixedLayout(
        x.get_device(),
        x.get_dtype(),
        output_size,
        output_stride,
    )
    constant_args: List[Any] = []

    if bias is not None:
        inputs.append(bias)
    else:
        constant_args.insert(0, bias)
    return inputs, constant_args, kernel_layout, req_stride_order


class ConvolutionUnary(ExternKernelAlloc):
    def __init__(
        self,
        layout,
        inputs,
        constant_args=(),
    ):
        super().__init__(
            layout,
            inputs,
            constant_args,
            None,
            python_kernel_name="torch.ops.mkldnn._convolution_pointwise",
            cpp_kernel_name="mkldnn::_convolution_pointwise",
        )
        self.cpp_kernel_key = "convolution_pointwise"
        self.cpp_op_schema = """
            at::Tensor(
                const at::Tensor& input_t,
                const at::Tensor& weight_t,
                const c10::optional<at::Tensor>& bias_opt,
                at::IntArrayRef padding,
                at::IntArrayRef stride,
                at::IntArrayRef dilation,
                int64_t groups,
                c10::string_view attr,
                torch::List<c10::optional<at::Scalar>> scalars,
                c10::optional<c10::string_view> algorithm)"""

    def codegen(self, wrapper):
        wrapper.generate_extern_kernel_alloc_and_find_schema_if_needed(
            self.get_name(),
            self.get_kernel_name(),
            self.codegen_args(),
            self.cpp_op_schema,
            self.cpp_kernel_key,
        )
        if isinstance(self.layout, Layout):
            self.codegen_size_asserts(wrapper)

    @classmethod
    def create(
        cls,
        x: "TensorBox",
        weight: "TensorBox",
        bias: "TensorBox",
        padding_: List[int],
        stride_: List[int],
        dilation_: List[int],
        groups: int,
        attr,
        scalars: Optional[List[Any]],
        algorithm,
    ):
        (inputs, constant_args, kernel_layout, _) = _prepare_convolution_fusion_create(
            cls, x, weight, bias, padding_, stride_, dilation_, groups
        )
        constant_args = constant_args + [
            attr,
            may_convert_to_optional(scalars),
            algorithm,
        ]
        return ConvolutionUnary(
            layout=kernel_layout,
            inputs=inputs,
            constant_args=constant_args,
        )


class ConvolutionBinary(ExternKernelAlloc):
    def __init__(
        self,
        layout,
        inputs,
        constant_args=(),
        cpp_constant_args=(),
    ):
        super().__init__(
            layout,
            inputs,
            constant_args,
            None,
            python_kernel_name="torch.ops.mkldnn._convolution_pointwise.binary",
            cpp_kernel_name="mkldnn::_convolution_pointwise",
        )
        self.cpp_kernel_overload_name = "binary"
        self.cpp_kernel_key = "convolution_pointwise_binary"
        self.cpp_op_schema = """
            at::Tensor(
                const at::Tensor& input_t,
                const at::Tensor& other_t,
                const at::Tensor& weight_t,
                const c10::optional<at::Tensor>& bias_opt,
                at::IntArrayRef padding,
                at::IntArrayRef stride,
                at::IntArrayRef dilation,
                int64_t groups,
                c10::string_view binary_attr,
                c10::optional<at::Scalar> alpha,
                c10::optional<c10::string_view> unary_attr,
                torch::List<c10::optional<at::Scalar>> unary_scalars,
                c10::optional<c10::string_view> unary_algorithm)"""
        self.cpp_constant_args = cpp_constant_args

    def codegen(self, wrapper):
        wrapper.generate_extern_kernel_alloc_and_find_schema_if_needed(
            self.get_name(),
            self.get_kernel_name(),
            self.codegen_args(),
            self.cpp_op_schema,
            self.cpp_kernel_key,
            self.cpp_kernel_overload_name,
        )
        if isinstance(self.layout, Layout):
            self.codegen_size_asserts(wrapper)

    @classmethod
    def create(
        cls,
        x: "TensorBox",
        other: "TensorBox",
        weight: "TensorBox",
        bias: "TensorBox",
        padding_: List[int],
        stride_: List[int],
        dilation_: List[int],
        groups: int,
        binary_attr: str,
        binary_alpha: Optional[float],
        unary_attr: Optional[str],
        unary_scalars: Optional[List[Any]],
        unary_algorithm: Optional[str],
    ):
        (
            inputs,
            constant_args,
            kernel_layout,
            req_stride_order,
        ) = _prepare_convolution_fusion_create(
            cls, x, weight, bias, padding_, stride_, dilation_, groups
        )
        other = cls.require_stride_order(other, req_stride_order)
        inputs.insert(1, other)
        constant_args = constant_args + [
            binary_attr,
            binary_alpha,
            unary_attr,
            may_convert_to_optional(unary_scalars),
            unary_algorithm,
        ]
        return ConvolutionBinary(
            layout=kernel_layout,
            inputs=inputs,
            constant_args=constant_args,
        )


class ConvolutionBinaryInplace(ExternKernelAlloc):
    def __init__(
        self,
        kernel_layout,
        inputs,
        constant_args=(),
    ):
        # Due to constrain of op.call, other (Tensor&) should be at input[0]
        reordered_inputs = [inputs[1], inputs[0]] + inputs[2:]

        super().__init__(
            kernel_layout,
            reordered_inputs,
            constant_args,
            None,
            python_kernel_name="torch.ops.mkldnn._convolution_pointwise_.binary",
            cpp_kernel_name="mkldnn::_convolution_pointwise_",
        )
        self.cpp_kernel_overload_name = "binary"
        self.cpp_kernel_key = "convolution_pointwise_binary_"
        # TODO: op.call: input[0] should be at::Tensor&
        self.cpp_op_schema = """
            at::Tensor&(
                at::Tensor& other_t,
                const at::Tensor& input_t,
                const at::Tensor& weight_t,
                const c10::optional<at::Tensor>& bias_opt,
                at::IntArrayRef padding,
                at::IntArrayRef stride,
                at::IntArrayRef dilation,
                int64_t groups,
                c10::string_view binary_attr,
                c10::optional<at::Scalar> alpha,
                c10::optional<c10::string_view> unary_attr,
                torch::List<c10::optional<at::Scalar>> unary_scalars,
                c10::optional<c10::string_view> unary_algorithm)"""

    def codegen(self, wrapper):
        wrapper.generate_extern_kernel_alloc_and_find_schema_if_needed(
            self.get_name(),
            self.get_kernel_name(),
            self.codegen_args(),
            self.cpp_op_schema,
            self.cpp_kernel_key,
            self.cpp_kernel_overload_name,
        )

    def get_mutation_names(self):
        return [self.inputs[0].get_name()]

    def get_unbacked_symbol_defs(self) -> Set[sympy.Symbol]:
        return set()

    @classmethod
    def create(
        cls,
        x: "TensorBox",
        other: "TensorBox",
        weight: "TensorBox",
        bias: "TensorBox",
        padding_: List[int],
        stride_: List[int],
        dilation_: List[int],
        groups: int,
        binary_attr: str,
        binary_alpha: Optional[float],
        unary_attr: Optional[str],
        unary_scalars: Optional[List[Any]],
        unary_algorithm: Optional[str],
    ):
        (
            inputs,
            constant_args,
            _,
            req_stride_order,
        ) = _prepare_convolution_fusion_create(
            cls, x, weight, bias, padding_, stride_, dilation_, groups
        )
        other = cls.require_stride_order(other, req_stride_order)
        inputs.insert(1, other)
        constant_args = constant_args + [
            binary_attr,
            binary_alpha,
            unary_attr,
            may_convert_to_optional(unary_scalars),
            unary_algorithm,
        ]
        packed = ConvolutionBinaryInplace(
            kernel_layout=NoneLayout(inputs[1].get_device()),  # type: ignore[arg-type]
            inputs=inputs,
            constant_args=constant_args,
        )
        mark_node_as_mutating(packed, inputs[1])
        # This op mutates in place which means that the result is not the
        # target but rather the input that is being mutated
        # init reorders the inputs, so inputs[1] becomes packed.inputs[0]
        return packed.inputs[0]


class MKLPackedLinear(ExternKernelAlloc):
    def __init__(
        self,
        layout,
        inputs,
        constant_args=(),
    ):
        super().__init__(
            layout,
            inputs,
            constant_args,
            None,
            python_kernel_name="torch.ops.mkl._mkl_linear",
            cpp_kernel_name="mkl::_mkl_linear",
        )
        self.cpp_kernel_key = "mkl_linear"
        self.cpp_op_schema = """
            at::Tensor(
                const at::Tensor& self,
                const at::Tensor& mkl_weight_t,
                const at::Tensor& origin_weight_t,
                const c10::optional<at::Tensor>& bias_opt,
                const int64_t prepack_batch_size)"""

    def codegen(self, wrapper):
        wrapper.generate_extern_kernel_alloc_and_find_schema_if_needed(
            self.get_name(),
            self.get_kernel_name(),
            self.codegen_args(),
            self.cpp_op_schema,
            self.cpp_kernel_key,
        )

    @classmethod
    def create(cls, x, packed_w, orig_w, batch_size):
        x = cls.require_stride1(cls.realize_input(x))
        orig_w = cls.require_stride1(cls.realize_input(orig_w))
        *m, _ = x.get_size()
        oc, _ = orig_w.get_size()
        output_size = list(m) + [oc]
        output_stride = make_contiguous_strides_for(output_size)
        inputs = [x, packed_w, orig_w]
        constant_args = [None, batch_size]

        return MKLPackedLinear(
            layout=FixedLayout(
                x.get_device(), x.get_dtype(), output_size, output_stride
            ),
            inputs=inputs,
            constant_args=constant_args,
        )


class LinearUnary(ExternKernelAlloc):
    def __init__(
        self,
        layout,
        inputs,
        constant_args=(),
    ):
        super().__init__(
            layout,
            inputs,
            constant_args,
            None,
            python_kernel_name="torch.ops.mkldnn._linear_pointwise",
            cpp_kernel_name="mkldnn::_linear_pointwise",
        )
        self.cpp_kernel_key = "linear_pointwise"
        self.cpp_op_schema = """
            at::Tensor(
                const at::Tensor& input_t,
                const at::Tensor& weight_t,
                const c10::optional<at::Tensor>& bias_opt,
                c10::string_view attr,
                torch::List<c10::optional<at::Scalar>> scalars,
                c10::optional<c10::string_view> algorithm)"""

    def codegen(self, wrapper):
        wrapper.generate_extern_kernel_alloc_and_find_schema_if_needed(
            self.get_name(),
            self.get_kernel_name(),
            self.codegen_args(),
            self.cpp_op_schema,
            self.cpp_kernel_key,
        )

    @classmethod
    def create(cls, x, w, b, attr, scalars, algorithm):
        x = cls.require_contiguous(cls.realize_input(x))
        w = cls.require_contiguous(cls.realize_input(w))

        *m, ic = x.get_size()
        oc, ic = w.get_size()
        inputs = [x, w]
        constant_args = [attr, scalars if scalars else [-1], algorithm]
        if b is not None:
            b = cls.require_contiguous(cls.realize_input(b))
            inputs.append(b)
        else:
            constant_args.insert(0, None)

        return LinearUnary(
            layout=FlexibleLayout(
                device=x.get_device(),
                dtype=x.get_dtype(),
                size=list(m) + [oc],
            ),
            inputs=inputs,
            constant_args=constant_args,
        )

    def apply_constraint(self):
        pass


class LinearBinary(ExternKernelAlloc):
    kernel = "torch.ops.mkldnn._linear_pointwise.binary"

    def __init__(
        self,
        layout,
        inputs,
        constant_args=(),
    ):
        super().__init__(
            layout,
            inputs,
            constant_args,
            None,
            python_kernel_name="torch.ops.mkldnn._linear_pointwise.binary",
            cpp_kernel_name="mkldnn::_linear_pointwise",
        )
        self.cpp_kernel_overload_name = "binary"
        self.cpp_kernel_key = "linear_pointwise_binary"
        self.cpp_op_schema = """
            at::Tensor(
                const at::Tensor& input_t,
                const at::Tensor& other_t,
                const at::Tensor& weight_t,
                const c10::optional<at::Tensor>& bias_opt,
                c10::string_view attr)
        """

    def codegen(self, wrapper):
        wrapper.generate_extern_kernel_alloc_and_find_schema_if_needed(
            self.get_name(),
            self.get_kernel_name(),
            self.codegen_args(),
            self.cpp_op_schema,
            self.cpp_kernel_key,
            self.cpp_kernel_overload_name,
        )

    @classmethod
    def create(cls, x, y, w, b, attr):
        x = cls.require_contiguous(cls.realize_input(x))
        y = cls.require_contiguous(cls.realize_input(y))
        w = cls.require_contiguous(cls.realize_input(w))

        *m, ic = x.get_size()
        oc, ic = w.get_size()

        inputs = [x, y, w]
        constant_args = [attr]
        if b is not None:
            b = cls.require_contiguous(cls.realize_input(b))
            inputs.append(b)
        else:
            constant_args.insert(0, b)

        return LinearBinary(
            layout=FlexibleLayout(
                device=x.get_device(),
                dtype=x.get_dtype(),
                size=list(m) + [oc],
            ),
            inputs=inputs,
            constant_args=constant_args,
        )

    def apply_constraint(self):
        pass


class ConvolutionTransposeUnary(ExternKernelAlloc):
    def __init__(
        self,
        layout,
        inputs,
        constant_args=(),
    ):
        super().__init__(
            layout,
            inputs,
            constant_args,
            None,
            python_kernel_name="torch.ops.mkldnn._convolution_transpose_pointwise",
            cpp_kernel_name="mkldnn::_convolution_transpose_pointwise",
        )
        self.cpp_kernel_key = "convolution_transpose_pointwise"
        self.cpp_op_schema = """
            at::Tensor(
                const at::Tensor& input_t,
                const at::Tensor& weight_t,
                const c10::optional<at::Tensor>& bias_opt,
                at::IntArrayRef padding,
                at::IntArrayRef output_padding,
                at::IntArrayRef stride,
                at::IntArrayRef dilation,
                int64_t groups,
                c10::string_view attr,
                torch::List<c10::optional<at::Scalar>> scalars,
                c10::optional<c10::string_view> algorithm)"""

    def codegen(self, wrapper):
        wrapper.generate_extern_kernel_alloc_and_find_schema_if_needed(
            self.get_name(),
            self.get_kernel_name(),
            self.codegen_args(),
            self.cpp_op_schema,
            self.cpp_kernel_key,
        )

    @classmethod
    def create(
        cls,
        x: "TensorBox",
        weight: "TensorBox",
        bias: "TensorBox",
        padding_: List[int],
        output_padding_: List[int],
        stride_: List[int],
        dilation_: List[int],
        groups_: int,
        attr,
        scalars: Optional[List[Any]],
        algorithm,
    ):
        transposed = True
        (
            inputs,
            constant_args,
            kernel_layout,
            _,
        ) = _prepare_convolution_fusion_create(
            cls,
            x,
            weight,
            bias,
            padding_,
            stride_,
            dilation_,
            groups_,
            transposed,
            output_padding_,
        )
        constant_args = constant_args + [
            attr,
            may_convert_to_optional(scalars),
            algorithm,
        ]
        return ConvolutionTransposeUnary(
            layout=kernel_layout,
            inputs=inputs,
            constant_args=constant_args,
        )


class MkldnnRnnLayer(ExternKernelAlloc):
    def __init__(
        self,
        layout,
        inputs,
        constant_args=(),
    ):
        super().__init__(
            layout,
            inputs,
            constant_args,
            None,
            python_kernel_name="aten.mkldnn_rnn_layer",
            cpp_kernel_name="at::mkldnn_rnn_layer",
        )

    @classmethod
    def create(
        cls,
        x: "TensorBox",
        w0: "TensorBox",
        w1: "TensorBox",
        w2: "TensorBox",
        w3: "TensorBox",
        hx: "TensorBox",
        cx: "TensorBox",
        reverse: bool,
        batch_sizes: List[int],
        mode: int,
        hidden_size: int,
        num_layers: int,
        has_biases: bool,
        bidirectional: bool,
        batch_first: bool,
        train: bool,
    ):
        x = cls.require_stride1(cls.realize_input(x))
        # If batch_first, x has been permuted in lstm before entering the mkldnn_rnn_layer.
        # Make sure x is contiguous in batch_first case.
        x.freeze_layout()
        w0 = cls.require_stride1(cls.realize_input(w0))
        w1 = cls.require_stride1(cls.realize_input(w1))
        w2 = cls.require_stride1(cls.realize_input(w2))
        w3 = cls.require_stride1(cls.realize_input(w3))
        hx = cls.require_stride1(cls.realize_input(hx))
        hx.freeze_layout()
        cx = cls.require_stride1(cls.realize_input(cx))
        cx.freeze_layout()

        input_size = x.get_size()
        assert len(input_size) == 3, "Expect lstm input to be 3D"
        # batch_first is handled in the lstm OP. When entering
        # rnn_layer here, we'll always have batch_first = False
        seq_length, mini_batch, input_size = input_size
        output_shape = [seq_length, mini_batch, hidden_size]

        hy_shape = hx.get_size()
        cy_shape = cx.get_size()

        res: List[IRNode] = []

        inputs = [x, w0, w1, w2, w3, hx, cx]
        constant_args = [
            reverse,
            batch_sizes,
            mode,
            hidden_size,
            num_layers,
            has_biases,
            bidirectional,
            batch_first,
            train,
        ]

        packed = MkldnnRnnLayer(
            MultiOutputLayout(x.get_device()),
            inputs=inputs,
            constant_args=constant_args,
        )

        def get_strides_of_lstm_output(output_shape, batch_first):
            assert len(output_shape) == 3, "Expect output_shape to be 3D"
            return make_contiguous_strides_for(output_shape)

        output_sizes = [output_shape, hy_shape, cy_shape]
        output_strides = [
            get_strides_of_lstm_output(output_shape, batch_first),
            make_contiguous_strides_for(hy_shape),
            make_contiguous_strides_for(cy_shape),
        ]
        output_ir = [
            MultiOutput(
                FixedLayout(
                    x.get_device(),
                    x.get_dtype(),
                    output_size,
                    output_stride,
                ),
                packed,
                [(tuple, i)],
            )
            for i, (output_size, output_stride) in enumerate(
                zip(output_sizes, output_strides)
            )
        ]

        return output_ir


class QConvPointWisePT2E(ExternKernelAlloc):
    def __init__(
        self,
        layout,
        inputs,
        constant_args=(),
    ):
        """
        if bias is not None
            - inputs = [x, w, b, weight_scale, weight_zp]
            - const_args is: [stride, padding, dilation, groups, x_scale, x_zp, o_inv_scale, o_zp,
              fp32_output, unary_attr, unary_scalars, unary_algorithm]
        else
            - inputs = [x, w, weight_scale, weight_zp]
            - const_args is: [bias, stride, padding, dilation, groups, x_scale, x_zp, o_inv_scale, o_zp,
              fp32_output, unary_attr, unary_scalars, unary_algorithm]
        """
        self.has_bias = len(inputs) == 5
        super().__init__(
            layout,
            inputs,
            constant_args,
            None,
            python_kernel_name="torch.ops.onednn.qconv2d_pointwise",
            cpp_kernel_name="onednn::qconv2d_pointwise",
        )
        self.cpp_kernel_key = "qconv2d_pointwise"
        self.cpp_op_schema = """
            at::Tensor(
                at::Tensor act,
                double act_scale,
                int64_t act_zero_point,
                at::Tensor weight,
                at::Tensor weight_scales,
                at::Tensor weight_zero_points,
                c10::optional<at::Tensor> bias,
                torch::List<int64_t> stride,
                torch::List<int64_t> padding,
                torch::List<int64_t> dilation,
                int64_t groups,
                double inv_output_scale,
                int64_t output_zero_point,
                c10::optional<c10::ScalarType> output_dtype,
                c10::string_view attr,
                torch::List<c10::optional<at::Scalar>> scalars,
                c10::optional<c10::string_view> algorithm)"""

    def codegen(self, wrapper):
        # Parser the inputs and constant
        args = [x.codegen_reference() for x in self.inputs]
        const_args = []
        const_args.extend(self.codegen_const_args())

        x = args[0]
        packed_weight = args[1]
        bias = args[2] if self.has_bias else const_args[0]
        w_scale, w_zp = args[-2], args[-1]
        (
            stride,
            padding,
            dilation,
            groups,
            x_scale,
            x_zp,
            o_inv_scale,
            o_zp,
            output_dtype,
            unary_attr,
            unary_scalars,
            unary_algorithm,
        ) = const_args[-12:]

        codegen_args = (
            x,
            x_scale,
            x_zp,
            packed_weight,
            w_scale,
            w_zp,
            bias,
            stride,
            padding,
            dilation,
            groups,
            o_inv_scale,
            o_zp,
            output_dtype,
            unary_attr,
            unary_scalars,
            unary_algorithm,
        )
        wrapper.generate_extern_kernel_alloc_and_find_schema_if_needed(
            self.get_name(),
            self.get_kernel_name(),
            codegen_args,
            self.cpp_op_schema,
            self.cpp_kernel_key,
        )
        if isinstance(self.layout, Layout):
            self.codegen_size_asserts(wrapper)

    @classmethod
    def create(
        cls,
        x: "TensorBox",
        x_scale: float,
        x_zp: int,
        weight: "TensorBox",  # packed_weight
        w_scale: "TensorBox",
        w_zp: "TensorBox",
        bias: "TensorBox",
        stride_: List[int],
        padding_: List[int],
        dilation_: List[int],
        groups: int,
        o_inv_scale: float,
        output_zero_point: int,
        output_dtype,
        unary_attr,
        unary_scalars,
        unary_algorithm,
    ):
        transposed = False
        output_padding = None
        (inputs, constant_args, kernel_layout, _) = _prepare_convolution_fusion_create(
            cls,
            x,
            weight,
            bias,
            padding_,
            stride_,
            dilation_,
            groups,
            transposed,
            output_padding,
        )
        # swap padding and stride to align with functional conv arg order
        if bias is None:
            constant_args[1], constant_args[2] = constant_args[2], constant_args[1]
        else:
            constant_args[0], constant_args[1] = constant_args[1], constant_args[0]

        w_scale.realize()
        w_zp.realize()
        inputs = inputs + [w_scale, w_zp]
        constant_args = constant_args + [
            x_scale,
            x_zp,
            o_inv_scale,
            output_zero_point,
            output_dtype,
            unary_attr,
            may_convert_to_optional(unary_scalars),
            unary_algorithm,
        ]

        if output_dtype is not None:
            assert output_dtype in [torch.float32, torch.bfloat16]
            # in _prepare_convolution_fusion_create, we use x.dtype (uint8) to create kernel_layout
            # if we set output_dtype is not None, the output buf should be output_dtype instead of uint8.
            kernel_layout.dtype = output_dtype

        return QConvPointWisePT2E(
            layout=kernel_layout,
            inputs=inputs,
            constant_args=constant_args,
        )


class QConvPointWiseBinaryPT2E(ExternKernelAlloc):
    def __init__(
        self,
        layout,
        inputs,
        constant_args=(),
    ):
        """
        Needs input/weight/output qparams
        if bias is not None
            - inputs = [x, w, b, accum, w_scale, w_zp]
            - const_args = [stride, padding, dilation, groups, x_scale, x_zp, accum_scale, accum_zp, o_inv_scale, o_zp,
            fp32_output, binary_attr, aplha, unary_attr, unary_scalars, unary_algorithm]
        else
            - inputs = [x, w, accum, w_scale, w_zp]
            - const_args = const_args is: [bias, stride, padding, dilation, groups, x_scale, x_zp, accum_scale,
            accum_zp, o_inv_scale, o_zp, fp32_output, binary_attr, aplha, unary_attr, unary_scalars, unary_algorithm]
        """
        self.has_bias = len(inputs) == 6
        self.idx_for_inplace_sum = 3 if self.has_bias else 2
        super().__init__(
            layout,
            inputs,
            constant_args,
            None,
            python_kernel_name="torch.ops.onednn.qconv2d_pointwise.binary",
            cpp_kernel_name="onednn::qconv2d_pointwise",
        )
        self.cpp_kernel_overload_name = "binary"
        self.cpp_kernel_key = "qconv2d_pointwise_binary"
        self.cpp_op_schema = """
            at::Tensor(
                at::Tensor act,
                double act_scale,
                int64_t act_zero_point,
                at::Tensor accum,
                double accum_scale,
                int64_t accum_zero_point,
                at::Tensor weight,
                at::Tensor weight_scales,
                at::Tensor weight_zero_points,
                c10::optional<at::Tensor> bias,
                torch::List<int64_t> stride,
                torch::List<int64_t> padding,
                torch::List<int64_t> dilation,
                int64_t groups,
                double inv_output_scale,
                int64_t output_zero_point,
                c10::optional<c10::ScalarType> output_dtype,
                c10::string_view binary_attr,
                c10::optional<at::Scalar> alpha,
                c10::optional<c10::string_view> attr,
                torch::List<c10::optional<at::Scalar>> scalars,
                c10::optional<c10::string_view> algorithm)"""

    def codegen(self, wrapper):
        # Parser the inputs and constant
        args = [x.codegen_reference() for x in self.inputs]
        const_args = []
        const_args.extend(self.codegen_const_args())

        x = args[0]
        packed_weight = args[1]
        bias = args[2] if self.has_bias else const_args[0]
        accum, w_scale, w_zp = args[-3], args[-2], args[-1]
        (
            stride,
            padding,
            dilation,
            groups,
            x_scale,
            x_zp,
            accum_scale,
            accum_zp,
            o_inv_scale,
            o_zp,
            output_dtype,
            binary_attr,
            alpha,
            unary_attr,
            unary_scalars,
            unary_algorithm,
        ) = const_args[-16:]
        conv_args = (
            x,
            x_scale,
            x_zp,
            accum,
            accum_scale,
            accum_zp,
            packed_weight,
            w_scale,
            w_zp,
            bias,
            stride,
            padding,
            dilation,
            groups,
            o_inv_scale,
            o_zp,
            output_dtype,
            binary_attr,
            alpha,
            unary_attr,
            unary_scalars,
            unary_algorithm,
        )
        wrapper.generate_extern_kernel_alloc_and_find_schema_if_needed(
            self.get_name(),
            self.get_kernel_name(),
            conv_args,
            self.cpp_op_schema,
            self.cpp_kernel_key,
            self.cpp_kernel_overload_name,
        )
        if isinstance(self.layout, Layout):
            self.codegen_size_asserts(wrapper)

    def get_mutation_names(self):
        return [self.inputs[self.idx_for_inplace_sum].get_name()]

    def get_unbacked_symbol_defs(self) -> Set[sympy.Symbol]:
        return set()

    @classmethod
    def create(
        cls,
        x: "TensorBox",
        x_scale,
        x_zp,
        accum: "TensorBox",
        accum_scale,
        accum_zp,
        weight: "TensorBox",  # packed_weight
        w_scale,
        w_zp,
        bias: "TensorBox",
        stride_: List[int],
        padding_: List[int],
        dilation_: List[int],
        groups: int,
        o_inv_scale: "TensorBox",
        output_zero_point: "TensorBox",
        output_dtype,
        binary_attr,
        alpha,
        unary_attr,
        unary_scalars,
        unary_algorithm,
    ):
        transposed = False
        output_padding = None
        (
            inputs,
            constant_args,
            kernel_layout,
            req_stride_order,
        ) = _prepare_convolution_fusion_create(
            cls,
            x,
            weight,
            bias,
            padding_,
            stride_,
            dilation_,
            groups,
            transposed,
            output_padding,
        )

        accum = cls.require_stride_order(accum, req_stride_order)
        inputs.append(accum)

        # swap padding and stride to align with functional conv arg order
        if bias is None:
            constant_args[1], constant_args[2] = constant_args[2], constant_args[1]
        else:
            constant_args[0], constant_args[1] = constant_args[1], constant_args[0]

        w_scale.realize()
        w_zp.realize()
        inputs = inputs + [w_scale, w_zp]
        constant_args = constant_args + [
            x_scale,
            x_zp,
            accum_scale,
            accum_zp,
            o_inv_scale,
            output_zero_point,
            output_dtype,
            binary_attr,
            alpha,
            unary_attr,
            may_convert_to_optional(unary_scalars),
            unary_algorithm,
        ]

        assert (
            binary_attr == "sum"
        ), "For now, only post op sum is supported in QConvPointWiseBinaryPT2E."

        packed = QConvPointWiseBinaryPT2E(
            layout=NoneLayout(accum.get_device()),
            inputs=inputs,
            constant_args=constant_args,
        )
        mark_node_as_mutating(packed, accum)

        # Return accum since it has been inplace changed.
        return packed.inputs[packed.idx_for_inplace_sum]


class QLinearPointwisePT2E(ExternKernelAlloc):
    def __init__(
        self,
        layout,
        inputs,
        constant_args=(),
    ):
        """
        if bias is not None
            - inputs = [x, w, b, weight_scale, weight_zp]
            - const_args is: [x_scale, x_zp, o_inv_scale, o_zp,
              fp32_output, unary_attr, unary_scalars, unary_algorithm]
        else
            - inputs = [x, w, weight_scale, weight_zp]
            - const_args is: [bias, x_scale, x_zp, o_inv_scale, o_zp,
              fp32_output, unary_attr, unary_scalars, unary_algorithm]
        """
        self.has_bias = len(inputs) == 5
        super().__init__(
            layout,
            inputs,
            constant_args,
            None,
            python_kernel_name="torch.ops.onednn.qlinear_pointwise",
            cpp_kernel_name="onednn::qlinear_pointwise",
        )
        self.cpp_kernel_key = "qlinear_pointwise"
        self.cpp_op_schema = """
            at::Tensor(
                at::Tensor act,
                double act_scale,
                int64_t act_zero_point,
                at::Tensor weight,
                at::Tensor weight_scales,
                at::Tensor weight_zero_points,
                c10::optional<at::Tensor> bias,
                double inv_output_scale,
                int64_t output_zero_point,
                c10::optional<c10::ScalarType> output_dtype,
                std::string post_op_name,
                torch::List<c10::optional<at::Scalar>> post_op_args,
                std::string post_op_algorithm)"""

    def codegen(self, wrapper):
        # Parser the inputs and constant
        args = [x.codegen_reference() for x in self.inputs]
        const_args = []
        const_args.extend(self.codegen_const_args())

        x = args[0]
        packed_weight = args[1]
        bias = args[2] if self.has_bias else const_args[0]
        w_scale, w_zp = args[-2], args[-1]
        (
            x_scale,
            x_zp,
            o_inv_scale,
            o_zp,
            output_dtype,
            unary_attr,
            unary_scalars,
            unary_algorithm,
        ) = const_args[-8:]

        codegen_args = (
            x,
            x_scale,
            x_zp,
            packed_weight,
            w_scale,
            w_zp,
            bias,
            o_inv_scale,
            o_zp,
            output_dtype,
            unary_attr,
            unary_scalars,
            unary_algorithm,
        )
        wrapper.generate_extern_kernel_alloc_and_find_schema_if_needed(
            self.get_name(),
            self.get_kernel_name(),
            codegen_args,
            self.cpp_op_schema,
            self.cpp_kernel_key,
        )
        if isinstance(self.layout, Layout):
            self.codegen_size_asserts(wrapper)

    @classmethod
    def create(
        cls,
        x: "TensorBox",
        x_scale: float,
        x_zp: int,
        weight: "TensorBox",  # packed_weight
        w_scale: "TensorBox",
        w_zp: "TensorBox",
        bias: "TensorBox",
        o_inv_scale: float,
        output_zero_point: int,
        output_dtype,
        unary_attr,
        unary_scalars,
        unary_algorithm,
    ):
        (inputs, constant_args, kernel_layout, _) = _prepare_linear_fusion_create(
            cls,
            x,
            weight,
            bias,
        )

        w_scale.realize()
        w_zp.realize()
        inputs = inputs + [w_scale, w_zp]
        constant_args = constant_args + [
            x_scale,
            x_zp,
            o_inv_scale,
            output_zero_point,
            output_dtype,
            unary_attr,
            may_convert_to_optional(unary_scalars),
            unary_algorithm,
        ]

        if output_dtype is not None:
            assert output_dtype in [torch.float32, torch.bfloat16]
            # in _prepare_linear_fusion_create, we use x.dtype (uint8) to create kernel_layout
            # if we set fp32_output, the output buf should be dtype float32 instead of uint8.
            kernel_layout.dtype = output_dtype

        return QLinearPointwisePT2E(
            layout=kernel_layout,
            inputs=inputs,
            constant_args=constant_args,
        )


@dataclasses.dataclass
class MutableBox(IRNode):
    """
    TensorBox / StorageBox allow in-place mutation of Tensors
    """

    data: IRNode

    def __getattr__(self, name):
        fn = getattr(self.data, name)
        if callable(fn):
            return fn
        raise AttributeError(f"{type(self.data).__name__}.{name} not callable")

    def realize(self):
        return self.data.realize()

    def get_unbacked_symbol_uses(self) -> Set[sympy.Symbol]:
        return self.data.get_unbacked_symbol_uses()

    def codegen_reference(self, writer=None):
        return self.data.codegen_reference(writer)

    @property
    def layout(self):
        return self.data.layout  # type: ignore[attr-defined]

    def get_layout(self):
        return self.layout

    def get_size(self):
        return self.data.get_size()

    def __str__(self):
        if isinstance(self.data, MutableBox):
            line0 = f"{type(self).__name__}({type(self.data).__name__}("
            endl = "))"
            inner = self.data.data
        else:
            line0 = f"{type(self).__name__}("
            inner = self.data
            endl = ")"

        lines = [
            line0,
            indent(str(inner)),
            endl,
        ]
        return "\n".join(lines)

    __repr__ = __str__


class TensorBox(MutableBox):
    @staticmethod
    def create(data):
        return TensorBox(StorageBox(data))


class StorageBox(MutableBox):
    def is_input_buffer(self):
        if isinstance(self.data, (InputBuffer, ReinterpretView)):
            return self.data.get_name() in V.graph.graph_inputs
        return False

    def realize(self):
        if isinstance(
            self.data,
            (
                ComputedBuffer,
                InputsKernel,
                InputBuffer,
                ReinterpretView,
                TemplateBuffer,
            ),
        ):
            return self.data.get_name()
        assert isinstance(self.data, (Pointwise, Reduction, Scan)), type(self.data)
        origin_node = self.data.get_origin_node()
        traceback = self.data.get_traceback()
        self.data = ComputedBuffer(
            name=None,
            layout=FlexibleLayout(
                device=self.data.get_device(),
                dtype=self.data.get_dtype(),
                size=self.data.get_size(),
            ),
            data=self.data,
        )
        self.data.name = V.graph.register_buffer(self.data)
        self.data.origins = self.origins
        self.data.origin_node = origin_node
        self.data.traceback = traceback
        return self.data.name

    def realize_hint(self):
        """
        Called on buffers we expect to be forced to realize later.
        """
        if (
            isinstance(self.data, (Pointwise, Reduction))
            and self.num_reads() > 1
            and self.is_pointwise_non_scalar_tensor_num_reads_larger_than_one()
        ):
            self.realize()

    def has_exceeded_max_reads(self):
        return isinstance(self.data, Pointwise) and (
            self.num_reads() > config.realize_acc_reads_threshold
            or self.has_large_inner_fn()
        )

    def mark_reuse(self, users):
        """
        A heuristic to decide if we should realize a tensor
        that is used multiple times.
        """

        def should_realize_on_cpu(loops: Union[Pointwise, Reduction]):
            """
            The heuristic for realizing reused result of heavy ops on cpu
            """
            heavy_ops = ["exp"]  # a list of heavy ops
            fn_str = loops.inner_fn_str()
            return any((op + "(") in fn_str for op in heavy_ops)

        if (
            users > 1
            and isinstance(self.data, (Pointwise, Reduction))
            and (
                self.num_reads() > config.realize_reads_threshold
                or self.has_large_inner_fn()
                or (is_cpu(self.data) and should_realize_on_cpu(self.data))
            )
        ):
            self.realize()

    @cache_on_self
    def num_reads(self):
        data = self.data
        if isinstance(data, (InputsKernel, InputBuffer, ReinterpretView)):
            return 1
        if isinstance(data, ComputedBuffer):
            read_writes = data.get_read_writes()
        else:
            assert isinstance(data, (Pointwise, Reduction)), type(data)
            read_writes = ComputedBuffer(
                name=None,
                layout=FlexibleLayout(
                    device=data.get_device(),
                    dtype=data.get_dtype(),
                    size=data.get_size(),
                ),
                data=data,
            ).get_read_writes()
        return len(read_writes.reads)

    @cache_on_self
    def is_pointwise_non_scalar_tensor_num_reads_larger_than_one(self):
        # Skip the check for non Pointwise instances
        return (
            (sum(read.index != 0 for read in self.data.get_reads()) > 1)
            if isinstance(self.data, Pointwise)
            and all(
                not isinstance(read, dependencies.StarDep)
                for read in self.data.get_reads()
            )
            else True
        )


@dataclasses.dataclass
class Subgraph(IRNode):
    name: str
    graph_module: torch.fx.GraphModule
    graph: Optional["GraphLowering"] = None


@dataclasses.dataclass
class Conditional(ExternKernel):
    predicate: Optional[DynamicScalar] = None
    operands: Optional[List[TensorBox]] = None
    true_subgraph: Optional[Subgraph] = None
    false_subgraph: Optional[Subgraph] = None
    outputs: Optional[List[MultiOutput]] = None

    def __init__(
        self,
        predicate: DynamicScalar,
        operands: List[TensorBox],
        true_subgraph: Subgraph,
        false_subgraph: Subgraph,
        layout: MultiOutputLayout,
    ):
        self.predicate = predicate
        self.operands = operands
        self.true_subgraph = true_subgraph
        self.false_subgraph = false_subgraph

        super().__init__(
            name=None,
            layout=layout,  # type: ignore[arg-type]
            inputs=[predicate, *operands],  # type: ignore[list-item]
        )

        self.name = V.graph.register_buffer(self)

    @classmethod
    def create(
        cls,
        predicate: TensorBox,
        true_fn: Subgraph,
        false_fn: Subgraph,
        operands: List[TensorBox],
    ):
        predicate = cls.realize_input(predicate)
        operands = [cls.realize_input(x) for x in operands]

        fx_operands = V.graph.current_node.args[-1]
        fake_operands = [x.meta["val"] for x in fx_operands]  # type: ignore[union-attr]

        for subgraph in (true_fn, false_fn):
            if subgraph.graph is None:
                # create and lower subgraphs
                subgraph.graph = V.graph.make_subgraph(
                    gm=subgraph.graph_module,
                    example_inputs=fake_operands,
                    subgraph_name=subgraph.name,
                )
                with V.set_graph_handler(subgraph.graph):
                    subgraph.graph.run(*fake_operands)

        true_outputs = true_fn.graph.graph_outputs  # type: ignore[union-attr]
        false_outputs = true_fn.graph.graph_outputs  # type: ignore[union-attr]

        def _aliased_buffers(outputs):
            buffers = [
                output.unwrap_view() if isinstance(output, ReinterpretView) else output
                for output in outputs
            ]
            # assuming the same buffer is represented by the same IRNode object
            return len({id(buffer) for buffer in buffers}) < len(outputs)

        for name, outputs in (("true_fn", true_outputs), ("false_fn", false_outputs)):
            if _aliased_buffers(true_outputs):
                raise AssertionError(
                    "Output aliasing is currently not supported in compiled torch.cond. "
                    f"The outputs of the {name} subgraph of torch.cond are aliased: {outputs}"
                )

        # make sure true and false outputs are structurally equivalent
        assert len(true_outputs) == len(false_outputs), (true_outputs, false_outputs)
        for i, (to, fo) in enumerate(zip(true_outputs, false_outputs)):
            assert to.get_size() == fo.get_size(), (i, to, fo)
            assert to.get_stride() == fo.get_stride(), (i, to, fo)
            assert to.get_device() == fo.get_device(), (i, to, fo)
            assert to.get_dtype() == fo.get_dtype(), (i, to, fo)
            assert to.get_layout().offset == fo.get_layout().offset, (i, to, fo)

        conditional = Conditional(
            predicate=predicate,
            operands=operands,
            true_subgraph=true_fn,
            false_subgraph=false_fn,
            # use predicate device for consistent codegen-ing
            layout=MultiOutputLayout(predicate.get_device()),
        )

        outputs = [
            MultiOutput(
                FixedLayout(
                    device=output.get_device(),
                    dtype=output.get_dtype(),
                    size=output.get_size(),
                    stride=output.get_stride(),
                    offset=output.get_layout().offset,
                ),
                conditional,
                [(list, i)],
            )
            # as the true and false outputs are equivalent,
            # we can use either of them here as a "template"
            for i, output in enumerate(true_outputs)
        ]

        conditional.outputs = outputs
        return outputs

    def codegen(self, wrapper):
        wrapper.codegen_conditional(self)


class InterpreterShim(torch.fx.Interpreter):
    @staticmethod
    @functools.lru_cache(None)
    def _dummy_gm():
        return torch.fx.symbolic_trace(identity)

    def __init__(self, graph, submodules):
        # call super() with a placeholder to avoid constructing a
        # GraphModule which is very expensive (it does codegen).
        super().__init__(self._dummy_gm(), garbage_collect_values=False)
        self.module = self  # type: ignore[assignment]
        self.graph = graph
        self.submodules = submodules
        self.extra_traceback = False
        self.fetch_attr = submodules.__getitem__
        self.current_node = None

    def run_node(self, n: torch.fx.Node) -> Any:
        self.current_node = n
        return super().run_node(n)

    def run(self, *args, **kwargs):
        with V.set_interpreter_handler(self):
            return super().run(*args, **kwargs)


class LoopBody:
    """
    Captures the body of a Loops subclass into an FX graph.  Persists any
    indexing simplifications and makes it easier to analyze loop bodies.
    """

    def __init__(self, fn, args, var_ranges):
        super().__init__()
        self.var_ranges = var_ranges
        self.indexing_exprs = {}
        self.indexing_exprs_name = {}
        self.reads = []
        self.writes = []
        self.reads_name2expr = {}
        self.writes_name2expr = {}
        self.other = []
        self.submodules = {"get_index": self.get_index}
        self.subblocks = {}
        self.indirect_vars = []
        self.root_block = LoopBodyBlock(self, fn, args)
        self.indexing = None

    @cache_on_self
    def get_nodes(self):
        all_graphs = itertools.chain(
            (self.root_block.graph,),
            (block.graph for block in self.subblocks.values()),
        )
        return [node for graph in all_graphs for node in graph.nodes]

    @cache_on_self
    def bounds(self):
        # Doing a local import to avoid dumping all the code here
        from .bounds import BoundVars

        return BoundVars(self)

    def debug_str(self):
        lines = [f"var_ranges = {dict(self.var_ranges)}"]
        lines.extend([f"{name} = {val}" for name, val in self.indexing_exprs.items()])
        lines.extend(
            [
                block.debug_str(name)
                for name, block in itertools.chain(
                    [("body", self.root_block)], self.subblocks.items()
                )
            ]
        )
        return "\n".join(lines)

    def add_index_expr(self, expr: sympy.Expr, category, buf_name):
        getattr(self, category).append(expr)
        if buf_name is not None:
            getattr(self, f"{category}_name2expr")[buf_name] = expr
        if expr not in self.indexing_exprs_name:
            name = f"index{len(self.indexing_exprs)}"
            self.indexing_exprs_name[expr] = name
            self.indexing_exprs[name] = expr
        return self.indexing_exprs_name[expr]

    def add_submodule(self, block, prefix):
        """Not actually for nn.Modules, but subblocks in generated code are mapped to FX call_module opcodes"""
        if prefix[-1].isnumeric() and prefix not in self.submodules:
            name = prefix
        else:
            name = f"{prefix}{len(self.submodules)}"
        self.submodules[name] = block
        return name

    def add_indirect(self, size):
        name = f"indirect{len(self.indirect_vars)}"
        var = sympy_index_symbol(name)
        self.indirect_vars.append(var)
        return var

    def replace_indirect(self, old, new):
        """Swap in a variable used in indirect indexing"""
        if str(old) == str(new):
            return
        assert self.indexing is not None
        self.indexing = {k: sympy_subs(v, {old: new}) for k, v in self.indexing.items()}

    def get_index(self, name):
        assert self.indexing is not None
        return self.indexing[name]

    def __call__(self, *indices):
        index = list(itertools.chain.from_iterable(indices))
        assert len(index) == len(self.var_ranges), (index, self.var_ranges)
        assert all(v not in self.var_ranges for v in index)
        replacements = dict(zip(self.var_ranges.keys(), index))
        self.indexing = {
            name: sympy_subs(expr, replacements)
            for name, expr in self.indexing_exprs.items()
        }
        result = self.root_block()
        self.indexing = None
        return result


class LoopBodyBlock:
    """
    Captures the body of a Loops subclass into an FX graph.
    In normal cases there will be a 1:1 mapping between LoopBody and
    LoopBodyBlock, hower in the case of ops.masked() the masked out
    operations will manifest as an extra LoopBodyBlock.
    """

    def __init__(self, body: LoopBody, fn: Callable[..., Any], args: List[Any]):
        self.body = body

        def add_index(expr, category, buf_name=None):
            return tracer.create_proxy(
                "call_module",
                "get_index",
                (self.body.add_index_expr(expr, category, buf_name),),
                {},
            )

        class CaptureIndexing(V.WrapperHandler):  # type: ignore[name-defined]
            self.name = "CaptureIndexing"

            def load(self, name: str, index: sympy.Expr):
                index = add_index(index, "reads", name)
                return self._inner.load(name, index)

            def store(self, name, index, value, mode=None):
                index = add_index(index, "writes", name)
                return self._inner.store(name, index, value, mode)

            def store_reduction(self, name, index, value):
                index = add_index(index, "writes", name)
                return self._inner.store_reduction(name, index, value)

            def reduction(self, dtype, src_dtype, reduction_type, value):
                result = self._inner.reduction(dtype, src_dtype, reduction_type, value)
                if "welford" in reduction_type:
                    return tuple(result[i] for i in range(3))
                return result

            def index_expr(self, index, dtype):
                if isinstance(index, (int, sympy.Integer)):
                    return self._inner.constant(int(index), dtype)
                index = add_index(index, "other")
                return self._inner.index_expr(index, dtype)

            def bucketize(
                self,
                values,
                offsets_name: str,
                offsets_size: sympy.Expr,
                indexing_dtype: torch.dtype,
                right: bool,
            ):
                offsets_size = add_index(offsets_size, "other")
                return self._inner.bucketize(
                    values, offsets_name, offsets_size, indexing_dtype, right
                )

            @staticmethod
            def masked(mask_proxy, masked_body: Callable[..., Any], other_proxy):
                """
                Recursively capture the masked out body in another LoopBodyBlock
                """

                subblock: LoopBodyBlock

                def shim(mask, other):
                    return V.ops.masked(mask, subblock, other)

                name = self.body.add_submodule(shim, "masked_subblock")
                subblock = LoopBodyBlock(self.body, masked_body, [])
                self.body.subblocks[name] = subblock
                return tracer.create_proxy(
                    "call_module", name, (mask_proxy, other_proxy), {}
                )

            @staticmethod
            def scan(
                dtype_proxy, combine_fn: Callable[..., Any], value_proxy, init_proxy
            ):
                def shim(dtype, value, init):
                    return V.ops.scan(dtype, combine_fn, value, init)

                name = self.body.add_submodule(shim, "scan")
                return tracer.create_proxy(
                    "call_module", name, (dtype_proxy, value_proxy, init_proxy), {}
                )

            def frexp(self, value_proxy):
                result = self._inner.frexp(value_proxy)
                # Proxies are iterable, but some methods expect tuples/lists
                return (result[0], result[1])

            @staticmethod
            def indirect_indexing(index_proxy, size, check=True):
                """
                Flow data from tensors into indexing formulas.
                Introduce a call_module to update the indexing.
                """

                var = self.body.add_indirect(size)

                def set_indirect(new_var):
                    self.body.replace_indirect(
                        var, V.ops.indirect_indexing(new_var, size, check)
                    )

                tracer.create_proxy(
                    "call_module",
                    self.body.add_submodule(set_indirect, f"set_{var}"),
                    (index_proxy,),
                    {},
                )
                return var

            @staticmethod
            def output(result):
                tracer.create_proxy("output", "output", (result,), {})

        tracer = torch.fx.Tracer()
        tracer.graph = torch.fx.Graph(tracer_cls=tracer.__class__)
        proxy_ops = tracer.create_proxy("placeholder", "ops", (), {})

        from .index_propagation import IndexPropagation
        from .sizevars import SimplifyIndexing

        handler: Any = SimplifyIndexing(
            CaptureIndexing(proxy_ops), self.body.var_ranges
        )
        if config.constant_and_index_propagation:
            handler = IndexPropagation(handler)

        with V.set_ops_handler(handler):
            # This indirection is just a cute way to get IndexPropagation to
            # unwrap the return value.
            ops.output(fn(*args))
        self.graph = tracer.graph

    def __call__(self):
        graph = self.graph
        submodules = self.body.submodules

        return InterpreterShim(graph, submodules).run(V.get_ops_handler())

    def debug_str(self, name="block"):
        code = torch.fx.GraphModule(self.body.submodules, self.graph).code
        return re.sub(
            # strip `; del var0` suffixes to make output prettier
            r";[^\n]*",
            "",
            code.strip().replace("def forward(", f"def {name}("),
        )


class Wait(ExternKernelAlloc):
    """
    Wait should not be used by itself.  It should always be constructed in tandem
    with a collective op that produces a work to wait on.
    """

    def __init__(
        self,
        layout,
        inputs,
        constant_args=(),
    ):
        super().__init__(layout, inputs, constant_args)

    def should_allocate(self):
        return False

    def codegen(self, wrapper):
        from .codegen.wrapper import ReuseLine

        wrapper.add_import_once(
            "from torch.distributed._functional_collectives_impl import _wait_tensor"
        )
        (input_collective,) = (t.codegen_reference() for t in self.inputs)
        wrapper.writeline(f"{input_collective} = _wait_tensor({input_collective})")

        # wait op still needs to produce a 'buffer' that represents the tensor output.
        # this is a symbolic gesture, and it gets handled by WrapperCodegen.
        # codegen outputs a '# reuse' line that assigns the input buffer here ('input_collective')
        # to a new name (`self.get_name()`) and `del`s the old name.
        wrapper.writeline(ReuseLine(wrapper, self.inputs[0], self, delete_old=False))

    @classmethod
    def create(cls, collective_op: "TensorBox"):
        # TODO(whc) i'm not sure what's going on here, this probably means I missed something upstream
        collective_op.decide_layout()
        return Wait(
            layout=AliasedLayout(collective_op),
            inputs=[collective_op],
        )

    def get_alias_names(self):
        # Signal to codegen that our output buffer isn't safe to reuse
        return [self.inputs[0].codegen_reference()]

    def get_mutation_names(self):
        # The generated `_wait_tensor` op mutates the input tensor
        return [self.inputs[0].codegen_reference()]


class CollectiveKernel(ExternKernel):
    """
    Each collective should follow the pattern:
    - extend InPlaceCollectiveKernel or OutOfPlaceCollectiveKernel.
    - the kernel delegates into c10d processgroup, which returns a 'work' obj
    - the work obj is registered via _register_tensor_work so it can be waited on later
    """

    def __init__(self, layout, inputs, constant_args):
        super().__init__(None, layout, inputs, constant_args)
        self.name = V.graph.register_buffer(self)

    def should_emit_register_tensor_work(self):
        return True

    def should_emit_find_or_create_pg(self):
        return True

    def codegen_collective(self, wrapper, output_name, input_names):
        # factor so the boilerplate can be handled in CollectiveKernel.codegen
        raise NotImplementedError("Must implement")

    def codegen_output(self, wrapper, output_name, input_names):
        # factor so the boilerplate can be handled in CollectiveKernel.codegen
        raise NotImplementedError("Must implement")

    @classmethod
    def wrap_inputs_as_inplace(cls, inputs):
        def wrap_input(var):
            op = InPlaceHint(
                FlexibleLayout(var.get_device(), var.get_dtype(), var.get_size()), var
            )
            return TensorBox.create(op)

        return list(map(wrap_input, inputs))

    def codegen(self, wrapper):
        wrapper.add_import_once("import torch.distributed as dist")
        wrapper.add_import_once("import torch.distributed.distributed_c10d as c10d")
        wrapper.add_import_once(
            "import torch.distributed._functional_collectives_impl as fun_col_impl"
        )
        # extract references to our args in string form for codegen output
        input_names = [t.codegen_reference() for t in self.inputs]
        output_name = self.get_name()
        tag, ranks, group_size = self.constant_args

        if self.should_emit_find_or_create_pg():
            # TODO: avoid more than one ref of the same pg (even though they are cached inside the api)
            wrapper.writeline(
                f"{output_name}_pg = c10d._find_or_create_pg_by_ranks_and_tag('{tag}', {ranks}, {group_size})"
            )

        self.codegen_output(wrapper, output_name, input_names)
        self.codegen_collective(wrapper, output_name, input_names)
        if self.should_emit_register_tensor_work():
            wrapper.writeline(
                f"fun_col_impl._register_tensor_work({output_name}, {output_name}_work)"
            )


class InPlaceCollectiveKernel(CollectiveKernel):
    """
    InPlaceCollectiveKernel are those with in-out arguments such as all_reduce.
    Extend this kernel if your collective needs to modify its inputs in-place.
    """

    def __init__(self, layout, inputs, constant_args):
        super().__init__(layout, inputs, constant_args)

    def should_allocate(self):
        return False

    def has_side_effects(self):
        return True

    def codegen_output(self, wrapper, output_name, input_names):
        if len(input_names) > 1:
            wrapper.writeline(f"{output_name} = [{','.join(input_names)}] ")
        else:
            wrapper.writeline(f"{output_name} = {input_names[0]}")


class OutOfPlaceCollectiveKernel(CollectiveKernel):
    """
    OutOfPlaceCollectiveKernel are those that allocate their
    outputs and leave their inputs inplace, such as all_gather.
    """

    def __init__(self, layout, inputs, outputs, constant_args):
        super().__init__(layout, inputs + outputs, constant_args)
        self.outputs = outputs
        self.original_inputs = inputs
        # NOTE: As seen in issue #108780, output buffers of out-of-place collectives
        # could be incorrectly reused. As a safety measure, here we just ban the reuse of them.
        # TODO: A better fix is to figure out how to propagate the aliases properly,
        # so that the buffer is only reused after all its users have consumed it.
        for x in self.outputs:
            V.graph.never_reuse_buffers.add(x.name)

    def should_allocate(self):
        return False

    def has_side_effects(self):
        return True

    def codegen_output(self, wrapper, output_name, input_names):
        input_names = [t.codegen_reference() for t in self.original_inputs]
        wrapper.writeline(f"{output_name}_inputs = [{','.join(input_names)}]")
        wrapper.writeline(f"{output_name} = [{','.join(x.name for x in self.outputs)}]")

    @classmethod
    def create_output_buffers(cls, inputs, size_cb=None):
        outputs = []
        for input in inputs:
            new_size = input.get_size()
            if size_cb is not None:
                size_cb(new_size)
            # new_size[0] *= group_size

            buff = OutputBuffer(
                layout=FlexibleLayout(
                    device=input.get_device(),
                    dtype=input.get_dtype(),
                    size=new_size,
                ),
            )
            outputs.append(buff)
        return outputs

    @classmethod
    def create_output_nodes(cls, coll, output_buffers):
        return [
            MultiOutputNoSizeAssert(
                out_t.layout,
                coll,
                f"[{i}]",
            )
            for i, out_t in enumerate(output_buffers)
        ]


class InPlaceHint(ExternKernel):
    """
    Helper OP to encode an in/out argument that tries to make it inplace whenever possible.
    Wrap the input of your inplace op to enable this behavior.

    The design is based on two key decisions:
    - this node is responsible for allocating the in/out buffer used by the collective.
        This is controlled by the ``should_allocate`` method that returns True here and
        False for the collective node
    - The scheduler special-case this node and enable it to reuse its input.
    """

    def codegen(self, wrapper):
        input_name = self.inputs[0].codegen_reference()
        output_name = self.get_name()
        if not wrapper.did_reuse(self, self.inputs[0]):
            wrapper.writeline(f"{output_name}.copy_({input_name}) #no reuse")

    def __init__(self, layout, input):
        input = self.realize_input(input)
        super().__init__(None, layout, self.unwrap_storage([input]), ())
        self.name = V.graph.register_buffer(self)

    def should_allocate(self):
        return True


class OutputBuffer(ExternKernel):
    """
    Represent the output buffer used by ops that require multiple of them
    """

    def __init__(self, layout):
        super().__init__(name=None, layout=layout, inputs=[])
        self.name = V.graph.register_buffer(self)

    def should_allocate(self):
        return True

    def codegen(self, wrapper):
        wrapper.writeline(f"# collective out buffer {self.name}")


class MultiOutputNoSizeAssert(MultiOutput):
    """
    Extract partial output from a multi-output OP.
    Works like MultiOutput but doesn't assert size. This must be a property guaranteed by the op emitting this.
    """

    def __init__(self, layout, input, index):
        super().__init__(layout, input, [])
        self.index = index

    def codegen(self, wrapper):
        wrapper.writeline(
            f"{self.get_name()} = {self.inputs[0].get_name()}{self.index}"
        )


class Broadcast(InPlaceCollectiveKernel):
    def __init__(self, layout, inputs, constant_args, src):
        super().__init__(layout, inputs, constant_args)
        self.src = src

    def get_mutation_names(self):
        return [self.inputs[0].get_name()]

    def get_unbacked_symbol_defs(self) -> Set[sympy.Symbol]:
        return set()

    @classmethod
    def create(
        cls, x: "TensorBox", src: int, tag: str, ranks: List[int], group_size: int
    ):
        inplace_inputs = cls.wrap_inputs_as_inplace([x])
        packed = Broadcast(
            layout=NoneLayout(inplace_inputs[0].get_device()),  # type: ignore[arg-type]
            inputs=inplace_inputs,
            constant_args=[tag, ranks, group_size],
            src=src,
        )
        mark_node_as_mutating(packed, inplace_inputs[0])
        return inplace_inputs[0]

    def codegen_collective(self, wrapper, output_name, input_names):
        wrapper.writeline(
            f"{output_name}_work = dist.broadcast("
            f"{output_name}, async_op=True, group={output_name}_pg, src={self.src})"
        )


class AllReduceCoalesced(InPlaceCollectiveKernel):
    def __init__(self, layout, inputs, constant_args, reduce_op):
        super().__init__(layout, inputs, constant_args)
        self.reduce_op = reduce_op

    def should_allocate(self):
        return False

    def get_mutation_names(self):
        return [self.inputs[0].get_name()]

    def get_unbacked_symbol_defs(self) -> Set[sympy.Symbol]:
        return set()

    @classmethod
    def create(
        cls,
        inputs: List["TensorBox"],
        reduce_op: str,
        tag: str,
        ranks: List[int],
        group_size: int,
    ):
        inplace_inputs = cls.wrap_inputs_as_inplace(inputs)
        packed = AllReduceCoalesced(
            layout=NoneLayout(inplace_inputs[0].get_device()),  # type: ignore[arg-type]
            inputs=inplace_inputs,
            constant_args=[tag, ranks, group_size],
            reduce_op=reduce_op,
        )
        mark_node_as_mutating(packed, inplace_inputs[0])
        return inplace_inputs

    def codegen_collective(self, wrapper, output_name, input_names):
        wrapper.writeline(
            f"{output_name}_work = dist.all_reduce_coalesced("
            f"{output_name}, "
            f"op=fun_col_impl._str_to_reduce_op('{str(self.reduce_op)}'), "
            f"group={output_name}_pg, "
            "async_op=True)"
        )


class AllReduce(InPlaceCollectiveKernel):
    def __init__(self, layout, inputs, constant_args, reduce_op):
        super().__init__(layout, inputs, constant_args)
        self.reduce_op = reduce_op

    def get_mutation_names(self):
        return [self.inputs[0].get_name()]

    def get_unbacked_symbol_defs(self) -> Set[sympy.Symbol]:
        return set()

    @classmethod
    def create(
        cls, x: "TensorBox", reduce_op: str, tag: str, ranks: List[int], group_size: int
    ):
        inplace_inputs = cls.wrap_inputs_as_inplace([x])

        packed = AllReduce(
            layout=NoneLayout(inplace_inputs[0].get_device()),  # type: ignore[arg-type]
            inputs=inplace_inputs,
            constant_args=[tag, ranks, group_size],
            reduce_op=reduce_op,
        )
        mark_node_as_mutating(packed, inplace_inputs[0])
        return inplace_inputs[0]

    def codegen_collective(self, wrapper, output_name, input_names):
        wrapper.writeline(
            f"{output_name}_work = dist.all_reduce("
            f"{output_name}, async_op=True, group={output_name}_pg, op=fun_col_impl._str_to_reduce_op('{str(self.reduce_op)}'))"
        )


class AllGatherIntoTensor(OutOfPlaceCollectiveKernel):
    def __init__(self, layout, inputs, outputs, constant_args):
        super().__init__(layout, inputs, outputs, constant_args)

    @classmethod
    def create(cls, x: "TensorBox", tag: str, ranks: List[int], group_size: int):
        inputs = [cls.realize_input(x)]

        def compute_size(new_size):
            new_size[0] *= group_size

        outputs = cls.create_output_buffers(inputs, compute_size)

        layout = MultiOutputLayout(inputs[0].get_device())

        packed = AllGatherIntoTensor(
            layout=layout,
            inputs=inputs,
            outputs=outputs,
            constant_args=[tag, ranks, group_size],
        )
        return cls.create_output_nodes(packed, outputs)[0]

    def codegen_collective(self, wrapper, output_name, input_names):
        wrapper.writeline(
            f"{output_name}_work = dist.all_gather_into_tensor("
            f"{output_name}[0], {output_name}_inputs[0], async_op=True, group={output_name}_pg)"
        )


class ReduceScatterTensor(OutOfPlaceCollectiveKernel):
    def __init__(self, layout, inputs, outputs, constant_args, reduce_op):
        super().__init__(layout, inputs, outputs, constant_args)
        self.reduce_op = reduce_op

    @classmethod
    def create(
        cls,
        x: "TensorBox",
        reduce_op: str,
        tag: str,
        ranks: List[int],
        group_size: int,
    ):
        inputs = [cls.realize_input(x)]

        def compute_size(new_size):
            new_size[0] //= group_size

        outputs = cls.create_output_buffers(inputs, compute_size)

        layout = MultiOutputLayout(inputs[0].get_device())

        packed = ReduceScatterTensor(
            layout=layout,
            inputs=inputs,
            outputs=outputs,
            constant_args=[tag, ranks, group_size],
            reduce_op=reduce_op,
        )
        return cls.create_output_nodes(packed, outputs)[0]

    def codegen_collective(self, wrapper, output_name, input_names):
        wrapper.writeline(
            f"{output_name}_work = dist.reduce_scatter_tensor("
            f"{output_name}[0], {output_name}_inputs[0], "
            f"async_op=True, group={output_name}_pg, op=fun_col_impl._str_to_reduce_op('{str(self.reduce_op)}'))"
        )


class AllGatherIntoTensorCoalesced(OutOfPlaceCollectiveKernel):
    def __init__(self, layout, inputs, outputs, constant_args):
        super().__init__(layout, inputs, outputs, constant_args)

    @classmethod
    def create(
        cls,
        inputs: List["TensorBox"],
        tag: str,
        ranks: List[int],
        group_size: int,
    ):
        inputs = [cls.realize_input(x) for x in inputs]

        def compute_size(new_size):
            new_size[0] *= group_size

        outputs = cls.create_output_buffers(inputs, compute_size)

        layout = MultiOutputLayout(inputs[0].get_device())

        packed = AllGatherIntoTensorCoalesced(
            layout=layout,
            inputs=inputs,
            outputs=outputs,
            constant_args=[tag, ranks, group_size],
        )

        return outputs
        # return cls.create_output_nodes(packed, outputs)

    def codegen_collective(self, wrapper, output_name, input_names):
        wrapper.writeline(
            f"{output_name}_work = fun_col_impl._all_gather_into_tensor_coalesced_fallback("
            f"output_tensors={output_name}, "
            f"input_tensors={output_name}_inputs, "
            f"group={output_name}_pg, "
            "async_op=True)"
        )


class ReduceScatterTensorCoalesced(OutOfPlaceCollectiveKernel):
    def __init__(self, layout, inputs, outputs, constant_args, reduce_op):
        super().__init__(layout, inputs, outputs, constant_args)
        self.reduce_op = reduce_op

    @classmethod
    def create(
        cls,
        inputs: List["TensorBox"],
        reduce_op: str,
        tag: str,
        ranks: List[int],
        group_size: int,
    ):
        inputs = [cls.realize_input(x) for x in inputs]

        def compute_size(new_size):
            new_size[0] //= group_size

        outputs = cls.create_output_buffers(inputs, compute_size)

        layout = MultiOutputLayout(inputs[0].get_device())

        _ = ReduceScatterTensorCoalesced(
            layout=layout,
            inputs=inputs,
            outputs=outputs,
            constant_args=[tag, ranks, group_size],
            reduce_op=reduce_op,
        )

        return outputs

    def codegen_collective(self, wrapper, output_name, input_names):
        wrapper.writeline(
            f"{output_name}_work = fun_col_impl._reduce_scatter_tensor_coalesced_fallback("
            f"output_tensors={output_name}, "
            f"input_tensors={output_name}_inputs, "
            f"op=fun_col_impl._str_to_reduce_op('{str(self.reduce_op)}'), "
            f"group={output_name}_pg, "
            "async_op=True)"
        )


# TODO(yifu): replace the CollectiveKernel IR hierarchy with _CollectiveKernel.
class _CollectiveKernel(FallbackKernel):
    def should_allocate(self):
        return False

    def has_side_effects(self):
        return True

    # This is identical to FallbackKernel.set_cpp_kernel(), minus the
    # part that checks against input aliasing and mutation.
    def set_cpp_kernel(self, kernel):
        from .codegen.wrapper import get_cpp_op_schema

        self.cpp_kernel_name = kernel._schema.name
        self.cpp_kernel_overload_name = kernel._schema.overload_name
        self.cpp_kernel_key = f"{self.cpp_kernel_name.replace('::', '_')}_{self.cpp_kernel_overload_name}"  # type: ignore[union-attr]

        self.cpp_op_schema = get_cpp_op_schema(kernel)
        self.ordered_kwargs_for_cpp_kernel = [
            x.name for x in kernel._schema.arguments if x.kwarg_only
        ]

    # NOTE: [In-Place Collective Safety]
    # Between the initiation and completion of an in-place collective, the
    # input buffers are subject to both volatile reads and volatile writes.
    # They must not be read, written to or reused by another kernel. To ensure
    # the constraints, we model collective -> wait_tensor as as two-step
    # mutation of the input buffers.
    @classmethod
    def create_inplace(
        cls, kernel, inputs: Union[TensorBox, List[TensorBox]], *args, **kwargs
    ) -> None:
        cpp_kernel_name = kernel._name
        python_kernel_name = cpp_kernel_name.replace("::", ".")
        with V.graph.fake_mode:
            (
                example_output,
                tensor_args,
                non_tensor_args,
                unflatten_args,
            ) = cls.process_kernel(kernel, inputs, *args, **kwargs)
        for tensor_arg in tensor_args:
            tensor_arg.realize()

        packed = cls(
            NoneLayout(tensor_args[0].get_device()),
            kernel,
            tensor_args,
            non_tensor_args,
            unflatten_args,
        )
        packed.cpp_kernel_name = cpp_kernel_name
        packed.python_kernel_name = python_kernel_name

        def mark_mutation(x):
            if isinstance(x.data, BaseView):
                x = x.data.unwrap_view()
            MutationOutput(x.layout, x, packed)

        pytree.tree_map(lambda inp: mark_mutation(inp), inputs)

    # NOTE: [Out-of-Place Collective Safety]
    # Between the initiation and completion of an out-of-place collective:
    #
    # Input buffers:
    # - Are subject to volatile reads
    # - Can be read by another kernel
    # - Must not be written to or reused by another kernel
    #
    # Output buffers:
    # - Are subject to volatile writes
    # - Must not be read, written to or reused by another kernel
    #
    # To ensure the safety of input buffers without sacrificing read
    # availability, we add input buffers as read deps of wait_tensor kernels.
    #
    # To ensure the safety of output buffers, we model wait_tensor as a
    # mutation to the output buffer. Note we also assumes the user program being
    # correct and the output buffer is not consumed by kernels other than
    # wait_tensor.
    #
    # TODO(yifu): add a pre-grad pass to validate the correctness of collective
    # usage in the user program.
    @classmethod
    def create_out_of_place(
        cls, kernel, inputs: Union[TensorBox, List[TensorBox]], *args, **kwargs
    ):
        cpp_kernel_name = kernel._name
        python_kernel_name = cpp_kernel_name.replace("::", ".")
        with V.graph.fake_mode:
            (
                example_output,
                tensor_args,
                non_tensor_args,
                unflatten_args,
            ) = cls.process_kernel(kernel, inputs, *args, **kwargs)
        for tensor_arg in tensor_args:
            tensor_arg.realize()

        if isinstance(example_output, list):
            device = cls.find_device(tensor_args, example_output)
            packed = cls(
                MultiOutputLayout(device),
                kernel,
                tensor_args,
                non_tensor_args,
                unflatten_args,
            )
            packed.cpp_kernel_name = cpp_kernel_name
            packed.python_kernel_name = python_kernel_name
            packed.outputs = [
                MultiOutput(
                    cls.tensor_to_layout(tensor),
                    packed,
                    [(list, i)],
                )
                for i, tensor in enumerate(example_output)
            ]
            return packed.outputs
        else:
            packed = cls(
                cls.tensor_to_layout(example_output),
                kernel,
                tensor_args,
                non_tensor_args,
                unflatten_args,
            )
            packed.cpp_kernel_name = cpp_kernel_name
            packed.python_kernel_name = python_kernel_name
            packed.outputs = [packed]
            return packed


class _WaitKernel(_CollectiveKernel):
    def get_volatile_reads(self):
        inp = self.inputs[0]
        if isinstance(inp, _CollectiveKernel):
            # Out-of-place single-output
            return [inp.inputs[0]]
        elif isinstance(inp, MultiOutput):
            # Out-of-place multi-output
            coll = inp.inputs[0]
            assert isinstance(coll, _CollectiveKernel)
            _, idx = inp.indices[0]
            return [coll.inputs[idx]]
        else:
            # In-place requires no additional deps handling for volatile
            # reads since the inputs are mutated.
            return []

    @classmethod
    def create_wait(cls, kernel, inp: TensorBox) -> None:
        with V.graph.fake_mode:
            (
                example_output,
                tensor_args,
                non_tensor_args,
                unflatten_args,
            ) = cls.process_kernel(kernel, inp)
        packed = cls(
            NoneLayout(inp.get_device()),
            kernel,
            tensor_args,
            non_tensor_args,
            unflatten_args,
        )
        if isinstance(inp.data, BaseView):
            inp = inp.data.unwrap_view()
        MutationOutput(inp.layout, inp, packed)

    def get_read_writes(self):
        read_writes = super().get_read_writes()
        # See [Out-of-Place Collective Safety].
        volatile_reads = self.get_volatile_reads()
        for vr in volatile_reads:
            read_writes.reads.add(dependencies.StarDep(vr.get_name()))
        return read_writes


# NB: recursive structure here reflects val_to_arg_str, avoid
# calling free_unbacked_symbols on "exotic" types that don't get pexpr
# treatment
def maybe_free_unbacked_symbols(s):
    if isinstance(s, (SymTypes, sympy.Expr)):
        # This branch should be impossible in return position
        return free_unbacked_symbols(s)
    elif isinstance(s, (tuple, list)):
        r = set()
        for t in s:
            r |= maybe_free_unbacked_symbols(t)
        return r
    elif isinstance(s, torch.Tensor):
        # This branch is impossible in constant-args position
        return free_unbacked_symbols(s)
    else:
        return set()


class AllToAllSingle(OutOfPlaceCollectiveKernel):
    def __init__(
        self,
        layout,
        inputs,
        outputs,
        constant_args,
        output_split_sizes,
        input_split_sizes,
    ):
        super().__init__(layout, inputs, outputs, constant_args)
        self.output_split_sizes = output_split_sizes
        self.input_split_sizes = input_split_sizes

    def get_unbacked_symbol_uses(self) -> Set[sympy.Symbol]:
        r = set()
        if self.output_split_sizes is not None:
            r |= free_unbacked_symbols(self.output_split_sizes)
        if self.input_split_sizes is not None:
            r |= free_unbacked_symbols(self.input_split_sizes)
        return r

    @classmethod
    def create(
        cls,
        x: "TensorBox",
        output_split_sizes: Optional[List[Expr]],
        input_split_sizes: Optional[List[Expr]],
        tag: str,
        ranks: List[int],
        group_size: int,
    ):
        inputs = [cls.realize_input(x)]

        def compute_size(new_size):
            if output_split_sizes is not None:
                new_size[0] = sum(output_split_sizes)

        outputs = cls.create_output_buffers(inputs, compute_size)

        layout = MultiOutputLayout(inputs[0].get_device())

        packed = AllToAllSingle(
            layout=layout,
            inputs=inputs,
            outputs=outputs,
            constant_args=[tag, ranks, group_size],
            output_split_sizes=output_split_sizes,
            input_split_sizes=input_split_sizes,
        )
        return cls.create_output_nodes(packed, outputs)[0]

    def codegen_collective(self, wrapper, output_name, input_names):
        tag, ranks, group_size = self.constant_args

        # TODO: might be necessary to do some pretty printing on
        # split sizes
        wrapper.writeline(
            f"{output_name}_work = dist.all_to_all_single("
            f"{output_name}[0], {output_name}_inputs[0], "
            f"output_split_sizes={self.output_split_sizes}, "
            f"input_split_sizes={self.input_split_sizes}, "
            f"group={output_name}_pg, async_op=True)"
        )<|MERGE_RESOLUTION|>--- conflicted
+++ resolved
@@ -340,38 +340,6 @@
     get_unbacked_symbol_uses: Callable[[], Set[sympy.Symbol]]
 
 
-<<<<<<< HEAD
-class _OpCounterCSE:
-    """Shim to count how many ops are used"""
-
-    def __init__(self, inner):
-        super().__init__()
-        self.parent_handler = inner
-        self.op_count = 0
-        self.var_names = {}
-
-    def __getattr__(self, name):
-        def inner(*args, **kwargs):
-            val = getattr(self.parent_handler, name)(*args, **kwargs)
-            if name == "indirect_indexing":
-                return val
-
-            def count(val):
-                if val not in self.var_names:
-                    varname = f"tmp{self.op_count}"
-                    self.op_count += 1
-                    self.var_names[val] = varname
-                    return varname
-                else:
-                    return self.var_names[val]
-
-            return pytree.tree_map(count, val)
-
-        return inner
-
-
-=======
->>>>>>> 8dcb0649
 @dataclasses.dataclass
 class Loops(IRNode):
     device: torch.device

from __future__ import annotations

import contextlib

import dataclasses
import enum
import functools
import logging
import threading
import traceback
import unittest.mock
import weakref
from abc import ABC, abstractmethod
from contextlib import contextmanager
from typing import (
    Any,
    Callable,
    Dict,
    Generic,
    List,
    NamedTuple,
    Optional,
    Set,
    Tuple,
    TYPE_CHECKING,
    TypeVar,
)

import torch
from torch.utils import _pytree as pytree
from torch.utils._traceback import CapturedTraceback
from torch.utils.weak import WeakTensorKeyDictionary

log = logging.getLogger(__name__)


if TYPE_CHECKING:
    # Import the following modules during type checking to enable code intelligence features,
    # such as auto-completion in tools like pylance, even when these modules are not explicitly
    # imported in user code.

    import sympy


"""
torch._guards is the definitional source of truth for general purpose guard structures.

An important thing to keep in mind here is the preservation of layering. There should be no dynamo notions,
and no guard installation notions here.
"""


class CompileId(NamedTuple):
    frame_id: int
    # This id is per-frame, and counts how many times we've compiled this
    # frame.  This could have been a global id but having this be per-frame
    # gives you a better intuitive sense for how many recompiles have occurred
    # so far.
    frame_compile_id: int
    # TODO: consider also tracking the recompilation count

    def __str__(self):
        return f"{self.frame_id}/{self.frame_compile_id}"


class TraceId(NamedTuple):
    compile_id: CompileId
    # This starts off as 0, and every time we restart analysis it goes
    # up by one
    attempt: int

    def __str__(self):
        if self.attempt == 0:
            return str(self.compile_id)
        else:
            return f"{self.compile_id}_{self.attempt}"


class GuardSource(enum.Enum):
    LOCAL = 0
    GLOBAL = 1
    LOCAL_NN_MODULE = 2
    GLOBAL_NN_MODULE = 3
    CONSTANT = 4
    RANDOM_VALUE = 5
    SHAPE_ENV = 6
    LOCAL_FSDP_MODULE = 7
    GLOBAL_FSDP_MODULE = 8
    BACKWARD_STATE = 9
<<<<<<< HEAD
    SYNTHETIC_LOCAL = 10
=======
    EPHEMERAL = 10
>>>>>>> 5680f565

    def is_fsdp_module(self) -> bool:
        return self in (GuardSource.GLOBAL_FSDP_MODULE, GuardSource.LOCAL_FSDP_MODULE)

    def is_nn_module(self) -> bool:
        return (
            self
            in (
                GuardSource.GLOBAL_NN_MODULE,
                GuardSource.LOCAL_NN_MODULE,
            )
            or self.is_fsdp_module()
        )

    def is_local(self):
        return self in (
            GuardSource.LOCAL,
            GuardSource.LOCAL_NN_MODULE,
            GuardSource.LOCAL_FSDP_MODULE,
        )


"""
Base class for a "GuardBuilder" role.

The GuardBuilderBase role is to represent a scope within which to build a guard. The name is a little
confusing, as its not a builder, but for the sake of avoiding a lot of renames and keeping the original reference
to torchdynamo's GuardBuilder.

Note: create_fn is invoked with a GuardBuilderBase and a Guard. A GuardBuilder is chosen based
on GuardSource's select function.

There is value in keeping this GuardBuilderBase empty to keep layering clean.
"""


class GuardBuilderBase:
    pass


class ShapeGuard(NamedTuple):
    expr: sympy.Expr
    stack: CapturedTraceback


@dataclasses.dataclass
class Guard:
    # originating_source is the source that called the make_guard method to
    # construct this guard object. The property name specifies what exactly it
    # is the guard is guarding on.  The meaning of the name is dependent on the
    # create_fn; you must look at the use-site inside create_fn to know what
    # name means.
    #
    # That being said, although you might think this is just a "name", name is
    # usually an arbitrary Python expression that will be evaluated with all
    # globals (and locals, if you create a LOCAL guard) to extract the Python
    # object that we want to perform guard tests on.  This evaluation
    # typically happens in GuardBuilder.eval.  In these cases, name is
    # typically produced by originating_source.name() (not to be confused with
    # GuardSource - the property source).
    #
    # Occasionally, name is not a valid Python expression; sometimes
    # it is meaningless.  Example create_fns that are like this include
    # GRAD_MODE and SHAPE_ENV.
    originating_source: Source
    create_fn: Callable[[GuardBuilderBase, Guard], None]

    # Export only. These values are written to at time of guard check_fn creation.
    guard_types: Optional[List[str]] = None
    code_list: Optional[List[str]] = None
    obj_weakref: Optional[object] = None
    guarded_class_weakref: Optional[type] = None

    stack: Optional[CapturedTraceback] = None
    user_stack: Optional[traceback.StackSummary] = None
    _hash: Optional[int] = None

    def __hash__(self):
        if self._hash is None:
            self._hash = hash((self.name, self.source, id(self.create_fn)))
        return self._hash

    def sort_key(self):
        return (
            self.source.value if self.source else -1,
            len(self.name),
            self.name,
            self.inner_create_fn().__code__.co_firstlineno,
        )

    def __lt__(self, other):
        return self.sort_key() < other.sort_key()

    def inner_create_fn(self):
        if isinstance(self.create_fn, functools.partial):
            return self.create_fn.func
        else:
            return self.create_fn

    @property
    def name(self) -> str:
        return self.originating_source.name()

    @property
    def source(self) -> GuardSource:
        return self.originating_source.guard_source()

    @staticmethod
    def weakref_to_str(obj_weakref):
        """
        This is a workaround of a Python weakref bug.

        `obj_weakref` is instance returned by `weakref.ref`,
        `str(obj_weakref)` is buggy if the original obj overrides __getattr__, e.g:

            class MyConfig(dict):
                def __getattr__(self, x):
                    return self[x]

            obj = MyConfig(offset=5)
            obj_weakref = weakref.ref(obj)
            str(obj_weakref)  # raise error: KeyError: '__name__'
        """
        if isinstance(obj_weakref, weakref.ReferenceType):
            obj = obj_weakref()
            if obj is not None:
                return f"<weakref at {hex(id(obj_weakref))}; to '{obj.__class__.__name__}' at {hex(id(obj))}>"
            else:
                return f"<weakref at {hex(id(obj_weakref))}; dead>"
        else:
            return str(obj_weakref)

    def __repr__(self):
        s = f"""
        {self.source.name.lower() if self.source else ""} {repr(self.name)} {self.inner_create_fn().__name__}
        {{
            'guard_types': {self.guard_types},
            'code': {self.code_list},
            'obj_weakref': {self.weakref_to_str(self.obj_weakref)}
            'guarded_class': {self.guarded_class_weakref}
        }}
        """
        return s

    def __str__(self):
        output = f"Name: {repr(self.name)}\n"
        source = self.source.name.lower() if self.source else ""
        output += f"    Source: {source}\n"
        output += f"    Create Function: {self.inner_create_fn().__name__}\n"
        output += f"    Guard Types: {self.guard_types}\n"
        output += f"    Code List: {self.code_list}\n"
        output += f"    Object Weakref: {self.weakref_to_str(self.obj_weakref)}\n"
        output += f"    Guarded Class Weakref: {self.guarded_class_weakref}\n"
        return output

    def create(self, builder: GuardBuilderBase):
        try:
            return self.create_fn(builder, self)
        except Exception:
            log.error("Error while creating guard:\n%s", str(self).rstrip())
            if self.stack:
                log.error("Created at:\n%s", "".join(self.stack.format()[-4:]).rstrip())
            raise

    def is_nn_module(self):
        return self.source.is_nn_module()

    def is_fsdp_module(self):
        return self.source.is_fsdp_module()

    def is_local(self):
        return self.source.is_local()

    def set_export_info(self, guard_type, guarded_class, code_list, obj_weakref):
        if not self.guard_types:
            self.guard_types = list()

        self.guard_types.append(guard_type)

        assert self.guarded_class_weakref in (
            guarded_class,
            None,
        ), "Guarded class id must be identical, or None"
        self.guarded_class_weakref = guarded_class

        if not self.code_list:
            self.code_list = code_list
        else:
            self.code_list.extend(code_list)

        assert self.obj_weakref in (
            obj_weakref,
            None,
        ), "Guarded object must be identical, or None"
        self.obj_weakref = obj_weakref


T = TypeVar("T")

"""
Parent structure for guard env expressions.
A GuardEnvExpr can have any subtype.
Note: All subtypes must be handled exhaustively in
torch._dynamo.guards._parse_guard_env_guards to avoid a RuntimeError.
"""


@dataclasses.dataclass
class GuardEnvExpr:
    pass


"""
A class representing a pair of duplicate inputs.
input_pos_a and input_pos_b are input positions we have deduped.
"""


@dataclasses.dataclass
class DuplicateInputs(GuardEnvExpr):
    input_source_a: Source
    input_source_b: Source

    def __post_init__(self):
        assert self.input_source_a != self.input_source_b


"""
Checkpointable is an interface for driving state snapshotting, left purposely vague for now.

copy_graphstate() -> T, a somewhat legacy name, is expected to emit a snapshot of any type that
can also be taken in at restore_graphstate(T) calls.

When to snapshot, is, at the moment, an implementation detail of upstream callers. Checkpointable
does not provide any garuantees around consistency, idempotency, or safety of calling its APIs, yet.

In the future, it will have a closer coupling to a generic Checkpoint management system.
"""


class Checkpointable(ABC, Generic[T]):
    @abstractmethod
    def copy_graphstate(self) -> T:
        ...

    @abstractmethod
    def restore_graphstate(self, state: T):
        ...


class GuardsCheckpointState:
    """
    The GuardCheckpointState - it is the T of Checkpointable[T] for GuardsContext
    """

    dynamo_guards: Set[Guard] = set()

    def __init__(self, dynamo_guards):
        self.dynamo_guards = dynamo_guards

    def diff(self, other):
        """
        Produces a delta against another GuardsCheckpointState.

        Returns None if no delta is found, otherwise, return a set() of mismatched
        Guard type objects.
        """
        r = self.dynamo_guards.difference(other.dynamo_guards)
        if len(r) == 0:
            return None
        return r

    def __eq__(self, other):
        return self.diff(other) is None


class ModuleContextCheckpointState:
    nn_modules: Dict[str, torch.nn.Module] = {}

    def __init__(self, nn_modules):
        self.nn_modules = nn_modules

    def diff(self, other):
        """
        Produces a delta against another ModuleContextCheckpointState.

        Returns None if no delta is found, otherwise, return a set() of mismatched
        module key names.
        """
        r = set(self.nn_modules.keys()).difference(set(other.nn_modules.keys()))
        if len(r) == 0:
            return None
        return r

    def __eq__(self, other):
        return self.diff(other) is None


class ModuleContext(Checkpointable[ModuleContextCheckpointState]):
    def __init__(self):
        self.nn_modules: Dict[str, Any] = {}

    def copy_graphstate(self):
        return ModuleContextCheckpointState(dict(self.nn_modules))

    def restore_graphstate(self, state):
        assert isinstance(state, ModuleContextCheckpointState)
        self.nn_modules = state.nn_modules


class GlobalContextCheckpointState:
    global_state: Dict[str, Tuple[Callable, ...]] = {}

    def __init__(self, global_states):
        self.global_state = global_states

    def diff(self, other):
        """
        Produces a delta against another GlobalContextCheckpointState.

        Returns None if no delta is found, otherwise, return a set() of mismatched
        global key names.
        """
        r = set(self.global_state.keys()).difference(set(other.global_state.keys()))
        if len(r) == 0:
            return None
        return r

    def __eq__(self, other):
        return self.diff(other) is None


class GlobalContext(Checkpointable[GlobalContextCheckpointState]):
    """
    This keeps track of the global torch state during tracing of a function.
    For example, torch.is_grad_enabled.
    """

    _supported_global_states = {
        "grad_enabled",
        "torch_function_enabled",
        "autocast_enabled",
        "autocast_cpu_enabled",
        "autocast_gpu_dtype",
        "autocast_cpu_dtype",
        "autocast_cache_enabled",
    }

    def __init__(self):
        self.global_state: Dict[str, Tuple[Callable, ...]] = {}

    def copy_graphstate(self):
        return GlobalContextCheckpointState(dict(self.global_state))

    def restore_graphstate(self, state):
        assert isinstance(state, GlobalContextCheckpointState)
        self.global_state = state.global_state
        assert (
            len(self.global_state) == len(self._supported_global_states)
            and set(self.global_state.keys()) == self._supported_global_states
        ), "Global state mismatch"
        for func, args in self.global_state.values():
            func(args)


"""
A GuardsContext is a checkpointable representation of all the guards in the current tracing
context. It's lifecycle is bound 1:1 to the tracing context, and it should never be instantiated
directly outside of it. For passing around internal state representations of this object,
prefer to extract them with copy_graphstate to produce a GuardsCheckpointState.
"""


# Like a Set[Guard] but will record the user stack on all guards at the
# time they were installed at their destination
class GuardsSet:
    def __init__(self, inner=None):
        if inner is None:
            inner = set()
        self.inner = inner

    def __iter__(self):
        return iter(self.inner)

    def __len__(self):
        return len(self.inner)

    # Subtraction along with bool is typically used to determine the delta of
    # added guards between checkpoints for higher order ops
    def __sub__(self, other):
        return GuardsSet(self.inner - other.inner)

    def __bool__(self):
        return bool(self.inner)

    def add(self, guard: Guard, *, collect_debug_stack=True, skip=0):
        if guard in self.inner:
            return
        if collect_debug_stack:
            if guard.stack is None:
                guard.stack = CapturedTraceback.extract(skip=1 + skip)
            if guard.user_stack is None:
                guard.user_stack = TracingContext.extract_stack()
        self.inner.add(guard)

    def update(self, *others: Set[Guard]):
        for o in others:
            for g in o:
                self.add(g, skip=1)

    def remove_guards_with_source(self, source):
        """Delete all guards with a given source"""
        self.inner = {g for g in self.inner if g.originating_source != source}


class GuardsContext(Checkpointable[GuardsCheckpointState]):
    def __init__(self):
        self.dynamo_guards: GuardsSet = GuardsSet()
        self.aotautograd_guards: List[GuardEnvExpr] = []

    def copy_graphstate(self):
        return GuardsCheckpointState(set(self.dynamo_guards.inner))

    def restore_graphstate(self, state):
        # NB: "steals" the passed in state
        assert isinstance(state, GuardsCheckpointState)
        self.dynamo_guards = GuardsSet(state.dynamo_guards)


_TLS = threading.local()

"""
TracingContext is the source of truth for all currently accumulated information
needed to trace. Its lifecycle is kept 1:1 when using TorchDynamo, but other systems
are open to managing their own TracingContext with that in mind.

The purpose of TracingContext is not to be a dumping ground, or god object, but rather to avoid
having to plumb complex subsystems across multiple verticals.

Ex: A common example is guard accumulation between dynamo, shape_env, aot_autograd, and inductor.
Accessing the current tracing context via
TracingContext.get() allows users to accumulate their own guards for processing, without needing to know how
to plumb objects back up to where frame interpretation happened.

Note that you can end up with multiple TracingContext for a single compilation
of a frame, as we reset the TracingContext whenever we restart analysis.
CompileContext is a more overarching context that encompasses multiple restarts.
"""


class CompileContext:
    @staticmethod
    def get() -> CompileContext:
        assert _TLS.compile_context is not None
        return _TLS.compile_context

    @staticmethod
    def try_get() -> Optional[CompileContext]:
        return getattr(_TLS, "compile_context", None)

    def __init__(self, compile_id):
        assert compile_id is None or isinstance(compile_id, CompileId)
        self.compile_id: Optional[CompileId] = compile_id
        self.attempt = 0

    @staticmethod
    def current_compile_id():
        self = CompileContext.try_get()
        if self is None:
            return None
        return self.compile_id

    @staticmethod
    def current_trace_id():
        self = CompileContext.try_get()
        if self is None:
            return None
        if self.compile_id is None:
            return None
        return TraceId(self.compile_id, self.attempt)


class TracingContext:
    """
    Provides the currently installed TracingContext, or None.

    Note that it is a staticmethod, and invocations outside of `with tracing()` (see below), are valid but
    will return None.
    """

    @staticmethod
    def try_get() -> Optional[TracingContext]:
        return getattr(_TLS, "tracing_context", None)

    @staticmethod
    def get() -> TracingContext:
        if ctx := TracingContext.try_get():
            return ctx
        raise RuntimeError(
            "TracingContext.get() must be called within an ongoing trace."
        )

    def __init__(self, fake_mode):
        self.guards_context = GuardsContext()
        self.module_context = ModuleContext()
        self.global_context = GlobalContext()
        self.fake_mode = fake_mode
        self.frame_summary_stack = []
        # This is morally part of frame_summary_stack, but it is kept separate
        # for clarity.  As we process a frame, this variable gets updated
        # to keep track of what line we are in the function.  We make a
        # function call, this gets cleared and the frame location is pushed
        # to frame_summary_stack (prepping this variable for the inner frame's
        # progress)
        self.loc_in_frame = None
        # this is only set after aot_autograd
        self.fw_metadata = None
        self.params_flat = None
        # this is for extended return calling convention from backend
        # compiler to aot_autograd
        # Per output, what the compiler specified stride of the output is,
        # or None if no stride is known.  This is always the HINT, it
        # is never a SymInt (it would be better if it was a SymInt, but
        # I can't conveniently get this from Inductor atm.  Also, be
        # careful not to accidentally induce guards on the SymInt if
        # you ever do change this in aot_autograd.py; you should check
        # on permutations preferentially.)
        self.output_strides: Optional[List[Optional[List[int]]]] = None
        # When this is True, whenever we encounter an int in Dynamo tracing,
        # we will (1) force unspec it and (2) force it as a size-like unbacked
        # integer.  This is currently used when processing certain lists of
        # ints that are known to be size-like and may have 0/1 entries that we
        # must not specialize on.
        self.force_unspec_int_unbacked_size_like = False
        # See note [Tensor Fakification and Symbol Caching]
        self.tensor_to_context = WeakTensorKeyDictionary()

        # If this true, Aot Autograd will return output Fake Tensors with appropiate
        # meta on the first invocation
        # see note: [Returning Fake Tensors on First AOT Autograd Call]
        self.fakify_first_call = False

    def clear(self):
        # Look at the note in output_graph.py in function `save_global_state`
        # for the context on clearing global context.
        self.global_context.global_state = {}

    @staticmethod
    @contextmanager
    def patch(**kwargs):
        prior = {}
        ctx = TracingContext.get()

        for key in kwargs.keys():
            # KeyError on invalid entry
            prior[key] = getattr(ctx, key)
        for key, val in kwargs.items():
            setattr(ctx, key, val)
        try:
            yield
        finally:
            for key, val in prior.items():
                setattr(ctx, key, val)

    @staticmethod
    def extract_stack():
        self = TracingContext.try_get()
        if self is None:
            return traceback.StackSummary()
        stack = self.frame_summary_stack
        if self.loc_in_frame is not None:
            stack = stack + [self.loc_in_frame]
        return traceback.StackSummary.from_list(stack)

    # Call this when you want to call into some code that isn't necessarily
    # associated with the current frame state
    @staticmethod
    @contextlib.contextmanager
    def clear_frame():
        tc = TracingContext.get()
        with unittest.mock.patch.object(
            tc, "frame_summary_stack", []
        ), unittest.mock.patch.object(tc, "loc_in_frame", None):
            try:
                yield
            except Exception as e:
                # Prevent real_stack from getting attached
                #
                # The invariant is that if an Exception as real_stack, we've
                # appropriately attached a user stack and we no longer need to
                # attach anything. Because we cannot conveniently interpose
                # when an exception is thrown, we instead interpose everywhere
                # we set what the user stack is set (using the context
                # manager). However, our compiler stack does "tail calls"
                # (when it calls into user compiler), at which point the
                # parent exception frames would incorrectly attach an
                # incorrect frame.
                #
                # However, if, somehow, someone raised an exception with this
                # scope that had a stack (for example, because they are
                # restoring the user stack state appropriately as they process
                # node by node), we should respect it. Thus, we cannot
                # unconditionally set None.
                if not hasattr(e, "real_stack"):
                    e.real_stack = None  # type: ignore[attr-defined]
                raise

    @staticmethod
    @contextlib.contextmanager
    def current_frame(frame_summary):
        # frame_summary can be None to solely take advantage of real_stack
        # attachment to thrown exceptions
        tc = TracingContext.get()
        if frame_summary is not None:
            tc.frame_summary_stack.append(frame_summary)
        old = tc.loc_in_frame
        tc.loc_in_frame = None
        try:
            yield
        except Exception as e:
            if not hasattr(e, "real_stack"):
                e.real_stack = tc.extract_stack()  # type: ignore[attr-defined]
            raise
        finally:
            if frame_summary is not None:
                tc.frame_summary_stack.pop()
            tc.loc_in_frame = old

    @staticmethod
    @contextlib.contextmanager
    def report_output_strides():
        tc = TracingContext.try_get()
        if tc is None:
            yield None
            return
        old_output_strides = tc.output_strides
        tc.output_strides = []
        try:
            yield tc.output_strides
        finally:
            tc.output_strides = old_output_strides

    @staticmethod
    def set_current_loc(filename, lineno, frame_name):
        TracingContext.get().loc_in_frame = traceback.FrameSummary(
            filename, lineno, frame_name
        )


@contextmanager
def compile_context(context: CompileContext):
    old_context = getattr(_TLS, "compile_context", None)
    _TLS.compile_context = context
    try:
        yield context
    finally:
        _TLS.compile_context = old_context


@contextmanager
def tracing(context: Optional[TracingContext]):
    """
    This function installs the passed in tracing context as a dynamic scoped
    global variable.

    Calls to TracingContext.get() while not under a `with tracing()` context
    will return None.
    """
    old_context = getattr(_TLS, "tracing_context", None)
    _TLS.tracing_context = context
    try:
        yield context
    except Exception as e:
        if not hasattr(e, "real_stack") and context is not None:
            e.real_stack = context.extract_stack()  # type: ignore[attr-defined]
        raise
    finally:
        if (
            context is not None
            and context.fake_mode is not None
            and context.fake_mode.shape_env is not None
        ):
            context.fake_mode.shape_env.cleanup()
        _TLS.tracing_context = old_context


# Subclasses can be found in torch/_dynamo/source.py
# TODO(voz): Consider a toplevel torch/_source.py
@dataclasses.dataclass(frozen=True)
class Source:
    def is_dict_key(self):
        return False

    def is_ephemeral(self):
        return False

    def reconstruct(self, codegen):
        raise NotImplementedError()

    def guard_source(self) -> GuardSource:
        raise NotImplementedError()

    def name(self) -> str:
        raise NotImplementedError()

    def make_guard(self, fn) -> Guard:
        if self.guard_source() is GuardSource.CONSTANT:
            raise NotImplementedError()
        return Guard(self, fn)

    def is_nn_module(self) -> bool:
        return self.guard_source().is_nn_module()

    def subguards_allowed(self):
        """True if you can guard on attributes of this"""
        return self.guard_source() != GuardSource.SYNTHETIC_LOCAL


# Subclasses can be found in torch/_dynamo/source.py
@dataclasses.dataclass(frozen=True)
class ChainedSource(Source):
    base: Source

    def is_dict_key(self):
        # Recurse until you either hit a ConstDictKey or a Source
        return self.base.is_dict_key()

    def is_ephemeral(self):
        return self.base.is_ephemeral()


def detect_fake_mode(inputs: Any = None):
    """
    Attempts to "detect" what the current fake mode is.  If there is one ambiently
    available from TracingContext, we preferentially use that.  Otherwise, we
    heuristically detect the fake mode via the following sources, in order of
    priority:

        - Currently active fake mode on stack
        - Fake mode associated with passed in tensors (inputs does not
          have to be flattened)
    """
    from torch._subclasses.fake_tensor import FakeTensor, FakeTensorMode

    fake_modes = []

    if context := TracingContext.try_get():
        fake_mode = context.fake_mode
        if fake_mode is not None:
            fake_modes.append((fake_mode, "tracing context", 0))

    from torch.utils._python_dispatch import _get_current_dispatch_mode_stack

    for i, m in enumerate(reversed(_get_current_dispatch_mode_stack())):
        if isinstance(m, FakeTensorMode):
            fake_modes.append((m, "active fake mode", i))

    flat_inputs = pytree.tree_leaves(inputs)
    for i, flat_input in enumerate(flat_inputs):
        if isinstance(flat_input, FakeTensor):
            fake_modes.append((flat_input.fake_mode, "fake tensor input", i))

    if fake_modes:
        fake_mode, desc1, i1 = fake_modes[0]
        for m, desc2, i2 in fake_modes[1:]:
            assert fake_mode is m, (
                f"fake mode ({fake_mode}) from {desc1} {i1} doesn't match mode ({m}) from {desc2} {i2}\n\n"
                f"fake mode from {desc1} {i1} allocated at:\n{fake_mode.stack}\n"
                f"fake mode from {desc2} {i2} allocated at:\n{m.stack}"
            )
        return fake_mode
    else:
        return None


def active_fake_mode():
    """
    Inspects the dispatch mode stack for an active fake mode and returns it.
    Returns None if no fake mode is active.
    """
    from torch._subclasses.fake_tensor import FakeTensorMode
    from torch.utils._python_dispatch import _get_current_dispatch_mode_stack

    for _, m in enumerate(reversed(_get_current_dispatch_mode_stack())):
        if isinstance(m, FakeTensorMode):
            return m

    return None<|MERGE_RESOLUTION|>--- conflicted
+++ resolved
@@ -87,11 +87,8 @@
     LOCAL_FSDP_MODULE = 7
     GLOBAL_FSDP_MODULE = 8
     BACKWARD_STATE = 9
-<<<<<<< HEAD
-    SYNTHETIC_LOCAL = 10
-=======
     EPHEMERAL = 10
->>>>>>> 5680f565
+    SYNTHETIC_LOCAL = 11
 
     def is_fsdp_module(self) -> bool:
         return self in (GuardSource.GLOBAL_FSDP_MODULE, GuardSource.LOCAL_FSDP_MODULE)

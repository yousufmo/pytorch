import itertools

from typing import List, NamedTuple, Optional, Tuple

import torch
import torch.distributed as dist
from torch.utils._contextlib import _DecoratorContextManager
from ._fsdp_common import (
    _get_dim0_padded_size,
    _raise_assert_with_print,
    _to_dtype_if_needed,
)
from ._fsdp_param import FSDPParam


class AllGatherResult(NamedTuple):
    all_gather_output: torch.Tensor
    all_gather_event: Optional[torch.cuda.Event]
    all_gather_work: Optional[dist.distributed_c10d.Work]
    # For each parameter, the all-gather input dtype for each input
    param_all_gather_input_dtypes: List[List[torch.dtype]]
    # For each parameter, the all-gather input numel for each input
    param_all_gather_input_numels: List[List[int]]
    # 1D flattened version of `param_all_gather_input_numels` saved to avoid
    # CPU overhead from recomputing
    all_gather_input_split_sizes: List[int]


@torch.no_grad()
def foreach_all_gather(
    fsdp_params: List[FSDPParam],
    group: dist.ProcessGroup,
    async_op: bool,
    all_gather_copy_in_stream: torch.cuda.Stream,
    all_gather_stream: torch.cuda.Stream,
    device: torch.device,
) -> Optional[AllGatherResult]:
    world_size, rank = group.size(), group.rank()
    # - Copy in
    with torch.cuda.stream(all_gather_copy_in_stream):
        param_all_gather_inputs: List[List[torch.Tensor]] = [
            fsdp_param.all_gather_inputs for fsdp_param in fsdp_params
        ]
        (
            param_all_gather_input_dtypes,
            param_all_gather_input_numels,
        ) = _get_all_gather_input_metadatas(param_all_gather_inputs)
        g = itertools.groupby(d for ds in param_all_gather_input_dtypes for d in ds)
        if next(g, True) and not next(g, False):  # same dtype
            dtype = param_all_gather_inputs[0][0].dtype
        else:
            raise NotImplementedError(
                f"Mixed dtype not supported yet: {param_all_gather_input_dtypes}"
            )
        all_gather_inputs = [t for ts in param_all_gather_inputs for t in ts]
        inp_split_sizes = [t.numel() for t in all_gather_inputs]
        all_gather_input_numel = sum(inp_split_sizes)
        all_gather_output = torch.empty(
            (all_gather_input_numel * world_size,), dtype=dtype, device=device
        )
        all_gather_input = all_gather_output.narrow(
            0, all_gather_input_numel * rank, all_gather_input_numel
        )
        foreach_copy_dsts = torch.split(all_gather_input, inp_split_sizes)
        torch._foreach_copy_(foreach_copy_dsts, all_gather_inputs)
        del param_all_gather_inputs
        all_gather_copy_in_event = torch.cuda.Event()
        all_gather_copy_in_event.record()
    all_gather_stream.wait_event(all_gather_copy_in_event)
    with torch.cuda.stream(all_gather_stream):
        # - All-gather
        all_gather_work = dist.all_gather_into_tensor(
            output_tensor=all_gather_output,
            input_tensor=all_gather_input,
            group=group,
            async_op=async_op,
        )
        all_gather_event = torch.cuda.Event()
        all_gather_event.record()
        return AllGatherResult(
            all_gather_output,
            all_gather_event,
            all_gather_work,
            param_all_gather_input_dtypes,
            param_all_gather_input_numels,
            inp_split_sizes,
        )


def foreach_all_gather_copy_out(
    all_gather_result: AllGatherResult,
    fsdp_params: List[FSDPParam],
    group: dist.ProcessGroup,
) -> None:
    (
        all_gather_output,
        all_gather_event,
        all_gather_work,
        param_all_gather_input_dtypes,
        param_all_gather_input_numels,
        all_gather_input_split_sizes,
    ) = all_gather_result
    if all_gather_event is not None:  # sync op
        torch.cuda.current_stream().wait_event(all_gather_event)
    if all_gather_work is not None:  # async op
        all_gather_work.wait()
    world_size, device = group.size(), all_gather_output.device
    for all_gather_input_numels, all_gather_input_dtypes, fsdp_param in zip(
        param_all_gather_input_numels, param_all_gather_input_dtypes, fsdp_params
    ):
        fsdp_param.init_all_gather_outputs(
            all_gather_input_numels, all_gather_input_dtypes, world_size, device
        )  # no-op after 1st call
        fsdp_param.alloc_all_gather_outputs()
    all_gather_output = all_gather_output.view(world_size, -1)
    out: List[torch.Tensor] = [
        t.view(world_size, -1)
        for fsdp_param in fsdp_params
        for t in fsdp_param.all_gather_outputs
    ]
<<<<<<< HEAD
    # TODO: Use `torch.split_with_sizes_copy` fast path once it lands.
    splits = torch.split(all_gather_output, all_gather_input_split_sizes, dim=1)
=======
>>>>>>> f1d03f23
    with _unsafe_preserve_version_counters(out):
        torch.split_with_sizes_copy(
            all_gather_output, all_gather_input_numels, dim=1, out=out
        )


@torch.no_grad()
def foreach_reduce_scatter(
    fsdp_params: List[FSDPParam],
    unsharded_grads: List[torch.Tensor],
    group: dist.ProcessGroup,
    reduce_scatter_stream: torch.cuda.Stream,
    orig_dtype: torch.dtype,
    reduce_dtype: Optional[torch.dtype],
    device: torch.device,
    predivide_factor: float,
    postdivide_factor: float,
) -> torch.cuda.Event:
    """
    ``unsharded_grads`` owns the references to the gradients computed by
    autograd, so clearing the list frees the gradients.
    """
    grad_dtypes = {grad.dtype for grad in unsharded_grads}
    if len(grad_dtypes) != 1:
        # Check this at runtime since it could be a real runtime error if e.g.
        # fp8 weights do not produce the correct higher precision gradients
        _raise_assert_with_print(
            f"FSDP reduce-scatter expects uniform gradient dtype but got {grad_dtypes}"
        )
    grad_dtype = unsharded_grads[0].dtype
    reduce_dtype = reduce_dtype or grad_dtype
    world_size = group.size()
    padded_unsharded_sizes = tuple(
        _get_dim0_padded_size(grad.size(), world_size) for grad in unsharded_grads
    )
    reduce_scatter_input_numel = sum(s.numel() for s in padded_unsharded_sizes)
    reduce_scatter_output_numel = reduce_scatter_input_numel // world_size
    current_stream = torch.cuda.current_stream()
    reduce_scatter_stream.wait_stream(current_stream)
    with torch.cuda.stream(reduce_scatter_stream):
        reduce_scatter_input = torch.empty(
            (reduce_scatter_input_numel,), dtype=reduce_dtype, device=device
        )
        foreach_reduce_scatter_copy_in(
            unsharded_grads, reduce_scatter_input, world_size
        )
        _div_if_needed(reduce_scatter_input, predivide_factor)
        # Record to mark the end of the reduce-scatter copy-in in the RS stream
        copy_in_event = torch.cuda.Event()
        copy_in_event.record()
        # Only after the copy-in finishes can we free the gradients, which were
        # computed in the default stream
        current_stream.wait_event(copy_in_event)
        unsharded_grads.clear()
        reduce_scatter_output = reduce_scatter_input.new_empty(
            (reduce_scatter_output_numel,)
        )
        dist.reduce_scatter_tensor(
            output=reduce_scatter_output, input=reduce_scatter_input, group=group
        )
        _div_if_needed(reduce_scatter_output, postdivide_factor)
        reduce_scatter_output = _to_dtype_if_needed(reduce_scatter_output, orig_dtype)
        # - View out and accumulate
        flat_grad_offset = 0  # [0, reduce_scatter_output_numel - 1]
        for padded_unsharded_size, fsdp_param in zip(
            padded_unsharded_sizes, fsdp_params
        ):
            new_sharded_grad = torch.as_strided(
                reduce_scatter_output,
                size=fsdp_param.sharded_size,
                stride=fsdp_param.contiguous_sharded_stride,
                storage_offset=flat_grad_offset,
            )
            to_accumulate_grad = fsdp_param.sharded_param.grad is not None
            new_sharded_dtensor_grad = fsdp_param.to_sharded_dtensor(new_sharded_grad)
            if to_accumulate_grad:
                fsdp_param.sharded_param.grad += new_sharded_dtensor_grad
            else:
                fsdp_param.sharded_param.grad = new_sharded_dtensor_grad
            padded_sharded_numel = padded_unsharded_size.numel() // world_size
            flat_grad_offset += padded_sharded_numel
        reduce_scatter_view_out_event = torch.cuda.Event()
        reduce_scatter_view_out_event.record()
    # The RS output is allocated in the RS stream and used in the default
    # stream (for optimizer). To ensure its memory is not reused for later
    # RSs, we do not need extra synchronization since the sharded parameters
    # hold refs through the end of backward.
    return reduce_scatter_view_out_event


def foreach_reduce_scatter_copy_in(
    unsharded_grads: List[torch.Tensor],
    reduce_scatter_input: torch.Tensor,
    world_size: int,
) -> None:
    grad_views: List[torch.Tensor] = []
    grads_to_copy: List[torch.Tensor] = []
    padded_grad_slices: List[torch.Tensor] = []
    for grad in unsharded_grads:
        grad_size = grad.size()
        dim0_padded_size = _get_dim0_padded_size(grad_size, world_size)
        if dim0_padded_size != grad_size:
            padded_grad = grad.new_empty(dim0_padded_size)
            padded_grad_slices.append(padded_grad[: grad.size(0)])
            grads_to_copy.append(grad)
            grad = padded_grad
        grad_views.append(grad.view(world_size, -1))
    if padded_grad_slices:
        torch._foreach_copy_(padded_grad_slices, grads_to_copy)
    torch.cat(grad_views, dim=-1, out=reduce_scatter_input.view(world_size, -1))


def _get_all_gather_input_metadatas(
    param_all_gather_inputs: List[List[torch.Tensor]],
) -> Tuple[List[List[torch.dtype]], List[List[int]]]:
    param_all_gather_input_dtypes: List[List[torch.dtype]] = []
    param_all_gather_input_numels: List[List[int]] = []
    for all_gather_inputs in param_all_gather_inputs:
        param_all_gather_input_dtypes.append([t.dtype for t in all_gather_inputs])
        param_all_gather_input_numels.append([t.numel() for t in all_gather_inputs])
    return param_all_gather_input_dtypes, param_all_gather_input_numels


def _div_if_needed(tensor: torch.Tensor, div_factor: float) -> None:
    if div_factor > 1:
        tensor.div_(div_factor)


# We need this context for the backward all-gather, which would otherwise
# raise an error when writing to the all-gather output tensors in-place, e.g.:
# RuntimeError: one of the variables needed for gradient computation has been
# modified by an inplace operation: [torch.cuda.FloatTensor [15, 3]], which is
# output 0 of AsStridedBackward0, is at version 3; expected version 2 instead.
class _unsafe_preserve_version_counters(_DecoratorContextManager):
    # Same as `_unsafe_preserve_version_counter` but only entering/exiting the
    # context manager once for a list of tensors to reduce CPU overhead
    def __init__(self, tensors: List[torch.Tensor]) -> None:
        self.tensors = tensors
        self.prev_versions = [t._version for t in tensors]

    def __enter__(self) -> None:
        pass

    def __exit__(self, *args) -> None:
        for tensor, prev_version in zip(self.tensors, self.prev_versions):
            torch._C._autograd._unsafe_set_version_counter(tensor, prev_version)<|MERGE_RESOLUTION|>--- conflicted
+++ resolved
@@ -118,14 +118,9 @@
         for fsdp_param in fsdp_params
         for t in fsdp_param.all_gather_outputs
     ]
-<<<<<<< HEAD
-    # TODO: Use `torch.split_with_sizes_copy` fast path once it lands.
-    splits = torch.split(all_gather_output, all_gather_input_split_sizes, dim=1)
-=======
->>>>>>> f1d03f23
     with _unsafe_preserve_version_counters(out):
         torch.split_with_sizes_copy(
-            all_gather_output, all_gather_input_numels, dim=1, out=out
+            all_gather_output, all_gather_input_split_sizes, dim=1, out=out
         )
 
 

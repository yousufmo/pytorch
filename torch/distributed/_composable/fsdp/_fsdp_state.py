import functools

from typing import Any, Dict, List, Optional, Tuple

import torch
import torch.nn as nn
from torch.autograd import Variable
from torch.autograd.variable import queue_callback
from torch.autograd.graph import Node, register_multi_grad_hook
from torch.distributed._composable_state import (
    _get_module_state,
    _insert_module_state,
    _State,
)
from torch.distributed.utils import _to_kwargs
from torch.utils._pytree import tree_flatten, tree_map
from torch.utils.hooks import RemovableHandle
from ._fsdp_api import MixedPrecisionPolicy
from ._fsdp_common import _cast_fp_tensor, TrainingState
from ._fsdp_param import FSDPParam
from ._fsdp_param_group import FSDPCommContext, FSDPParamGroup


class FSDPStateContext:
    """This has state shared across FSDP states."""

    def __init__(self):
        # All FSDP states in the root state's module tree
        self.all_states: List[FSDPState] = []
        # Iteration's forward root runs the once-per-forward logic; this root
        # may not be the overall root set by lazy initialization in cases where
        # only a submodule runs forward (e.g. encoder-only for eval)
        self.iter_forward_root: Optional[FSDPState] = None
        # Final callback should only be queued once per backward
        self.post_backward_final_callback_queued: bool = False
        # Whether to finalize backward in this backward's final callback
        self.is_last_backward: bool = True


def _fsdp_state_pre_forward(
    self, module: nn.Module, args: Tuple[Any, ...], kwargs: Dict[str, Any]
) -> Tuple[Tuple[Any, ...], Dict[str, Any]]:
    # When composing with module-hook-based activation checkpointing, the
    # the pre-backward hook is responsible for the unshard
    if self._training_state == TrainingState.PRE_BACKWARD:
        return args, kwargs
    self._training_state = TrainingState.FORWARD
    args, kwargs = self._root_pre_forward(module, args, kwargs)
    if self._mp_policy.cast_forward_inputs and self._mp_policy.param_dtype:
        with torch.profiler.record_function("FSDP::cast_forward_inputs"):
            cast_fn = functools.partial(
                _cast_fp_tensor, self._mp_policy.param_dtype
            )
            args, kwargs = tree_map(cast_fn, args), tree_map(cast_fn, kwargs)
    if self._fsdp_param_group:
        args, kwargs = self._fsdp_param_group.pre_forward(module, args, kwargs)
    return args, kwargs

def _fsdp_state_post_forward(self, module: nn.Module, input: Any, output: Any) -> Any:
    # When composing with module-hook-based activation checkpointing, the
    # post-backward hook is responsible for the reshard
    if self._training_state == TrainingState.PRE_BACKWARD:
        return output
    if self._fsdp_param_group:
        output = self._fsdp_param_group.post_forward(module, input, output)
    output = self._register_pre_backward_hook(output)
    self._training_state = TrainingState.IDLE
    if self._state_ctx.iter_forward_root is self:
        if all_gather_state := self._comm_ctx.all_gather_state:
            if not torch.distributed._functional_collectives.is_torchdynamo_compiling():
                # Free the last all-gather result if needed; refer to
                # [Note: Overlapping all-gather copy-in and all-gather]
                self._comm_ctx.all_gather_copy_in_stream.wait_event(
                    all_gather_state.event
                )
                self._comm_ctx.all_gather_stream.wait_event(all_gather_state.event)
            self._comm_ctx.all_gather_state = None  # free the all-gather result
        self._state_ctx.iter_forward_root = None
    if self._mp_policy.output_dtype is not None:
        with torch.profiler.record_function("FSDP::cast_forward_outputs"):
            output = tree_map(
                functools.partial(_cast_fp_tensor, self._mp_policy.output_dtype),
                output,
            )
    return output

def _fsdp_state_pre_backward_compile_only(self, forward_grad_fns: Tuple[Node, ...], grad) -> None:
    """
    NOTE(yf225): since under compile we use `register_hook` to call pre_backward, to mimic `multi_grad_hook` "any" mode behavior
    we only want to call pre_backward once, so doing this check here to early return if already called.

    Comment from Andrew:
    one more thing to note is that the hook should run once per call to register_multi_grad_hook, where there is one call per forward
    so if we run multiple forward before backward, we should run the pre-backward hook multiple times (one per forward)
    as such, the bool to guard whether the pre-backward hook is a no-op or not needs to be per call to register_multi_grad_hook, not something global to the entire backward
    """
    if self._training_state == TrainingState.PRE_BACKWARD:
        return
    self._training_state = TrainingState.PRE_BACKWARD
    self._register_root_post_backward_final_callback()
    if self._fsdp_param_group:
        self._fsdp_param_group.pre_backward(forward_grad_fns)
    # NOTE(yf225): this is only needed because we are using `register_hook`. Not needed if we use `register_multi_grad_hook`.
    return grad

def _fsdp_state_root_post_backward_final_callback(self, *unused) -> None:
    with torch.profiler.record_function("FSDP::root_post_backward_callback"):
        for state in self._state_ctx.all_states:
            if state._fsdp_param_group and state._fsdp_param_group.is_unsharded:
                # Run post-backward in case forward inputs did not require
                # gradient so the autograd backward did not run
                state._fsdp_param_group.post_backward()
            if self._state_ctx.is_last_backward:
                state._finalize_backward()
        if self._state_ctx.is_last_backward:
            self._comm_ctx.post_forward_order.clear()
        self._state_ctx.post_backward_final_callback_queued = False


class FSDPState(_State):
    def __init__(self):
        super().__init__()
        self._fsdp_param_group: Optional[FSDPParamGroup] = None
        self._is_root: Optional[bool] = None  # root set during lazy init
        self._state_ctx = FSDPStateContext()
        self._comm_ctx = FSDPCommContext()
        self._training_state: TrainingState = TrainingState.IDLE
        self._pre_backward_hook_handles: List[RemovableHandle] = []

    # Define a separate init since `__init__` is called in the contract
    def init(
        self, module: nn.Module, device: torch.device, mp_policy: MixedPrecisionPolicy
    ) -> None:
        _insert_module_state(module, self)
        self._module = module
        self._device = device
        self._mp_policy = mp_policy
        self._pre_forward_hook_handle = module.register_forward_pre_hook(
            functools.partial(_fsdp_state_pre_forward, self), prepend=True, with_kwargs=True
        )
        self._post_forward_hook_handle = module.register_forward_hook(
            functools.partial(_fsdp_state_post_forward, self), prepend=False
        )

    def _root_pre_forward(
        self, module: nn.Module, args: Tuple[Any, ...], kwargs: Dict[str, Any]
    ) -> Tuple[Tuple[Any, ...], Dict[str, Any]]:
        self._lazy_init()
        if self._state_ctx.iter_forward_root is not None:
            return args, kwargs
        self._state_ctx.iter_forward_root = self
        with torch.profiler.record_function("FSDP::root_pre_forward"):
            if not torch.distributed._functional_collectives.is_torchdynamo_compiling():
                # Wait for optimizer before implicitly prefetched all-gathers
                current_stream = torch.cuda.current_stream()
                self._comm_ctx.all_gather_copy_in_stream.wait_stream(current_stream)
                self._comm_ctx.all_gather_stream.wait_stream(current_stream)
            if self._device.type == "cuda":
                with torch.profiler.record_function("FSDP::inputs_to_device"):
                    args_tuple, kwargs_tuple = _to_kwargs(
                        args, kwargs, self._device, False
                    )  # same as DDP
                args, kwargs = args_tuple[0], kwargs_tuple[0]
        return args, kwargs

    def _lazy_init(self) -> None:
        """
        Lazy initialization represents when all modules' parallelisms have
        finalized (e.g. FSDP has been applied to all desired modules). This
        means that we can determine which state is the root, and we do so by
        the 1st state to run forward.
        """
        if self._is_root is not None:
            return  # no-op: already initialized
        self._is_root = True
        root_module = self._module
        for module_name, module in root_module.named_modules():
            if (state := _get_module_fsdp_state(module)) is None:
                continue
            if module is not root_module:
                if state._is_root is not None:
                    raise RuntimeError(
                        "FSDP state has already been lazily initialized for "
                        f"{module_name}\nFSDP requires running forward through "
                        "the root module first"
                    )
                state._is_root = False
            self._state_ctx.all_states.append(state)
<<<<<<< HEAD
            if state._fsdp_param_group:
                state._fsdp_param_group.lazy_init()
        if self._fsdp_param_group and not self._reshard_after_forward_root:
            # For the root, if `self._reshard_after_forward_root` is not set,
            # do not reshard after forward since for training,
=======
        if self._fsdp_param_group:
            # For the root, do not reshard after forward since for training,
>>>>>>> 5e0440ed
            # the parameters would be freed and all-gathered immediately
            self._fsdp_param_group.post_forward_mesh_info = None
        self._init_fqns()
        self._init_shared_state()
        # Run parameter group lazy inits after initializing FQNs for improved
        # error messages
        for state in self._state_ctx.all_states:
            if state._fsdp_param_group:
                state._fsdp_param_group.lazy_init()

    def _init_shared_state(self) -> None:
        self._comm_ctx.init()
        for state in self._state_ctx.all_states:
            state._state_ctx = self._state_ctx
            state._comm_ctx = self._comm_ctx
            if fsdp_param_group := state._fsdp_param_group:
                fsdp_param_group.comm_ctx = self._comm_ctx

    def _init_fqns(self) -> None:
        """Sets module and parameter FQN attributes for debugging."""
        assert self._is_root
        root_module = self._module
        param_to_fsdp_param: Dict[nn.Parameter, FSDPParam] = {}
        module_to_fsdp_param_group: Dict[nn.Module, FSDPParamGroup] = {}
        for state in self._state_ctx.all_states:
            if fsdp_param_group := state._fsdp_param_group:
                for fsdp_param in fsdp_param_group.fsdp_params:
                    param_to_fsdp_param[fsdp_param.sharded_param] = fsdp_param
                module_to_fsdp_param_group[fsdp_param_group.module] = fsdp_param_group
        for param_name, param in root_module.named_parameters():
            if param in param_to_fsdp_param:
                param_to_fsdp_param[param]._param_fqn = param_name
        for module_name, module in root_module.named_modules():
            if module in module_to_fsdp_param_group:
                module_to_fsdp_param_group[module]._module_fqn = module_name

    def _pre_backward(self, forward_grad_fns: Tuple[Node, ...], *unused: Any) -> None:
        self._training_state = TrainingState.PRE_BACKWARD
        self._register_root_post_backward_final_callback()
        if self._fsdp_param_group:
            self._fsdp_param_group.pre_backward(forward_grad_fns, *unused)

    def _finalize_backward(self) -> None:
        self._training_state = TrainingState.IDLE
        if not torch.distributed._functional_collectives.is_torchdynamo_compiling():
            for handle in self._pre_backward_hook_handles:
                handle.remove()
        self._pre_backward_hook_handles.clear()
        if self._fsdp_param_group:
            self._fsdp_param_group.finalize_backward()

    def _register_pre_backward_hook(self, output: Any) -> Any:
        if not torch.is_grad_enabled():
            return output

        flat_outputs, _ = tree_flatten(output)
        tensors = tuple(t for t in flat_outputs if t.requires_grad)
        if tensors:
            # NOTE(yf225): unfortunately `t.grad_fn` is not supported by Dynamo yet, so we set grad_fns = [] here
            # and unconditionally do unshard in `_prefetch_unshard()`
            if not torch.distributed._functional_collectives.is_torchdynamo_compiling():
                grad_fns = tuple(t.grad_fn for t in tensors if t.grad_fn is not None)
            else:
                grad_fns = []
            if not torch.distributed._functional_collectives.is_torchdynamo_compiling():
                pre_backward = functools.partial(self._pre_backward, grad_fns)
                handle = register_multi_grad_hook(tensors, pre_backward, mode="any")
                self._pre_backward_hook_handles.append(handle)
            else:
                pre_backward = functools.partial(_fsdp_state_pre_backward_compile_only, self, grad_fns)
                for tensor in tensors:
                    handle = tensor.register_hook(pre_backward)
                    self._pre_backward_hook_handles.append(handle)
            if self._fsdp_param_group:
                if not torch.distributed._functional_collectives.is_torchdynamo_compiling():
                    self._fsdp_param_group.all_forward_output_grad_fns.add(grad_fns)
        return output

    def _register_root_post_backward_final_callback(self):
        if self._state_ctx.post_backward_final_callback_queued:
            return
        self._state_ctx.post_backward_final_callback_queued = True
        if not torch.distributed._functional_collectives.is_torchdynamo_compiling():
            Variable._execution_engine.queue_callback(
                functools.partial(_fsdp_state_root_post_backward_final_callback, self)
            )
        else:
            queue_callback(
                functools.partial(_fsdp_state_root_post_backward_final_callback, self)
            )


def _get_module_fsdp_state(module: nn.Module) -> Optional[FSDPState]:
    state = _get_module_state(module)
    if isinstance(state, FSDPState):
        return state
    return None<|MERGE_RESOLUTION|>--- conflicted
+++ resolved
@@ -186,16 +186,9 @@
                     )
                 state._is_root = False
             self._state_ctx.all_states.append(state)
-<<<<<<< HEAD
-            if state._fsdp_param_group:
-                state._fsdp_param_group.lazy_init()
         if self._fsdp_param_group and not self._reshard_after_forward_root:
             # For the root, if `self._reshard_after_forward_root` is not set,
             # do not reshard after forward since for training,
-=======
-        if self._fsdp_param_group:
-            # For the root, do not reshard after forward since for training,
->>>>>>> 5e0440ed
             # the parameters would be freed and all-gathered immediately
             self._fsdp_param_group.post_forward_mesh_info = None
         self._init_fqns()

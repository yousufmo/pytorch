from typing import Optional, Tuple

import torch
from torch._refs import _unsqueeze_multiple
from torch.ao.quantization.utils import determine_qparams, validate_qmin_qmax
<<<<<<< HEAD
from torch.library import impl, Library
=======
from typing import Tuple
from torch._refs import _unsqueeze_multiple

>>>>>>> 86a2d67b

# Note: decomposed means decomposed quantized tensor, using decomposed so that the
# name is not too long
quantized_decomposed_lib = Library("quantized_decomposed", "DEF")

_DTYPE_TO_QVALUE_BOUNDS = {
    torch.uint8: (0, 255),
    torch.int8: (-128, 127),
    torch.int16: (-(2**15), 2**15 - 1),
    torch.int32: (-(2**31), 2**31 - 1),
}

# Helper to check the passed in quant min and max are valid for the dtype
def _quant_min_max_bounds_check(quant_min, quant_max, dtype):
    if dtype not in _DTYPE_TO_QVALUE_BOUNDS:
        raise ValueError(f"Unsupported dtype: {dtype}")
    quant_min_lower_bound, quant_max_upper_bound = _DTYPE_TO_QVALUE_BOUNDS[dtype]

    assert quant_min >= quant_min_lower_bound, \
        "quant_min out of bound for dtype, " \
        f"quant_min_lower_bound: {quant_min_lower_bound} quant_min: {quant_min}"

    assert quant_max <= quant_max_upper_bound, \
        "quant_max out of bound for dtype, " \
        f"quant_max_upper_bound: {quant_max_upper_bound} quant_max: {quant_max}"

quantized_decomposed_lib.define(
    "quantize_per_tensor(Tensor input, float scale, int zero_point, "
    "int quant_min, int quant_max, ScalarType dtype) -> Tensor")

@impl(quantized_decomposed_lib, "quantize_per_tensor", "CompositeExplicitAutograd")
def quantize_per_tensor(
        input: torch.Tensor,
        scale: float,
        zero_point: int,
        quant_min: int,
        quant_max: int,
        dtype: torch.dtype
) -> torch.Tensor:
    """ Affine quantization for the Tensor using the same quantization parameters to map
    from floating point to quantized values

    Args:
       input (torch.Tensor): original float32 or bfloat16 Tensor
       scale (float): quantization parameter for affine quantization
       zero_point (int): quantization parameter for affine quantization
       quant_min (int): minimum quantized value for output Tensor
       quant_max (int): maximum quantized value for output Tensor
       dtype (torch.dtype): requested dtype (e.g. torch.uint8) for output Tensor

    Returns:
       Tensor with requested dtype (e.g. torch.uint8), note the quantization parameters
       are not stored in the Tensor, we are storing them in function arguments instead
    """
    if input.dtype == torch.bfloat16:
        input = input.to(torch.float32)
    assert input.dtype == torch.float32, f"Expecting input to have dtype torch.float32, but got dtype: {input.dtype}"
    _quant_min_max_bounds_check(quant_min, quant_max, dtype)

    inv_scale = 1.0 / scale
    return torch.clamp(torch.round(input * inv_scale) + zero_point, quant_min, quant_max).to(dtype)

@impl(quantized_decomposed_lib, "quantize_per_tensor", "Meta")
def quantize_per_tensor_meta(
        input: torch.Tensor,
        scale: float,
        zero_point: int,
        quant_min: int,
        quant_max: int,
        dtype: torch.dtype
) -> torch.Tensor:
    if input.dtype == torch.bfloat16:
        input = input.to(torch.float32)
    assert input.dtype == torch.float32, f"Expecting input to have dtype torch.float32, but got dtype: {input.dtype}"
    return torch.empty_like(input, dtype=dtype)

quantized_decomposed_lib.define(
    "quantize_per_tensor.tensor(Tensor input, Tensor scale, Tensor zero_point, "
    "int quant_min, int quant_max, ScalarType dtype) -> Tensor")

@impl(quantized_decomposed_lib, "quantize_per_tensor.tensor", "CompositeExplicitAutograd")
def quantize_per_tensor_tensor(
        input: torch.Tensor,
        scale: torch.Tensor,
        zero_point: torch.Tensor,
        quant_min: int,
        quant_max: int,
        dtype: torch.dtype
) -> torch.Tensor:
    """ Affine quantization for the Tensor using the same quantization parameters to map
    from floating point to quantized values
    Same as `quantize_per_tensor` but scale and zero_point are Scalar Tensor instead of
    scalar values
    """
    assert zero_point.numel() == 1, f"Expecting zero_point tensor to be one element, but received : {zero_point.numel()}"
    assert scale.numel() == 1, f"Expecting scale tensor to be one element, but received : {scale.numel()}"
    return quantize_per_tensor(input, scale.item(), zero_point.item(), quant_min, quant_max, dtype)

@impl(quantized_decomposed_lib, "quantize_per_tensor.tensor", "Meta")
def quantize_per_tensor_tensor_meta(
        input: torch.Tensor,
        scale: torch.Tensor,
        zero_point: torch.Tensor,
        quant_min: int,
        quant_max: int,
        dtype: torch.dtype
) -> torch.Tensor:
    if input.dtype == torch.bfloat16:
        input = input.to(torch.float32)
    assert zero_point.numel() == 1, f"Expecting zero_point tensor to be one element, but received : {zero_point.numel()}"
    assert scale.numel() == 1, f"Expecting scale tensor to be one element, but received : {scale.numel()}"
    assert input.dtype == torch.float32, f"Expecting input to have dtype torch.float32, but got dtype: {input.dtype}"
    return torch.empty_like(input, dtype=dtype)

# TODO: remove other variants and keep this one
quantized_decomposed_lib.define(
    "quantize_per_tensor.tensor2(Tensor input, Tensor scale, Tensor zero_point, "
    "Tensor quant_min, Tensor quant_max, ScalarType dtype) -> Tensor")

@impl(quantized_decomposed_lib, "quantize_per_tensor.tensor2", "CompositeExplicitAutograd")
def quantize_per_tensor_tensor2(
        input: torch.Tensor,
        scale: torch.Tensor,
        zero_point: torch.Tensor,
        quant_min: torch.Tensor,
        quant_max: torch.Tensor,
        dtype: torch.dtype
) -> torch.Tensor:
    """ Affine quantization for the Tensor using the same quantization parameters to map
    from floating point to quantized values
    Same as `quantize_per_tensor` but scale and zero_point are Scalar Tensor instead of
    scalar values
    """
    assert zero_point.numel() == 1, f"Expecting zero_point tensor to be one element, but received : {zero_point.numel()}"
    assert scale.numel() == 1, f"Expecting scale tensor to be one element, but received : {scale.numel()}"
    return quantize_per_tensor(input, scale.item(), zero_point.item(), quant_min.item(), quant_max.item(), dtype)

@impl(quantized_decomposed_lib, "quantize_per_tensor.tensor2", "Meta")
def quantize_per_tensor_tensor2_meta(
        input: torch.Tensor,
        scale: torch.Tensor,
        zero_point: torch.Tensor,
        quant_min: torch.Tensor,
        quant_max: torch.Tensor,
        dtype: torch.dtype
) -> torch.Tensor:
    return quantize_per_tensor_tensor_meta(input, scale, zero_point, quant_min, quant_max, dtype)

# Note: quant_min/quant_max/dtype are not used in the operator, but for now it's kept in
# the signature as metadata for the input Tensor, this might be useful for pattern
# matching in the future
# We will revisit this later if we found there are no use cases for it
quantized_decomposed_lib.define(
    "dequantize_per_tensor(Tensor input, float scale, int zero_point, "
    "int quant_min, int quant_max, ScalarType dtype, *, ScalarType? out_dtype=None) -> Tensor")

@impl(quantized_decomposed_lib, "dequantize_per_tensor", "CompositeExplicitAutograd")
def dequantize_per_tensor(
        input: torch.Tensor,
        scale: float,
        zero_point: int,
        quant_min: int,
        quant_max: int,
        dtype: torch.dtype,
        *,
        out_dtype: Optional[torch.dtype] = None
) -> torch.Tensor:
    """ Affine dequantization for the Tensor using the same quantization parameters to map
    from quantized values to floating point values

    Args:
       input (torch.Tensor): Tensor with dtype matching `dtype` argument,
       e.g. (`torch.uint8`), it is a per tensor quantized Tensor if combined with
       quantization parameters in the argument of this function (scale/zero_point)

       scale (float): quantization parameter for affine quantization

       zero_point (int): quantization parameter for affine quantization

       quant_min (int): minimum quantized value for input Tensor (not used in computation,
       reserved for pattern matching)

       quant_max (int): maximum quantized value for input Tensor (not used in computation,
       reserved for pattern matching)

       dtype (torch.dtype): dtype for input Tensor (not used in computation,
       reserved for pattern matching)

       out_dtype (torch.dtype?): optional dtype for output Tensor

    Returns:
       dequantized float32 Tensor
    """
    assert input.dtype == dtype, f"Expecting input to have dtype: {dtype}, but got {input.dtype}"
    if out_dtype is None:
        out_dtype = torch.float32
    if dtype in _DTYPE_TO_QVALUE_BOUNDS:
        # TODO: investigate why
        # (input - zero_point).to(torch.float32) * scale
        # failed the test
        return (input.to(out_dtype) - zero_point) * scale
    else:
        raise ValueError(f"Unsupported dtype in dequantize_per_tensor: {dtype}")

@impl(quantized_decomposed_lib, "dequantize_per_tensor", "Meta")
def dequantize_per_tensor_meta(
    input: torch.Tensor,
    scale: torch.Tensor,
    zero_pointe: torch.Tensor,
    quant_min: int,
    quant_max: int,
    dtype: torch.dtype,
    *,
    out_dtype: Optional[torch.dtype] = None
) -> torch.Tensor:
    if out_dtype is None:
        out_dtype = torch.float32
    return torch.empty_like(input, dtype=out_dtype)

quantized_decomposed_lib.define(
    "dequantize_per_tensor.tensor(Tensor input, Tensor scale, Tensor zero_point, "
    "int quant_min, int quant_max, ScalarType dtype, *, ScalarType? out_dtype=None) -> Tensor")

@impl(quantized_decomposed_lib, "dequantize_per_tensor.tensor", "CompositeExplicitAutograd")
def dequantize_per_tensor_tensor(
        input: torch.Tensor,
        scale: torch.Tensor,
        zero_point: torch.Tensor,
        quant_min: int,
        quant_max: int,
        dtype: torch.dtype,
        *,
        out_dtype: Optional[torch.dtype] = None
) -> torch.Tensor:
    """ Affine dequantization for the Tensor using the same quantization parameters to map
    from quantized values to floating point values
    Same as `dequantize_per_tensor` but scale and zero_point are Scalar Tensor instead of
    scalar values
    """
    assert zero_point.numel() == 1, f"Expecting zero_point tensor to be one element, but received : {zero_point.numel()}"
    assert scale.numel() == 1, f"Expecting scale tensor to be one element, but received : {scale.numel()}"
    return dequantize_per_tensor(input, scale.item(), zero_point.item(), quant_min, quant_max, dtype, out_dtype=out_dtype)

@impl(quantized_decomposed_lib, "dequantize_per_tensor.tensor", "Meta")
def dequantize_per_tensor_tensor_meta(
        input: torch.Tensor,
        scale: torch.Tensor,
        zero_point: torch.Tensor,
        quant_min: int,
        quant_max: int,
        dtype: torch.dtype,
        *,
        out_dtype: Optional[torch.dtype] = None
) -> torch.Tensor:
    if out_dtype is None:
        out_dtype = torch.float32
    assert zero_point.numel() == 1, f"Expecting zero_point tensor to be one element, but received : {zero_point.numel()}"
    assert scale.numel() == 1, f"Expecting scale tensor to be one element, but received : {scale.numel()}"
    assert input.dtype == dtype, f"Expecting input to have dtype: {dtype}"
    if dtype in _DTYPE_TO_QVALUE_BOUNDS:
        return torch.empty_like(input, dtype=out_dtype)
    else:
        raise ValueError(f"Unsupported dtype in dequantize_per_tensor: {dtype}")

# TODO: remove other variants and keep this one
quantized_decomposed_lib.define(
    "dequantize_per_tensor.tensor2(Tensor input, Tensor scale, Tensor zero_point, "
    "Tensor quant_min, Tensor quant_max, ScalarType dtype, *, ScalarType? out_dtype=None) -> Tensor")

@impl(quantized_decomposed_lib, "dequantize_per_tensor.tensor2", "CompositeExplicitAutograd")
def dequantize_per_tensor_tensor2(
        input: torch.Tensor,
        scale: torch.Tensor,
        zero_point: torch.Tensor,
        quant_min: torch.Tensor,
        quant_max: torch.Tensor,
        dtype: torch.dtype,
        *,
        out_dtype: Optional[torch.dtype] = None
) -> torch.Tensor:
    """ Affine dequantization for the Tensor using the same quantization parameters to map
    from quantized values to floating point values
    Same as `dequantize_per_tensor` but scale and zero_point are Scalar Tensor instead of
    scalar values
    """
    assert zero_point.numel() == 1, f"Expecting zero_point tensor to be one element, but received : {zero_point.numel()}"
    assert scale.numel() == 1, f"Expecting scale tensor to be one element, but received : {scale.numel()}"
    return dequantize_per_tensor(
        input, scale.item(), zero_point.item(), quant_min.item(), quant_max.item(), dtype, out_dtype=out_dtype)

@impl(quantized_decomposed_lib, "dequantize_per_tensor.tensor2", "Meta")
def dequantize_per_tensor_tensor2_meta(
        input,
        scale,
        zero_point,
        quant_min,
        quant_max,
        dtype,
        *,
        out_dtype: Optional[torch.dtype] = None
) -> torch.Tensor:
    return dequantize_per_tensor_tensor_meta(input, scale, zero_point, quant_min, quant_max, dtype, out_dtype=out_dtype)

quantized_decomposed_lib.define(
    "choose_qparams.tensor(Tensor input, int quant_min, int quant_max, "
    "float eps, ScalarType dtype) -> (Tensor, Tensor)")

@impl(quantized_decomposed_lib, "choose_qparams.tensor", "CompositeExplicitAutograd")
def choose_qparams_tensor(
        input: torch.Tensor,
        qmin: int,
        qmax: int,
        eps: float,
        dtype: torch.dtype
) -> Tuple[torch.Tensor, torch.Tensor]:
    """ Given an input Tensor, derive the per tensor affine quantization parameter
    (scale and zero_point) for target quantized Tensor from the Tensor

    Args:
       input (torch.Tensor): floating point input Tensor
       quant_min (int): minimum quantized value for target quantized Tensor
       quant_max (int): maximum quantized value for target quantized Tensor
       dtype (torch.dtype): dtype for target quantized Tensor

    Returns:
       scale (float): quantization parameter for the target quantized Tensor
       zero_point (int): quantization parameter for the target quantized Tensor
    """
    assert input.dtype == torch.float32, f"Expecting input to have dtype torch.float32, but got dtype: {input.dtype}"
    assert dtype in _DTYPE_TO_QVALUE_BOUNDS, \
        f"Expecting target dtype to be one of {_DTYPE_TO_QVALUE_BOUNDS.keys()}, but got: {dtype}"
    validate_qmin_qmax(qmin, qmax)

    min_val, max_val = torch.aminmax(input)

    return determine_qparams(
        min_val, max_val, qmin, qmax, dtype, torch.Tensor([eps]), has_customized_qrange=False)

quantized_decomposed_lib.define(
    "choose_qparams_symmetric.tensor(Tensor input, int quant_min, int quant_max, "
    "float eps, ScalarType dtype) -> (Tensor, Tensor)")

@impl(quantized_decomposed_lib, "choose_qparams_symmetric.tensor", "CompositeExplicitAutograd")
def choose_qparams_symmetric_tensor(
        input: torch.Tensor,
        qmin: int,
        qmax: int,
        eps: float,
        dtype: torch.dtype
) -> Tuple[torch.Tensor, torch.Tensor]:
    """ Given an input Tensor, derive the per tensor affine quantization parameter
    (scale and zero_point) for target quantized Tensor from the Tensor

    Args:
       input (torch.Tensor): floating point input Tensor
       quant_min (int): minimum quantized value for target quantized Tensor
       quant_max (int): maximum quantized value for target quantized Tensor
       dtype (torch.dtype): dtype for target quantized Tensor

    Returns:
       scale (float): quantization parameter for the target quantized Tensor
       zero_point (int): quantization parameter for the target quantized Tensor
    """
    assert input.dtype == torch.float32, f"Expecting input to have dtype torch.float32, but got dtype: {input.dtype}"
    assert dtype in _DTYPE_TO_QVALUE_BOUNDS, \
        f"Expecting target dtype to be one of {_DTYPE_TO_QVALUE_BOUNDS.keys()}, but got: {dtype}"
    validate_qmin_qmax(qmin, qmax)

    min_val, max_val = torch.aminmax(input)
    return determine_qparams(
        min_val,
        max_val,
        qmin,
        qmax,
        dtype,
        torch.Tensor([eps]),
        has_customized_qrange=False,
        qscheme=torch.per_tensor_symmetric
    )

@impl(quantized_decomposed_lib, "choose_qparams.tensor", "Meta")
def choose_qparams_tensor_meta(
        input: torch.Tensor,
        quant_min: int,
        quant_max: int,
        eps: float,
        dtype: torch.dtype
) -> Tuple[torch.Tensor, torch.Tensor]:
    assert input.dtype == torch.float32, f"Expecting input to have dtype torch.float32, but got dtype: {input.dtype}"
    assert quant_min < quant_max, f"Expecting quant_min to be smaller than quant_max but received min: \
        {quant_min} max: {quant_max}"
    return torch.empty(1, dtype=torch.double, device=input.device), torch.empty(1, dtype=torch.int64, device=input.device)

@impl(quantized_decomposed_lib, "choose_qparams_symmetric.tensor", "Meta")
def choose_qparams_symmetric_tensor_meta(
        input: torch.Tensor,
        quant_min: int,
        quant_max: int,
        eps: float,
        dtype: torch.dtype
) -> Tuple[torch.Tensor, torch.Tensor]:
    return torch.empty(1, dtype=torch.double, device=input.device), torch.empty(1, dtype=torch.int64, device=input.device)

# Helper function used to implement per-channel quantization against any axis
def _permute_to_axis_zero(x, axis):
    new_axis_list = list(range(x.dim()))
    new_axis_list[axis] = 0
    new_axis_list[0] = axis
    y = x.permute(tuple(new_axis_list))
    return y, new_axis_list

quantized_decomposed_lib.define(
    "quantize_per_channel(Tensor input, Tensor scales, Tensor zero_points, int axis, "
    "int quant_min, int quant_max, ScalarType dtype) -> Tensor")

@impl(quantized_decomposed_lib, "quantize_per_channel", "CompositeExplicitAutograd")
def quantize_per_channel(
        input: torch.Tensor,
        scales: torch.Tensor,
        zero_points: torch.Tensor,
        axis: int,
        quant_min: int,
        quant_max: int,
        dtype: torch.dtype
) -> torch.Tensor:
    """ Affine per channel quantization for the Tensor using the same quantization
    parameters for each channel/axis to map from floating point to quantized values

    Args:
       input (torch.Tensor): original float32 or bfloat16 Tensor
       scales (torch.Tensor): a list of scale quantization parameter for
       affine quantization, one per channel
       zero_point (torch.Tensor): a list of zero_point quantization parameter for
       affine quantization, one per channel
       quant_min (int): minimum quantized value for output Tensor
       quant_max (int): maximum quantized value for output Tensor
       dtype (torch.dtype): requested dtype (e.g. torch.uint8) for output Tensor

    Returns:
       Tensor with requested dtype (e.g. torch.uint8), note the quantization parameters
       are not stored in the Tensor, we are storing them in function arguments instead
    """
    if input.dtype == torch.bfloat16:
        input = input.to(torch.float32)
    assert input.dtype == torch.float32, f"Expecting input to have dtype torch.float32, but got dtype: {input.dtype}"
    assert axis < input.dim(), f"Expecting axis to be < {input.dim()}"
    _quant_min_max_bounds_check(quant_min, quant_max, dtype)
    input, permute_axis_list = _permute_to_axis_zero(input, axis)
    res = torch.zeros_like(input)

    for i in range(input.size(0)):
        res[i] = torch.clamp(
            torch.round(input[i] * (1.0 / scales[i])) + zero_points[i],
            quant_min,
            quant_max
        )

    out = res.permute(tuple(permute_axis_list))
    return out.to(dtype)

@impl(quantized_decomposed_lib, "quantize_per_channel", "Meta")
def quantize_per_channel_meta(
        input: torch.Tensor,
        scales: torch.Tensor,
        zero_points: torch.Tensor,
        axis: int,
        quant_min: int,
        quant_max: int,
        dtype: torch.dtype
) -> torch.Tensor:
    if input.dtype == torch.bfloat16:
        input = input.to(torch.float32)
    assert input.dtype == torch.float32, f"Expecting input to have dtype torch.float32, but got dtype: {input.dtype}"
    assert axis < input.dim(), f"Expecting axis to be < {input.dim()}"
    _quant_min_max_bounds_check(quant_min, quant_max, dtype)
    return torch.empty_like(input, dtype=dtype)

# Note: quant_min/quant_max/dtype are not used in the operator, but for now it's kept in
# the signature as metadata for the input Tensor, this might be useful for pattern
# matching in the future
# We will revisit this later if we found there are no use cases for it
quantized_decomposed_lib.define(
    "dequantize_per_channel(Tensor input, Tensor scales, Tensor zero_points, int axis, "
    "int quant_min, int quant_max, ScalarType dtype, *, ScalarType? out_dtype=None) -> Tensor")

@impl(quantized_decomposed_lib, "dequantize_per_channel", "CompositeExplicitAutograd")
def dequantize_per_channel(
        input: torch.Tensor,
        scales: torch.Tensor,
        zero_points: torch.Tensor,
        axis: int,
        quant_min: int,
        quant_max: int,
        dtype: torch.dtype,
        *,
        out_dtype: Optional[torch.dtype] = None
) -> torch.Tensor:
    """ Affine per channel dequantization for the Tensor using the same quantization
    parameters for each channel/axis to map from quantized values to floating point values

    Args:
       input (torch.Tensor): Tensor with dtype matching `dtype` argument,
       e.g. (`torch.uint8`), it is a per channel quantized Tensor if combined with
       quantization parameter in the argument of this function (scales/zero_points/axis)

       scales (torch.Tensor): a list of scale quantization parameter for
       affine quantization, one per channel

       zero_points (torch.Tensor): a list of zero_point quantization parameter for
       affine quantization, one per channel

       quant_min (int): minimum quantized value for output Tensor (not used in computation,
       reserved for pattern matching)

       quant_max (int): maximum quantized value for output Tensor (not used in computation,
       reserved for pattern matching)

       dtype (torch.dtype): requested dtype for output Tensor (not used in computation,
       reserved for pattern matching)

       out_dtype (torch.dtype?): optional dtype for output Tensor

    Returns:
       dequantized float32 Tensor
    """
    assert input.dtype == dtype, f"Expecting input to have dtype {dtype}, but got dtype: {input.dtype}"
    if out_dtype is None:
        out_dtype = torch.float32
    assert axis < input.dim(), f"Expecting axis to be < {input.dim()}"
    _quant_min_max_bounds_check(quant_min, quant_max, dtype)
    input, permute_axis_list = _permute_to_axis_zero(input, axis)
    res = torch.zeros_like(input, dtype=out_dtype)

    for i in range(input.size(0)):
        # TODO: investigate why
        # (input[i] - zero_points[i]).to(out_dtype) * scales[i]
        # failed the test
        res[i] = (input[i].to(out_dtype) - zero_points[i]) * scales[i]

    out = res.permute(tuple(permute_axis_list))
    return out

@impl(quantized_decomposed_lib, "dequantize_per_channel", "Meta")
def dequantize_per_channel_meta(
        input: torch.Tensor,
        scales: torch.Tensor,
        zero_points: torch.Tensor,
        axis: int,
        quant_min: int,
        quant_max: int,
        dtype: torch.dtype,
        *,
        out_dtype: Optional[torch.dtype] = None
) -> torch.Tensor:
    assert input.dtype == dtype, f"Expecting input to have dtype {dtype}, but got dtype: {input.dtype}"
    if out_dtype is None:
        out_dtype = torch.float32
    assert axis < input.dim(), f"Expecting axis to be < {input.dim()}"
    _quant_min_max_bounds_check(quant_min, quant_max, dtype)
<<<<<<< HEAD
    return torch.empty_like(input, dtype=out_dtype)
=======
    return torch.empty_like(input, dtype=torch.float32)
>>>>>>> 86a2d67b

quantized_decomposed_lib.define(
    "fake_quant_per_channel(Tensor input, Tensor scales, Tensor zero_points, int axis, "
    "int quant_min, int quant_max) -> Tensor")

class FakeQuantPerChannel(torch.autograd.Function):
    @staticmethod
    def forward(ctx, input, scales, zero_points, axis, quant_min, quant_max):
        with torch._C._AutoDispatchBelowAutograd():
            if input.dtype == torch.bfloat16:
                input = input.to(torch.float32)
            if scales.dtype != torch.float32:
                scales = scales.to(torch.float32)
            if zero_points.dtype != torch.int32:
                zero_points = zero_points.to(torch.int32)
            assert input.dtype == torch.float32, f"Expecting input to have dtype torch.float32, but got dtype: {input.dtype}"
            assert axis < input.dim(), f"Expecting axis to be < {input.dim()}"
            broadcast_dims = list(range(0, axis)) + list(range(axis + 1, input.ndim))
            unsqueeze_scales = _unsqueeze_multiple(scales, broadcast_dims)
            unsqueeze_zero_points = _unsqueeze_multiple(zero_points, broadcast_dims)
            temp = torch.round(input * (1.0 / unsqueeze_scales)) + unsqueeze_zero_points
            out = (torch.clamp(temp, quant_min, quant_max) - unsqueeze_zero_points) * unsqueeze_scales
            mask = torch.logical_and((temp >= quant_min), (temp <= quant_max))

        ctx.save_for_backward(mask)
        return out

    @staticmethod
    def backward(ctx, gy):
        mask, = ctx.saved_tensors
        return gy * mask, None, None, None, None, None

@impl(quantized_decomposed_lib, "fake_quant_per_channel", "AutogradCPU")
def fake_quant_per_channel(
        input: torch.Tensor,
        scales: torch.Tensor,
        zero_points: torch.Tensor,
        axis: int,
        quant_min: int,
        quant_max: int,
) -> torch.Tensor:
    return FakeQuantPerChannel.apply(input, scales, zero_points, axis, quant_min, quant_max)

@impl(quantized_decomposed_lib, "fake_quant_per_channel", "Meta")
def fake_quant_per_channel_meta(
        input: torch.Tensor,
        scales: torch.Tensor,
        zero_points: torch.Tensor,
        axis: int,
        quant_min: int,
        quant_max: int,
) -> torch.Tensor:
    return torch.empty_like(input)<|MERGE_RESOLUTION|>--- conflicted
+++ resolved
@@ -1,15 +1,9 @@
-from typing import Optional, Tuple
-
 import torch
-from torch._refs import _unsqueeze_multiple
+from torch.library import Library, impl
 from torch.ao.quantization.utils import determine_qparams, validate_qmin_qmax
-<<<<<<< HEAD
-from torch.library import impl, Library
-=======
 from typing import Tuple
 from torch._refs import _unsqueeze_multiple
 
->>>>>>> 86a2d67b
 
 # Note: decomposed means decomposed quantized tensor, using decomposed so that the
 # name is not too long
@@ -19,7 +13,7 @@
     torch.uint8: (0, 255),
     torch.int8: (-128, 127),
     torch.int16: (-(2**15), 2**15 - 1),
-    torch.int32: (-(2**31), 2**31 - 1),
+    torch.int32: (-(2**31), 2**31 - 1)
 }
 
 # Helper to check the passed in quant min and max are valid for the dtype
@@ -66,25 +60,12 @@
     """
     if input.dtype == torch.bfloat16:
         input = input.to(torch.float32)
+
     assert input.dtype == torch.float32, f"Expecting input to have dtype torch.float32, but got dtype: {input.dtype}"
     _quant_min_max_bounds_check(quant_min, quant_max, dtype)
 
     inv_scale = 1.0 / scale
     return torch.clamp(torch.round(input * inv_scale) + zero_point, quant_min, quant_max).to(dtype)
-
-@impl(quantized_decomposed_lib, "quantize_per_tensor", "Meta")
-def quantize_per_tensor_meta(
-        input: torch.Tensor,
-        scale: float,
-        zero_point: int,
-        quant_min: int,
-        quant_max: int,
-        dtype: torch.dtype
-) -> torch.Tensor:
-    if input.dtype == torch.bfloat16:
-        input = input.to(torch.float32)
-    assert input.dtype == torch.float32, f"Expecting input to have dtype torch.float32, but got dtype: {input.dtype}"
-    return torch.empty_like(input, dtype=dtype)
 
 quantized_decomposed_lib.define(
     "quantize_per_tensor.tensor(Tensor input, Tensor scale, Tensor zero_point, "
@@ -109,14 +90,7 @@
     return quantize_per_tensor(input, scale.item(), zero_point.item(), quant_min, quant_max, dtype)
 
 @impl(quantized_decomposed_lib, "quantize_per_tensor.tensor", "Meta")
-def quantize_per_tensor_tensor_meta(
-        input: torch.Tensor,
-        scale: torch.Tensor,
-        zero_point: torch.Tensor,
-        quant_min: int,
-        quant_max: int,
-        dtype: torch.dtype
-) -> torch.Tensor:
+def quantize_per_tensor_tensor_meta(input, scale, zero_point, quant_min, quant_max, dtype):
     if input.dtype == torch.bfloat16:
         input = input.to(torch.float32)
     assert zero_point.numel() == 1, f"Expecting zero_point tensor to be one element, but received : {zero_point.numel()}"
@@ -148,7 +122,99 @@
     return quantize_per_tensor(input, scale.item(), zero_point.item(), quant_min.item(), quant_max.item(), dtype)
 
 @impl(quantized_decomposed_lib, "quantize_per_tensor.tensor2", "Meta")
-def quantize_per_tensor_tensor2_meta(
+def quantize_per_tensor_tensor2_meta(input, scale, zero_point, quant_min, quant_max, dtype):
+    return quantize_per_tensor_tensor_meta(input, scale, zero_point, quant_min, quant_max, dtype)
+
+# Note: quant_min/quant_max/dtype are not used in the operator, but for now it's kept in
+# the signature as metadata for the input Tensor, this might be useful for pattern
+# matching in the future
+# We will revisit this later if we found there are no use cases for it
+quantized_decomposed_lib.define(
+    "dequantize_per_tensor(Tensor input, float scale, int zero_point, "
+    "int quant_min, int quant_max, ScalarType dtype) -> Tensor")
+
+@impl(quantized_decomposed_lib, "dequantize_per_tensor", "CompositeExplicitAutograd")
+def dequantize_per_tensor(
+        input: torch.Tensor,
+        scale: float,
+        zero_point: int,
+        quant_min: int,
+        quant_max: int,
+        dtype: torch.dtype
+) -> torch.Tensor:
+    """ Affine dequantization for the Tensor using the same quantization parameters to map
+    from quantized values to floating point values
+
+    Args:
+       input (torch.Tensor): Tensor with dtype matching `dtype` argument,
+       e.g. (`torch.uint8`), it is a per tensor quantized Tensor if combined with
+       quantization parameters in the argument of this function (scale/zero_point)
+
+       scale (float): quantization parameter for affine quantization
+
+       zero_point (int): quantization parameter for affine quantization
+
+       quant_min (int): minimum quantized value for input Tensor (not used in computation,
+       reserved for pattern matching)
+
+       quant_max (int): maximum quantized value for input Tensor (not used in computation,
+       reserved for pattern matching)
+
+       dtype (torch.dtype): dtype for input Tensor (not used in computation,
+       reserved for pattern matching)
+
+    Returns:
+       dequantized float32 Tensor
+    """
+    assert input.dtype == dtype, f"Expecting input to have dtype: {dtype}, but got {input.dtype}"
+    if dtype in _DTYPE_TO_QVALUE_BOUNDS:
+        # TODO: investigate why
+        # (input - zero_point).to(torch.float32) * scale
+        # failed the test
+        return (input.to(torch.float32) - zero_point) * scale
+    else:
+        raise ValueError(f"Unsupported dtype in dequantize_per_tensor: {dtype}")
+
+
+quantized_decomposed_lib.define(
+    "dequantize_per_tensor.tensor(Tensor input, Tensor scale, Tensor zero_point, "
+    "int quant_min, int quant_max, ScalarType dtype) -> Tensor")
+
+@impl(quantized_decomposed_lib, "dequantize_per_tensor.tensor", "CompositeExplicitAutograd")
+def dequantize_per_tensor_tensor(
+        input: torch.Tensor,
+        scale: torch.Tensor,
+        zero_point: torch.Tensor,
+        quant_min: int,
+        quant_max: int,
+        dtype: torch.dtype
+) -> torch.Tensor:
+    """ Affine dequantization for the Tensor using the same quantization parameters to map
+    from quantized values to floating point values
+    Same as `dequantize_per_tensor` but scale and zero_point are Scalar Tensor instead of
+    scalar values
+    """
+    assert zero_point.numel() == 1, f"Expecting zero_point tensor to be one element, but received : {zero_point.numel()}"
+    assert scale.numel() == 1, f"Expecting scale tensor to be one element, but received : {scale.numel()}"
+    return dequantize_per_tensor(input, scale.item(), zero_point.item(), quant_min, quant_max, dtype)
+
+@impl(quantized_decomposed_lib, "dequantize_per_tensor.tensor", "Meta")
+def dequantize_per_tensor_tensor_meta(input, scale, zero_point, quant_min, quant_max, dtype):
+    assert zero_point.numel() == 1, f"Expecting zero_point tensor to be one element, but received : {zero_point.numel()}"
+    assert scale.numel() == 1, f"Expecting scale tensor to be one element, but received : {scale.numel()}"
+    assert input.dtype == dtype, f"Expecting input to have dtype: {dtype}"
+    if dtype in _DTYPE_TO_QVALUE_BOUNDS:
+        return torch.empty_like(input, dtype=torch.float32)
+    else:
+        raise ValueError(f"Unsupported dtype in dequantize_per_tensor: {dtype}")
+
+# TODO: remove other variants and keep this one
+quantized_decomposed_lib.define(
+    "dequantize_per_tensor.tensor2(Tensor input, Tensor scale, Tensor zero_point, "
+    "Tensor quant_min, Tensor quant_max, ScalarType dtype) -> Tensor")
+
+@impl(quantized_decomposed_lib, "dequantize_per_tensor.tensor2", "CompositeExplicitAutograd")
+def dequantize_per_tensor_tensor2(
         input: torch.Tensor,
         scale: torch.Tensor,
         zero_point: torch.Tensor,
@@ -156,94 +222,6 @@
         quant_max: torch.Tensor,
         dtype: torch.dtype
 ) -> torch.Tensor:
-    return quantize_per_tensor_tensor_meta(input, scale, zero_point, quant_min, quant_max, dtype)
-
-# Note: quant_min/quant_max/dtype are not used in the operator, but for now it's kept in
-# the signature as metadata for the input Tensor, this might be useful for pattern
-# matching in the future
-# We will revisit this later if we found there are no use cases for it
-quantized_decomposed_lib.define(
-    "dequantize_per_tensor(Tensor input, float scale, int zero_point, "
-    "int quant_min, int quant_max, ScalarType dtype, *, ScalarType? out_dtype=None) -> Tensor")
-
-@impl(quantized_decomposed_lib, "dequantize_per_tensor", "CompositeExplicitAutograd")
-def dequantize_per_tensor(
-        input: torch.Tensor,
-        scale: float,
-        zero_point: int,
-        quant_min: int,
-        quant_max: int,
-        dtype: torch.dtype,
-        *,
-        out_dtype: Optional[torch.dtype] = None
-) -> torch.Tensor:
-    """ Affine dequantization for the Tensor using the same quantization parameters to map
-    from quantized values to floating point values
-
-    Args:
-       input (torch.Tensor): Tensor with dtype matching `dtype` argument,
-       e.g. (`torch.uint8`), it is a per tensor quantized Tensor if combined with
-       quantization parameters in the argument of this function (scale/zero_point)
-
-       scale (float): quantization parameter for affine quantization
-
-       zero_point (int): quantization parameter for affine quantization
-
-       quant_min (int): minimum quantized value for input Tensor (not used in computation,
-       reserved for pattern matching)
-
-       quant_max (int): maximum quantized value for input Tensor (not used in computation,
-       reserved for pattern matching)
-
-       dtype (torch.dtype): dtype for input Tensor (not used in computation,
-       reserved for pattern matching)
-
-       out_dtype (torch.dtype?): optional dtype for output Tensor
-
-    Returns:
-       dequantized float32 Tensor
-    """
-    assert input.dtype == dtype, f"Expecting input to have dtype: {dtype}, but got {input.dtype}"
-    if out_dtype is None:
-        out_dtype = torch.float32
-    if dtype in _DTYPE_TO_QVALUE_BOUNDS:
-        # TODO: investigate why
-        # (input - zero_point).to(torch.float32) * scale
-        # failed the test
-        return (input.to(out_dtype) - zero_point) * scale
-    else:
-        raise ValueError(f"Unsupported dtype in dequantize_per_tensor: {dtype}")
-
-@impl(quantized_decomposed_lib, "dequantize_per_tensor", "Meta")
-def dequantize_per_tensor_meta(
-    input: torch.Tensor,
-    scale: torch.Tensor,
-    zero_pointe: torch.Tensor,
-    quant_min: int,
-    quant_max: int,
-    dtype: torch.dtype,
-    *,
-    out_dtype: Optional[torch.dtype] = None
-) -> torch.Tensor:
-    if out_dtype is None:
-        out_dtype = torch.float32
-    return torch.empty_like(input, dtype=out_dtype)
-
-quantized_decomposed_lib.define(
-    "dequantize_per_tensor.tensor(Tensor input, Tensor scale, Tensor zero_point, "
-    "int quant_min, int quant_max, ScalarType dtype, *, ScalarType? out_dtype=None) -> Tensor")
-
-@impl(quantized_decomposed_lib, "dequantize_per_tensor.tensor", "CompositeExplicitAutograd")
-def dequantize_per_tensor_tensor(
-        input: torch.Tensor,
-        scale: torch.Tensor,
-        zero_point: torch.Tensor,
-        quant_min: int,
-        quant_max: int,
-        dtype: torch.dtype,
-        *,
-        out_dtype: Optional[torch.dtype] = None
-) -> torch.Tensor:
     """ Affine dequantization for the Tensor using the same quantization parameters to map
     from quantized values to floating point values
     Same as `dequantize_per_tensor` but scale and zero_point are Scalar Tensor instead of
@@ -251,67 +229,11 @@
     """
     assert zero_point.numel() == 1, f"Expecting zero_point tensor to be one element, but received : {zero_point.numel()}"
     assert scale.numel() == 1, f"Expecting scale tensor to be one element, but received : {scale.numel()}"
-    return dequantize_per_tensor(input, scale.item(), zero_point.item(), quant_min, quant_max, dtype, out_dtype=out_dtype)
-
-@impl(quantized_decomposed_lib, "dequantize_per_tensor.tensor", "Meta")
-def dequantize_per_tensor_tensor_meta(
-        input: torch.Tensor,
-        scale: torch.Tensor,
-        zero_point: torch.Tensor,
-        quant_min: int,
-        quant_max: int,
-        dtype: torch.dtype,
-        *,
-        out_dtype: Optional[torch.dtype] = None
-) -> torch.Tensor:
-    if out_dtype is None:
-        out_dtype = torch.float32
-    assert zero_point.numel() == 1, f"Expecting zero_point tensor to be one element, but received : {zero_point.numel()}"
-    assert scale.numel() == 1, f"Expecting scale tensor to be one element, but received : {scale.numel()}"
-    assert input.dtype == dtype, f"Expecting input to have dtype: {dtype}"
-    if dtype in _DTYPE_TO_QVALUE_BOUNDS:
-        return torch.empty_like(input, dtype=out_dtype)
-    else:
-        raise ValueError(f"Unsupported dtype in dequantize_per_tensor: {dtype}")
-
-# TODO: remove other variants and keep this one
-quantized_decomposed_lib.define(
-    "dequantize_per_tensor.tensor2(Tensor input, Tensor scale, Tensor zero_point, "
-    "Tensor quant_min, Tensor quant_max, ScalarType dtype, *, ScalarType? out_dtype=None) -> Tensor")
-
-@impl(quantized_decomposed_lib, "dequantize_per_tensor.tensor2", "CompositeExplicitAutograd")
-def dequantize_per_tensor_tensor2(
-        input: torch.Tensor,
-        scale: torch.Tensor,
-        zero_point: torch.Tensor,
-        quant_min: torch.Tensor,
-        quant_max: torch.Tensor,
-        dtype: torch.dtype,
-        *,
-        out_dtype: Optional[torch.dtype] = None
-) -> torch.Tensor:
-    """ Affine dequantization for the Tensor using the same quantization parameters to map
-    from quantized values to floating point values
-    Same as `dequantize_per_tensor` but scale and zero_point are Scalar Tensor instead of
-    scalar values
-    """
-    assert zero_point.numel() == 1, f"Expecting zero_point tensor to be one element, but received : {zero_point.numel()}"
-    assert scale.numel() == 1, f"Expecting scale tensor to be one element, but received : {scale.numel()}"
-    return dequantize_per_tensor(
-        input, scale.item(), zero_point.item(), quant_min.item(), quant_max.item(), dtype, out_dtype=out_dtype)
+    return dequantize_per_tensor(input, scale.item(), zero_point.item(), quant_min.item(), quant_max.item(), dtype)
 
 @impl(quantized_decomposed_lib, "dequantize_per_tensor.tensor2", "Meta")
-def dequantize_per_tensor_tensor2_meta(
-        input,
-        scale,
-        zero_point,
-        quant_min,
-        quant_max,
-        dtype,
-        *,
-        out_dtype: Optional[torch.dtype] = None
-) -> torch.Tensor:
-    return dequantize_per_tensor_tensor_meta(input, scale, zero_point, quant_min, quant_max, dtype, out_dtype=out_dtype)
+def dequantize_per_tensor_tensor2_meta(input, scale, zero_point, quant_min, quant_max, dtype):
+    return dequantize_per_tensor_tensor_meta(input, scale, zero_point, quant_min, quant_max, dtype)
 
 quantized_decomposed_lib.define(
     "choose_qparams.tensor(Tensor input, int quant_min, int quant_max, "
@@ -493,7 +415,7 @@
 # We will revisit this later if we found there are no use cases for it
 quantized_decomposed_lib.define(
     "dequantize_per_channel(Tensor input, Tensor scales, Tensor zero_points, int axis, "
-    "int quant_min, int quant_max, ScalarType dtype, *, ScalarType? out_dtype=None) -> Tensor")
+    "int quant_min, int quant_max, ScalarType dtype) -> Tensor")
 
 @impl(quantized_decomposed_lib, "dequantize_per_channel", "CompositeExplicitAutograd")
 def dequantize_per_channel(
@@ -503,9 +425,7 @@
         axis: int,
         quant_min: int,
         quant_max: int,
-        dtype: torch.dtype,
-        *,
-        out_dtype: Optional[torch.dtype] = None
+        dtype: torch.dtype
 ) -> torch.Tensor:
     """ Affine per channel dequantization for the Tensor using the same quantization
     parameters for each channel/axis to map from quantized values to floating point values
@@ -530,24 +450,20 @@
        dtype (torch.dtype): requested dtype for output Tensor (not used in computation,
        reserved for pattern matching)
 
-       out_dtype (torch.dtype?): optional dtype for output Tensor
-
     Returns:
        dequantized float32 Tensor
     """
     assert input.dtype == dtype, f"Expecting input to have dtype {dtype}, but got dtype: {input.dtype}"
-    if out_dtype is None:
-        out_dtype = torch.float32
     assert axis < input.dim(), f"Expecting axis to be < {input.dim()}"
     _quant_min_max_bounds_check(quant_min, quant_max, dtype)
     input, permute_axis_list = _permute_to_axis_zero(input, axis)
-    res = torch.zeros_like(input, dtype=out_dtype)
+    res = torch.zeros_like(input, dtype=torch.float32)
 
     for i in range(input.size(0)):
         # TODO: investigate why
-        # (input[i] - zero_points[i]).to(out_dtype) * scales[i]
+        # (input[i] - zero_points[i]).to(torch.float32) * scales[i]
         # failed the test
-        res[i] = (input[i].to(out_dtype) - zero_points[i]) * scales[i]
+        res[i] = (input[i].to(torch.float32) - zero_points[i]) * scales[i]
 
     out = res.permute(tuple(permute_axis_list))
     return out
@@ -560,20 +476,12 @@
         axis: int,
         quant_min: int,
         quant_max: int,
-        dtype: torch.dtype,
-        *,
-        out_dtype: Optional[torch.dtype] = None
+        dtype: torch.dtype
 ) -> torch.Tensor:
     assert input.dtype == dtype, f"Expecting input to have dtype {dtype}, but got dtype: {input.dtype}"
-    if out_dtype is None:
-        out_dtype = torch.float32
     assert axis < input.dim(), f"Expecting axis to be < {input.dim()}"
     _quant_min_max_bounds_check(quant_min, quant_max, dtype)
-<<<<<<< HEAD
-    return torch.empty_like(input, dtype=out_dtype)
-=======
     return torch.empty_like(input, dtype=torch.float32)
->>>>>>> 86a2d67b
 
 quantized_decomposed_lib.define(
     "fake_quant_per_channel(Tensor input, Tensor scales, Tensor zero_points, int axis, "

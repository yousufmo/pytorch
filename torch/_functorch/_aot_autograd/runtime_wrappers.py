--- conflicted
+++ resolved
@@ -71,25 +71,20 @@
 ):
     num_tokens = len(runtime_metadata.tokens)
 
-    if not hasattr(compiled_fn, "_boxed_call"):
-        compiled_fn = make_boxed_func(compiled_fn)
+    assert not getattr(compiled_fn, "_boxed_call", False)
 
     def runtime_wrapper(args):
         # Pass in effect tokens (See Note [Side-Effectful Tokens in AOTAutograd])
-<<<<<<< HEAD
-        old_args = args
-        args = [*[torch.tensor([])] * num_tokens, *old_args]
-        old_args.clear()
+        if num_tokens > 0:
+            old_args = args
+            args = (*[torch.empty(0)] * num_tokens, *old_args)
+            old_args.clear()
 
         # keep an extra ref around, we need these later
         stashed_args = {}
         for output_info in runtime_metadata.output_info:
             if output_info.base_idx is not None:
-                stashed_args[output_info.base_idx] = args[output_info.base_idx]
-=======
-        if num_tokens > 0:
-            args = (*[torch.empty(0)] * num_tokens, *args)
->>>>>>> edd6dac1
+                stashed_args[output_info.base_idx + num_tokens] = args[output_info.base_idx + num_tokens]
 
         if trace_joint:
             args_ = list(args)
@@ -253,22 +248,14 @@
 
                 o_grad = runtime_metadata.output_info[i].requires_grad
                 if info.output_type == OutputType.alias_of_input:
-<<<<<<< HEAD
-                    aliased_base_tensor = stashed_args[info.base_idx]  # type: ignore[index]
-=======
-                    aliased_base_tensor = args[info.base_idx + num_tokens]  # type: ignore[index]
->>>>>>> edd6dac1
+                    aliased_base_tensor = stashed_args[info.base_idx + num_tokens]  # type: ignore[index]
                     regenerated_out = gen_alias_from_base(
                         aliased_base_tensor, o_, o_grad
                     )
                     fw_outs_including_aliases.append(regenerated_out)
                     continue
                 elif info.output_type == OutputType.is_input:
-<<<<<<< HEAD
-                    aliased_base_tensor = stashed_args[info.base_idx]  # type: ignore[index]
-=======
-                    aliased_base_tensor = args[info.base_idx + num_tokens]  # type: ignore[index]
->>>>>>> edd6dac1
+                    aliased_base_tensor = stashed_args[info.base_idx + num_tokens]  # type: ignore[index]
                     regenerated_out = aliased_base_tensor
                     fw_outs_including_aliases.append(regenerated_out)
                     continue

import inspect
import math
import operator
from collections.abc import Iterable
from typing import Any, Dict, final, List, Optional, Tuple, Type

import torch
from torch._ops import HigherOrderOperator, OpOverload
from torch._subclasses.fake_tensor import FakeTensor
from torch.export.exported_program import ExportedProgram
from torch.export.graph_signature import (
    ExportGraphSignature,
    InputKind,
    SymIntArgument,
    TensorArgument,
)
from torch.fx import GraphModule
from torch.fx.experimental.symbolic_shapes import SymBool, SymFloat, SymInt


class SpecViolationError(Exception):
    pass


def is_functional(op: OpOverload) -> bool:
    return not op._schema.is_mutable


def _check_has_fake_tensor(node: torch.fx.Node) -> None:
    # TODO(angelayi): remove this in favor of _check_val
    return _check_val(node)


def _check_val(node: torch.fx.Node) -> None:
    def _check_correct_val(val):
        if val is None:
            return True
        elif isinstance(val, (int, bool, str, float)):
            return True
        elif isinstance(val, (torch.memory_format, torch.dtype, torch.device, torch.layout)):
            return True
        elif isinstance(val, (FakeTensor, torch.Tensor)):  # TODO(zhxchen17) Remove Tensor.
            return True
        elif isinstance(val, (SymInt, SymFloat, SymBool)):
            return True
        elif isinstance(val, Iterable):
            return all(_check_correct_val(x) for x in val)
        return False

    def _no_returns(op):
        if not isinstance(op, OpOverload):
            return False
        return len(op._schema.returns) == 0

    if "val" not in node.meta:
        if node.op == "call_function" and _no_returns(node.target):
            return
        raise SpecViolationError(f"Node.meta {node.name} is missing val field.")

    val = node.meta["val"]
    if not _check_correct_val(val):
        raise SpecViolationError(f"Node.meta {node.name} has invalid val field {val}")


class _VerifierMeta(type):
    _registry: Dict[str, Type['Verifier']] = {}

    def __new__(metacls, name, bases, attrs):
        if bases:
            if "check" in attrs or "_check_graph_module" in attrs:
                raise SyntaxError("Overriding method check is not allowed.")
            assert "dialect" in attrs and attrs["dialect"] != "ATEN"
        else:
            assert "check" in attrs
            assert "_check_graph_module" in attrs
            assert attrs["dialect"] == "ATEN"

        assert isinstance(attrs["dialect"], str)
        ret = type.__new__(metacls, name, bases, attrs)
        metacls._registry[attrs["dialect"]] = ret  # type: ignore[assignment]
        return ret


class Verifier(metaclass=_VerifierMeta):
    dialect = "ATEN"

    def allowed_builtin_ops(self) -> List:
        return [
            operator.getitem,
            operator.add,
            operator.mul,
            operator.sub,
            operator.truediv,
            operator.ge,
            operator.le,
            operator.gt,
            operator.lt,
            operator.eq,
            operator.ne,
            operator.floordiv,
            operator.mod,
            operator.and_,
            operator.or_,
            operator.not_,
            operator.pow,
            operator.neg,
            operator.abs,
            math.ceil,
            math.floor,
        ]

    def allowed_op_types(self) -> Tuple[Type[Any], ...]:
        return (OpOverload, HigherOrderOperator)

    def allowed_getattr_types(self) -> Tuple[Type[Any], ...]:
        return (torch.fx.GraphModule,)

    def check_valid_op(self, op):
        pass

    def check_additional(self, gm: GraphModule) -> None:
        """
        Additional checks that are specific to some dialects.
        """
        pass

    @final
    def check(self, ep: ExportedProgram) -> None:
        if not isinstance(ep.graph_signature, ExportGraphSignature):
            # TODO Enforce type checking in the constructor.
            return
        self._check_graph_module(ep.graph_module)
        _verify_exported_program_signature(ep)

    @final
    def _check_graph_module(self, gm: torch.fx.GraphModule) -> None:
        def _allowed_getattr_types() -> Tuple[Type[Any], ...]:
            ret = self.allowed_getattr_types()
            assert not any(t is object for t in ret)
            return ret

        def _check_valid_op(op) -> None:
            def _allowed_builtin_ops() -> List:
                ret = self.allowed_builtin_ops()
                assert all(inspect.isbuiltin(op) for op in ret)
                return ret

            def _allowed_op_types() -> Tuple[Type[Any], ...]:
                ret = self.allowed_op_types()
                assert not any(t is object for t in ret)
                return ret

            # TODO Remove this allowlist.
<<<<<<< HEAD
            _allowed_torch_functions = (torch.autograd.grad_mode.set_grad_enabled,)
=======
            _allowed_torch_functions = (
                torch.autograd.grad_mode.set_grad_enabled,
                torch.sym_int,
                torch.sym_ite,
                torch.sym_max,
                torch.sym_min,
                torch.sym_not,
                torch.sym_sqrt,
                # Predispatch export is able to contain autograd ops.
                torch._C._set_grad_enabled
            )
>>>>>>> c05dd2aa

            if not isinstance(op, _allowed_op_types()):
                if op not in _allowed_builtin_ops() and op not in _allowed_torch_functions:
                    raise SpecViolationError(
                        f"Operator '{op}' is not an allowed operator type: {_allowed_op_types()}\n"
                        f"Valid builtin ops: {_allowed_builtin_ops()}"
                        f"Valid torch functions: {_allowed_torch_functions}"
                    )

            if isinstance(op, OpOverload):
                # All ops functional
                if not is_functional(op):
                    raise SpecViolationError(
                        f"operator '{op}' is not functional"
                    )
            self.check_valid_op(op)

        for mod in gm.modules():
            if not isinstance(mod, torch.fx.GraphModule):
                continue

            mod.graph.lint()
            for node in mod.graph.nodes:
                # TODO(T140410192): should have fake tensor for all dialects
                if node.op in {"call_module", "call_method"}:
                    raise SpecViolationError(
                        f"call_module is not valid: got a class '{node.target}' ",
                    )

                elif node.op == "call_function":
                    _check_val(node)

                    _check_valid_op(node.target)

                elif node.op == "get_attr":
                    if not isinstance(node.target, str):
                        raise SpecViolationError(
                            f"Expected get_attr target to be string, but got {type(node.target)}"
                        )

                    attr = getattr(mod, node.target)
                    if isinstance(attr, torch.nn.Module):
                        def _is_type(name, ty):
                            return isinstance(getattr(attr, name, None), ty)
                        if type(attr).__name__ == "LoweredBackendModule":
                            if _is_type("backend_id", str) \
                                    and _is_type("processed_bytes", bytes) \
                                    and _is_type("compile_specs", list) \
                                    and hasattr(attr, "original_module"):
                                continue
                            else:
                                backend_id = getattr(attr, "backend_id", None)
                                processed_bytes = getattr(attr, "processed_bytes", None)
                                compile_specs = getattr(attr, "compile_specs", None)
                                raise SpecViolationError(
                                    f"Invalid get_attr type {type(attr)}. \n"
                                    f"LoweredBackendModule fields: "
                                    f"backend_id(str) : {type(backend_id)}, "
                                    f"processed_bytes(bytes) : {type(processed_bytes)}, "
                                    f"compile_specs(list) : {type(compile_specs)}"
                                )

                    if not isinstance(attr, _allowed_getattr_types()):
                        raise SpecViolationError(
                            f"Invalid get_attr type {type(attr)}. \n"
                            f"Valid get_attr types: {_allowed_getattr_types()}"
                        )


                elif node.op == "placeholder":
                    _check_val(node)
                # TODO(zhxchen17)
                # elif node.op == "output":
                #     _check_flattened_outputs()

        self.check_additional(gm)


def _verify_exported_program_signature(exported_program) -> None:
    # Check ExportedProgram signature matches
    gs = exported_program.graph_signature

    # Check every node in the signature exists in the graph
    input_node_names = [node.name for node in exported_program.graph.nodes if node.op == "placeholder"]

    if len(input_node_names) != len(gs.input_specs):
        raise SpecViolationError(
            f"Number of graph inputs ({len(input_node_names)}) "
            f"does not match number of inputs in the graph signature ({len(gs.user_inputs)})"
        )

    for input_spec, node in zip(gs.input_specs, input_node_names):
        if isinstance(input_spec.arg, (TensorArgument, SymIntArgument)):
            if input_spec.arg.name != node:
                raise SpecViolationError(
                    f"Input spec name {input_spec.arg.name} does not match node name {node}"
                )

        if input_spec.kind == InputKind.USER_INPUT:
            continue

        elif input_spec.kind == InputKind.PARAMETER:
            if not isinstance(input_spec.arg, TensorArgument):
                raise SpecViolationError(
                    f"Parameter {input_spec.name} is not a tensor argument. Found {input_spec.arg} instead."
                )
            if input_spec.target is None:
                raise SpecViolationError(
                    f"InputSpec for {input_spec.name} has no target."
                )

            param = input_spec.target
            if param not in exported_program.state_dict:
                raise SpecViolationError(
                    f"Parameter {param} is not in the state dict."
                )

            if not isinstance(exported_program.state_dict[param], torch.nn.Parameter):
                raise SpecViolationError(
                    f"State dict entry for parameter {param} is not an instance of torch.nn.Parameter."
                )

        elif input_spec.kind == InputKind.BUFFER:
            if not isinstance(input_spec.arg, TensorArgument):
                raise SpecViolationError(
                    f"Buffer {input_spec.name} is not a tensor argument. Found {input_spec.arg} instead."
                )
            if input_spec.target is None:
                raise SpecViolationError(
                    f"InputSpec for {input_spec.name} has no target."
                )

            buffer = input_spec.target
            if buffer not in exported_program.state_dict:
                raise SpecViolationError(
                    f"Buffer {buffer} is not in the state dict."
                )
        elif input_spec.kind == InputKind.CONSTANT_TENSOR:
            if not isinstance(input_spec.arg, TensorArgument):
                raise SpecViolationError(
                    f"Constant tensor {input_spec.name} is not a tensor argument. Found {input_spec.arg} instead."
                )
            if input_spec.target is None:
                raise SpecViolationError(
                    f"InputSpec for {input_spec.name} has no target."
                )

            tensor_const = input_spec.target
            if tensor_const not in exported_program.tensor_constants:
                raise SpecViolationError(
                    f"Constant tensor {tensor_const} is not in the tensor constants dictionary."
                )
        else:
            raise SpecViolationError(
                f"Unknown InputKind {input_spec.kind}."
            )

    # Check outputs
    output_node = list(exported_program.graph.nodes)[-1]
    assert output_node.op == "output"
    output_nodes = [arg.name for arg in output_node.args[0]]

    if len(output_nodes) != len(gs.output_specs):
        raise SpecViolationError(
            f"Number of output nodes {len(output_nodes)} is different "
            "Than the number of outputs specified by the graph signature: \n"
            f"Number of mutated buffers: {len(gs.buffers_to_mutate)}. \n"
            f"Number of user outputs: {len(gs.user_outputs)}. \n"
        )

    end = len(gs.buffers_to_mutate) + len(gs.user_inputs_to_mutate)
    mutate_nodes: List[str] = output_nodes[:end]
    user_output_nodes = output_nodes[end:end + len(gs.user_outputs)]

    for mutation_node in mutate_nodes:
        if mutation_node in gs.buffers_to_mutate:
            if gs.buffers_to_mutate[mutation_node] not in gs.buffers:
                raise SpecViolationError(
                    f"Buffer output {mutation_node} does not point to a buffer that exists. \n"
                    f"Dict of buffers that are mutated, in order: {gs.buffers_to_mutate} \n"
                    f"Buffer nodes available: {gs.buffers} \n"
                )
        elif mutation_node in gs.user_inputs_to_mutate:
            if gs.user_inputs_to_mutate[mutation_node] not in gs.user_inputs:
                raise SpecViolationError(
                    f"User input output {mutation_node} does not point to a user input that exists. \n"
                    f"Dict of user inputs that are mutated, in order: {gs.user_inputs_to_mutate} \n"
                    f"User input nodes available: {gs.user_inputs} \n")
        else:
            raise SpecViolationError(
                f"Mutation node {mutation_node} is neither a buffer nor a user input. "
                f"Buffers to mutate: {gs.buffers_to_mutate}, User inputs to mutate: {gs.user_inputs_to_mutate}"
            )

    for user_output_node, user_output_name in zip(user_output_nodes, gs.user_outputs):
        if user_output_node != user_output_name:
            raise SpecViolationError(
                f"User output {user_output_node} is not in the correct "
                "order or is not found in the "
                f"exported program's user_output list: {gs.user_outputs}. "
            )


def load_verifier(dialect: str) -> Optional[Type[Verifier]]:
    if dialect == "ATEN":
        return _VerifierMeta._registry.get(dialect)
    return _VerifierMeta._registry[dialect]<|MERGE_RESOLUTION|>--- conflicted
+++ resolved
@@ -151,9 +151,6 @@
                 return ret
 
             # TODO Remove this allowlist.
-<<<<<<< HEAD
-            _allowed_torch_functions = (torch.autograd.grad_mode.set_grad_enabled,)
-=======
             _allowed_torch_functions = (
                 torch.autograd.grad_mode.set_grad_enabled,
                 torch.sym_int,
@@ -165,7 +162,6 @@
                 # Predispatch export is able to contain autograd ops.
                 torch._C._set_grad_enabled
             )
->>>>>>> c05dd2aa
 
             if not isinstance(op, _allowed_op_types()):
                 if op not in _allowed_builtin_ops() and op not in _allowed_torch_functions:

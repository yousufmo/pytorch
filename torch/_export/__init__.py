import copy
import dataclasses
import functools
import io
import json
import pathlib
import re
import sys
import os
import types
import warnings
import weakref
import zipfile
from collections import OrderedDict
from contextlib import contextmanager

from typing import Any, Callable, Dict, List, Optional, Tuple, Union
from unittest.mock import patch

import sympy

import torch
import torch._dynamo
import torch.fx
import torch.fx._pytree as fx_pytree

import torch.utils._pytree as pytree
from torch._decomp import core_aten_decompositions, get_decompositions
from torch._dispatch.python import enable_python_dispatcher
from torch._dynamo.exc import UserError, UserErrorType
from torch._dynamo.source import ConstantSource
from torch._export.passes.collect_tracepoints_pass import CollectTracepointsPass
from torch._functorch.aot_autograd import aot_export_module, GraphSignature
from torch._functorch.eager_transforms import functionalize
from torch._guards import detect_fake_mode
from torch._ops import OpOverload
from torch._subclasses.fake_tensor import FakeTensor, FakeTensorMode
from torch.export.exported_program import (
    ExportedProgram,
    ModuleCallEntry,
    ModuleCallSignature,
    _disable_prexisiting_fake_mode,
)
from torch.export.graph_signature import (
    _sig_to_specs,
    ArgumentSpec,
    ConstantArgument,
    ExportGraphSignature,
    InputKind,
    InputSpec,
    OutputKind,
    OutputSpec,
    SymIntArgument,
    TensorArgument,
)
from torch.export.dynamic_shapes import (
    Constraint,
    dynamic_dim,
    _process_constraints,
    _process_dynamic_shapes,
)
from torch.fx import traceback as fx_traceback
from torch.fx._compatibility import compatibility
from torch.fx.experimental.proxy_tensor import make_fx, maybe_disable_fake_tensor_mode
from torch.fx.experimental.symbolic_shapes import (
    ConstraintViolationError,
    GuardOnDataDependentSymNode,
    ShapeEnv,
    StrictMinMaxConstraint,
)
from torch.fx.graph import _PyTreeCodeGen, _PyTreeInfo
from torch.utils._sympy.value_ranges import ValueRangeError, ValueRanges

from .exported_program import (
    _create_stateful_graph_module,
    CallSpec,
)
from .passes.add_runtime_assertions_for_constraints_pass import (
    _AddRuntimeAssertionsForInlineConstraintsPass,
)
from .passes.lift_constant_tensor_pass import lift_constant_tensor_pass
from .passes.remove_runtime_assertions import _RemoveRuntimeAssertionsPass
from .passes.replace_sym_size_ops_pass import _replace_sym_size_ops_pass
from .passes.replace_view_ops_with_view_copy_ops_pass import (
    ReplaceViewOpsWithViewCopyOpsPass,
)
from .wrappers import _wrap_submodules
from torch._inductor import config


def export__RC__(
    f: Callable,
    args: Tuple[Any, ...],
    kwargs: Optional[Dict[str, Any]] = None,
    *,
    dynamic_shapes: Optional[Union[Dict[str, Any], Tuple[Any]]] = None,
    strict: bool = True,
    preserve_module_call_signature: Tuple[str, ...] = (),
) -> ExportedProgram:
    """
    API for exporting with dynamic shape specifications instead of constraints.
    It should be considered "release candidate" (RC), meant to replace `export`.

    Here, `dynamic_shapes` is expected to be a dict from
    argument names of `f` to dynamic shape specifications OR a tuple where each element
    corresponds to the original order of the arguments defined in the function signature
    ,as follows:
    - The dynamic shape of a tensor argument can be specified as:
      - Either a dict from dynamic dimension indices to Dim types. It is not
        required to include static dimension indices in this dict, but when
        they are, they should be mapped to None.
      - Or a tuple of Dim types or None. The Dim types correspond to dynamic
        dimensions, whereas static dimensions are denoted by None.
    - Arguments that are dicts or tuples of tensors are recursively specified
      by using mappings or sequences of contained specifications.

    See `export` for documentation of `f`, `args`, `kwargs` and return.
    """
    from torch.export._trace import _export

    constraints = _process_dynamic_shapes(f, args, kwargs, dynamic_shapes)
    return _export(
        f,
        args,
        kwargs,
        constraints=constraints,
        strict=strict,
        preserve_module_call_signature=preserve_module_call_signature
    )


@dataclasses.dataclass
class ExportDynamoConfig:
    """
    Manage Export-specific configurations of Dynamo.
    """
    allow_rnn: bool = True


DECOMP_TABLE = core_aten_decompositions()


@compatibility(is_backward_compatible=False)
def capture_pre_autograd_graph(
    f: Callable,
    args: Tuple[Any],
    kwargs: Optional[Dict[str, Any]] = None,
    constraints: Optional[List[Constraint]] = None,
    functional: bool = False,
) -> torch.nn.Module:
    """
    A helper function that is intended to trace a module before any pre-autograd
    decomposition is run. The produced module will be "non-functional" and
    composed of aten operators. Later this API will be deleted in favor of more general
    torch.export API.

    Args:
      f: A callable to be traced

      args: example positional inputs.

      kwargs: optional example keyword inputs.

      constraints: A optional list of constraints on the dynamic arguments specifying
            their possible range of their shapes

    Returns:
        An nn.Module containing the traced method.

    """
    from torch.export._trace import _convert_input_to_fake, DEFAULT_EXPORT_DYNAMO_CONFIG

    decomp_table = {
        torch.ops.aten.dropout.default: torch.ops.aten.dropout.default.decompose,
        torch.ops.aten.batch_norm.default: torch.ops.aten.batch_norm.default.decompose,
        torch.ops.aten._batch_norm_impl_index.default: torch.ops.aten._batch_norm_impl_index.default.decompose,
        torch.ops.aten.native_batch_norm.default: torch.ops.aten.native_batch_norm.default.decompose,
    }

    if not functional:
        if kwargs is None:
            kwargs = {}

        with torch._dynamo.config.patch(dataclasses.asdict(DEFAULT_EXPORT_DYNAMO_CONFIG)):
            m = torch._dynamo.export(
                f,
                constraints=constraints,
                assume_static_by_default=True,
                tracing_mode="symbolic",
                decomposition_table=decomp_table,
                pre_dispatch=True,
                aten_graph=True,
            )(
                *args,
                **kwargs,
            )[0]

            _, _, _, fake_mode = _convert_input_to_fake(m, args, kwargs)

            m.meta["inline_constraints"] = {
                k: v
                for k, v in fake_mode.shape_env.runtime_var_to_range.items()
                if re.match(r"^[if]\d+$", str(k))
            }

            flat_args, _ = pytree.tree_flatten((args, kwargs or {}))
            range_constraints, equality_constraints = _process_constraints(m, 0, flat_args)
            module = _create_stateful_graph_module(
                m,
                range_constraints=range_constraints,
                equality_constraints=equality_constraints,
            )
    else:
        module = _export(f, args, kwargs, constraints=constraints, pre_dispatch=True, decomp_table=decomp_table)

    def _train(self, mode: bool = True):
        raise NotImplementedError("Calling train() is not supported yet.")

    def _eval(self, mode: bool = True):
        raise NotImplementedError("Calling eval() is not supported yet.")

    module.train = types.MethodType(_train, m)  # type: ignore[method-assign]
    module.eval = types.MethodType(_eval, m)  # type: ignore[method-assign]
    return module


def _export_to_torch_ir(
    f: Callable,
    args: Tuple[Any, ...],
    kwargs: Optional[Dict[str, Any]] = None,
    constraints: Optional[List[Constraint]] = None,
    *,
    preserve_module_call_signature: Tuple[str, ...] = (),
    disable_constraint_solver: bool = False,
) -> torch.fx.GraphModule:
    from torch.export._trace import _export_to_torch_ir
    return _export_to_torch_ir(
        f,
        args,
        kwargs,
        constraints,
        preserve_module_call_signature=preserve_module_call_signature,
        disable_constraint_solver=disable_constraint_solver
    )


def export(
    f: Callable,
    args: Tuple[Any, ...],
    kwargs: Optional[Dict[str, Any]] = None,
    constraints: Optional[List[Constraint]] = None,
    *,
    strict: bool = True,
    preserve_module_call_signature: Tuple[str, ...] = (),
) -> ExportedProgram:
    from torch.export._trace import _export

    if constraints is not None:
        warnings.warn(
            "Using `constraints` to specify dynamic shapes for export is DEPRECATED "
            "and will not be supported in the future. "
            "Please use `dynamic_shapes` instead (see docs on `torch.export.export`).",
            DeprecationWarning,
            stacklevel=2,
        )
    return _export(
        f,
        args,
        kwargs,
        constraints,
        strict=strict,
        preserve_module_call_signature=preserve_module_call_signature,
    )


def _export_non_strict(
    mod,
    fake_args,
    fake_kwargs,
    fake_params_buffers,
    *,
    pre_dispatch=False,
    decomp_table=None,
    transform=lambda x: x  # TODO(zhxchen17) Revisit if this is needed later.
):
    # This _reparametrize_module makes sure inputs and module.params/buffers have the same fake_mode,
    # otherwise aot_export_module will error out because it sees a mix of fake_modes.
    # And we want aot_export_module to use the fake_tensor mode in dynamo to keep the pipeline easy to reason about.
    with torch.nn.utils.stateless._reparametrize_module(mod, fake_params_buffers):
        gm, graph_signature = transform(aot_export_module)(
            mod,
            (*fake_args, *fake_kwargs.values()),
            trace_joint=False,
            pre_dispatch=pre_dispatch,
            decompositions=decomp_table,
        )

    # NOTE: aot_export adds symint metadata for placeholders with int values;
    # since these become specialized, we replace such metadata with the original values
    flat_args = pytree.tree_leaves((fake_args, fake_kwargs))
    index = 0
    total_param_buffers = len(graph_signature.parameters) + len(graph_signature.buffers)
    for node in gm.graph.nodes:
        if node.op == "placeholder":
            if index >= total_param_buffers:
                user_arg = flat_args[index - total_param_buffers]
                if not isinstance(user_arg, torch.Tensor):
                    node.meta["val"] = user_arg
            index += 1

    is_joint = graph_signature.backward_signature is not None

    def make_argument_spec(node) -> ArgumentSpec:
        assert "val" in node.meta, f"{node} has no 'val' metadata field"
        val = node.meta["val"]
        if isinstance(val, FakeTensor):
            return TensorArgument(name=node.name)
        elif isinstance(val, torch.SymInt):
            return SymIntArgument(name=node.name)
        else:
            return ConstantArgument(value=val)

    input_specs, output_specs = _sig_to_specs(
        user_inputs=set(graph_signature.user_inputs),
        inputs_to_parameters=graph_signature.inputs_to_parameters,  # type: ignore[arg-type]
        inputs_to_buffers=graph_signature.inputs_to_buffers,  # type: ignore[arg-type]
        user_outputs=set(graph_signature.user_outputs),  # type: ignore[arg-type]
        buffer_mutations=graph_signature.buffers_to_mutate,  # type: ignore[arg-type]
        user_input_mutations=gm.meta.get("user_inputs_to_mutate", {}),  # type: ignore[arg-type]
        grad_params=graph_signature.backward_signature.gradients_to_parameters if is_joint else {},  # type: ignore[arg-type, union-attr]
        grad_user_inputs=graph_signature.backward_signature.gradients_to_user_inputs if is_joint else {},  # type: ignore[arg-type, union-attr]
        loss_output=graph_signature.backward_signature.loss_output if is_joint else None,  # type: ignore[arg-type, union-attr]
        inputs=[make_argument_spec(node) for node in gm.graph.nodes if node.op == "placeholder"],
        outputs=[make_argument_spec(node) for node in pytree.tree_leaves(next(iter(reversed(gm.graph.nodes))).args)],
    )
    export_graph_signature = ExportGraphSignature(input_specs=input_specs, output_specs=output_specs)

    tensor_constants = lift_constant_tensor_pass(gm, export_graph_signature)

    @dataclasses.dataclass
    class _ExportedProgramNonStrict:
        gm: torch.fx.GraphModule
        sig: ExportGraphSignature
        tensor_constants: Dict[str, torch.Tensor]

    return _ExportedProgramNonStrict(
        gm,
        export_graph_signature,
        tensor_constants,
    )


def _get_params_buffers(mod: torch.nn.Module) -> Dict[str, torch.Tensor]:
    params_buffers: Dict[str, torch.Tensor] = {}
    for name, param in mod.named_parameters(remove_duplicate=False):
        params_buffers[name] = param

    for name, buffer in mod.named_buffers(remove_duplicate=False):
        params_buffers[name] = buffer
    return params_buffers


@_disable_prexisiting_fake_mode
def _export(
    f: Callable,
    args: Tuple[Any, ...],
    kwargs: Optional[Dict[str, Any]] = None,
    constraints: Optional[List[Constraint]] = None,
    *,
    strict: bool = True,
    decomp_table: Optional[Dict[str, Callable]] = None,
    pre_dispatch: bool = False,
    preserve_module_call_signature: Tuple[str, ...] = (),
) -> ExportedProgram:
    """
    Traces either an nn.Module's forward function or just a callable with PyTorch
    operations inside and produce a ExportedProgram.

    Args:
        m: the `nn.Module` or callable to trace.

        args: example positional inputs.

        kwargs: optional example keyword inputs.

        constraints: A optional list of constraints on the dynamic arguments specifying
            their possible range of their shapes

        preserve_module_call_signature: A list of submodule paths for which the original
            calling conventions are preserved as metadata.

    Returns:
        An ExportedProgram containing the traced method.
    """
<<<<<<< HEAD
    constraints = constraints or []
    kwargs = kwargs or {}

    if not strict:
        assert isinstance(f, torch.nn.Module)
        assert len(preserve_module_call_signature) == 0
        assert len(constraints) == 0, "dynamic shape NYI"
        assert len(kwargs) == 0, "keyword arguments NYI"
        out_spec = None

        def _tuplify_outputs(aot_export):
            def _aot_export_non_strict(mod, args, **kwargs):
                class Wrapper(torch.nn.Module):
                    def __init__(self, mod):
                        super().__init__()
                        self._export_root = mod

                    def forward(self, *args, **kwargs):
                        nonlocal out_spec
                        flat_outs, out_spec = pytree.tree_flatten(self._export_root(*args, **kwargs))
                        return tuple(flat_outs)

                gm, sig = aot_export(Wrapper(mod), args, **kwargs)

                def strip_root(x):
                    return x[len('_export_root.'):] if x.startswith('_export_root.') else x

                sig.parameters = pytree.tree_map(strip_root, sig.parameters)
                sig.buffers = pytree.tree_map(strip_root, sig.buffers)
                sig.inputs_to_buffers = pytree.tree_map(strip_root, sig.inputs_to_buffers)
                sig.inputs_to_parameters = pytree.tree_map(strip_root, sig.inputs_to_parameters)
                sig.buffers_to_mutate = pytree.tree_map(strip_root, sig.buffers_to_mutate)
                return gm, sig
            return _aot_export_non_strict
        ep_non_strict = _export_non_strict(
            f,
            args,
            {},
            f.state_dict(),
            decomp_table=decomp_table,
            pre_dispatch=False,
            transform=_tuplify_outputs
        )
        assert out_spec is not None
        return ExportedProgram(
            ep_non_strict.gm,
            ep_non_strict.gm.graph,
            ep_non_strict.sig,
            _get_params_buffers(f),
            {},
            [],
            [ModuleCallEntry("", ModuleCallSignature([], [], pytree.tree_flatten((args, {}))[1], out_spec))],
            (args, kwargs),
            tensor_constants=ep_non_strict.tensor_constants,
        )

=======
    from torch.export._trace import _export
>>>>>>> 641ec211

    return _export(
        f,
        args,
        kwargs,
        constraints,
        strict=strict,
        preserve_module_call_signature=preserve_module_call_signature,
    )

<<<<<<< HEAD
    params_buffers = _get_params_buffers(gm_torch_level)

    # We detect the fake_mode by looking at gm_torch_level's placeholders, this is the fake_mode created in dynamo.
    fake_args, fake_kwargs, fake_params_buffers, dynamo_fake_mode = _convert_input_to_fake(gm_torch_level, args, kwargs)

    # First, we want to pass through the graph to try populating
    # val field for getattr if there is anything missing.
    # THis can happen when quantization adds extra params and forgets
    # to update "val"
    for node in gm_torch_level.graph.nodes:
        if node.op == "get_attr" and "val" not in node.meta:
            attr = getattr(gm_torch_level, node.target)
            # Checks if it is not a HigherOrderOp branch or a module
            if not isinstance(attr, torch.nn.Module):
                assert dynamo_fake_mode is not None, (
                    "Cannot find dynamo_fake_mode. This could be due to the exported graph module have no placeholders."
                )
                node.meta["val"] = dynamo_fake_mode.from_tensor(attr, static_shapes=True)

    # When aot_export lifts the params, we lose the nn_module_stack
    # and source_fn from the param nodes as they are treated as fresh inputs
    # Therefore, we manually extract them before calling into aot_export
    params_buffers_to_node_meta = {}
    for node in gm_torch_level.graph.nodes:
        target = node.target
        meta = node.meta
        if node.op == "call_module":
            submodule = getattr(gm_torch_level, target)
            if isinstance(submodule, torch.nn.Module):
                for name, _ in submodule.named_parameters(recurse=True, remove_duplicate=False):
                    params_buffers_to_node_meta[target + "." + name] = meta

                for name, _ in submodule.named_buffers(recurse=True, remove_duplicate=False):
                    params_buffers_to_node_meta[target + "." + name] = meta

        if node.op == "get_attr":
            submodule = getattr(gm_torch_level, target)
            if not isinstance(submodule, torch.fx.GraphModule):
                params_buffers_to_node_meta[target] = meta

        # If the call_function uses param as input, we also need to update params' meta
        # with this call_function node's meta.
        # This is basically the same flow as torch.fx.traceback.preserve_meta()
        if node.op == "call_function" and not isinstance(node.target, torch._ops.HigherOrderOperator):
            for arg in node._input_nodes:
                if arg.op == "get_attr":
                    for entry in torch.fx.proxy._COPY_META_FIELDS:
                        if entry in meta:
                            params_buffers_to_node_meta[arg.target][entry] = meta[entry]

    # Fix the graph output signature to be tuple if scalar
    out_spec = orig_out_spec = gm_torch_level._out_spec
    assert out_spec is not None
    # aot_export expect the return type to always be a tuple.
    if out_spec.type not in (list, tuple):
        out_spec = pytree.TreeSpec(tuple, None, [out_spec])

    orig_args = gm_torch_level.graph._codegen.pytree_info.orig_args  # type: ignore[attr-defined]

    gm_torch_level.graph._codegen = _PyTreeCodeGen(
        _PyTreeInfo(
            orig_args,
            gm_torch_level._in_spec,
            out_spec,
        )
    )
    gm_torch_level.recompile()

    param_buffer_table: Dict[str, str] = {}
    if isinstance(f, torch.nn.Module):
        param_lookup: Dict[int, List[str]] = {}
        buffer_lookup: Dict[int, List[str]] = {}
        for name, param in f.named_parameters(remove_duplicate=False):
            param_lookup.setdefault(id(param), []).append(name)
        for name, buffer in f.named_buffers(remove_duplicate=False):
            buffer_lookup.setdefault(id(buffer), []).append(name)
        for dynamo_name, dynamo_param in gm_torch_level.named_parameters(remove_duplicate=False):
            assert dynamo_name not in param_buffer_table
            if id(dynamo_param) in param_lookup:
                param_buffer_table[dynamo_name] = param_lookup[id(dynamo_param)].pop()

        for dynamo_name, dynamo_buffer in gm_torch_level.named_buffers(remove_duplicate=False):
            assert dynamo_name not in param_buffer_table
            if id(dynamo_buffer) in buffer_lookup:
                param_buffer_table[dynamo_name] = buffer_lookup[id(dynamo_buffer)].pop()

    if isinstance(f, torch.nn.Module):
        _normalize_nn_module_stack(gm_torch_level, type(f))

    def _process_user_inputs(aot_export):
        def _aot_export_strict(gm_torch_level: torch.fx.GraphModule, args, **kwargs):
            user_input_names = _unlift_user_inputs_to_buffers(gm_torch_level, args)
            gm, graph_signature = aot_export(gm_torch_level, (), **kwargs)
            user_inputs_to_mutate = _lift_buffers_to_user_inputs(gm, graph_signature, user_input_names)
            # TODO unfortunately preserving graph-level metadata is not
            # working well with aot_export. So we manually copy it.
            # (The node-level meta is addressed above.)
            gm.meta.update(gm_torch_level.meta)
            assert "user_inputs_to_mutate" not in gm.meta
            gm.meta["user_inputs_to_mutate"] = user_inputs_to_mutate
            return gm, graph_signature

        return _aot_export_strict

    # Note: aot_export_module doesn't accept kwargs, we'd like to reorder the kwargs as an OrderedDict
    # to follow the order in orig_args and correctly call module
    ep_non_strict = _export_non_strict(
        gm_torch_level,
        fake_args,
        _reorder_kwargs_by_names(orig_args, fake_args, fake_kwargs),
        fake_params_buffers,
        pre_dispatch=pre_dispatch,
        decomp_table=decomp_table,
        transform=_process_user_inputs
    )

    gm = ep_non_strict.gm
    export_graph_signature = ep_non_strict.sig
    tensor_constants = ep_non_strict.tensor_constants

    # After aot_export, set the param/buffer metadata back into placeholders
    # Technically, users can still construct this data from param names
    # without relying on this metadata
    for node in gm.graph.nodes:
        if node.op == "placeholder":
            if node.target in export_graph_signature.inputs_to_parameters:
                param_name = export_graph_signature.inputs_to_parameters[node.target]
                if param_name in params_buffers_to_node_meta:
                    for k, v in params_buffers_to_node_meta[param_name].items():
                        node.meta[k] = v
            if node.target in export_graph_signature.inputs_to_buffers:
                buffer_name = export_graph_signature.inputs_to_buffers[node.target]
                if buffer_name in params_buffers_to_node_meta:
                    for k, v in params_buffers_to_node_meta[buffer_name].items():
                        node.meta[k] = v

    # The unbacked symint symbols are updated in aot_export
    # so we serialize them here instead of inside dynamo

    # dynamo_fake_mode can be None if there's no placeholder in gm_torch_level
    if dynamo_fake_mode:
        gm.meta["inline_constraints"] = {
            k: v
            for k, v in dynamo_fake_mode.shape_env.runtime_var_to_range.items()
            if re.match(r"^[if]\d+$", str(k))
        }

    num_lifted = next(
        (i for i, s in enumerate(export_graph_signature.input_specs) if s.kind == InputKind.USER_INPUT), 0
    )
    flat_args, orig_in_spec = pytree.tree_flatten((args, kwargs))
    range_constraints, equality_constraints = _process_constraints(
        gm,
        num_lifted,
        flat_args,
    )

    if isinstance(f, torch.nn.Module):
        _replace_param_buffer_names(param_buffer_table, export_graph_signature)
        params_buffers = {param_buffer_table.get(name, name): tensor for name, tensor in params_buffers.items()}

    module_call_signatures = {
        fqn: ModuleCallSignature(inputs=[], outputs=[], **specs)
        for fqn, specs in gm_torch_level.meta["module_call_specs"].items()
    }

    if len(preserve_module_call_signature) > 0:
        res = CollectTracepointsPass(module_call_signatures, export_graph_signature)(gm)
        assert res is not None
        gm = res.graph_module

    assert orig_out_spec is not None
    exported_program = ExportedProgram(
        gm,
        gm.graph,
        export_graph_signature,
        # TODO(zhxchen17) Return empty state_dict for functions.
        params_buffers,
        range_constraints,
        equality_constraints,
        [ModuleCallEntry("", ModuleCallSignature(inputs=[], outputs=[], in_spec=orig_in_spec, out_spec=orig_out_spec))] +
        [ModuleCallEntry(fqn, sig) for fqn, sig in module_call_signatures.items()],
        (args, kwargs),
        tensor_constants=tensor_constants,
    )

    if len(range_constraints) > 0 or len(equality_constraints) > 0:
        exported_program = exported_program._transform(
            _AddRuntimeAssertionsForInlineConstraintsPass(range_constraints, equality_constraints)
        )

    return exported_program


def _reorder_kwargs_by_names(arg_names: List[str], args: Tuple[Any], kwargs: Dict[str, Any]):
    assert len(arg_names) == len(args) + len(kwargs), (
        f"Total number of arg names is expected to be {len(arg_names)} "
        f"but got {len(args)} positional args, {len(kwargs)} kwargs."
    )
    return {kw_name: kwargs[kw_name] for kw_name in arg_names[len(args):]}

=======
>>>>>>> 641ec211

def save(
    ep: ExportedProgram,
    f: Union[str, pathlib.Path, io.BytesIO],
    *,
    extra_files: Optional[Dict[str, Any]] = None,
    opset_version: Optional[Dict[str, int]] = None,
) -> None:
    from .serde.serialize import serialize, SerializedArtifact
    from .serde.schema import SCHEMA_VERSION
    artifact: SerializedArtifact = serialize(ep, opset_version)

    if isinstance(f, (str, pathlib.Path)):
        f = str(f)

    with zipfile.ZipFile(f, 'w') as zipf:
        # Save every field the SerializedArtifact to a file
        for field in dataclasses.fields(artifact):
            field_name = field.name
            serialized_field = getattr(artifact, field_name)
            zipf.writestr(f"serialized_{field_name}.json", serialized_field)

        zipf.writestr('version', str(SCHEMA_VERSION))

        # Add extra files if provided
        if extra_files:
            for extra_file_name, content in extra_files.items():
                encoded_content = content.encode('utf-8')
                zipf.writestr(f"extra_files/{extra_file_name}", encoded_content)


def load(
    f: Union[str, pathlib.Path, io.BytesIO],
    *,
    extra_files: Optional[Dict[str, Any]] = None,
    expected_opset_version: Optional[Dict[str, int]] = None,
) -> ExportedProgram:
    if isinstance(f, (str, pathlib.Path)):
        f = str(f)

    with zipfile.ZipFile(f, 'r') as zipf:
        # Check the version
        version = int(zipf.read('version'))
        from .serde.schema import SCHEMA_VERSION

        if version != SCHEMA_VERSION:
            raise RuntimeError(
                f"Serialized version {version} does not match our current "
                f"schema version {SCHEMA_VERSION}."
            )

        from .serde.serialize import deserialize, SerializedArtifact

        # Load serialized_ep and serialized_state_dict from the zip file
        artifact: SerializedArtifact = SerializedArtifact(
            **{
                field.name: zipf.read(f"serialized_{field.name}.json")
                for field in dataclasses.fields(SerializedArtifact)
            }
        )

        # Deserialize ExportedProgram
        ep = deserialize(artifact)

        # Populate extra_files map
        if extra_files is not None:
            for filename in extra_files.keys():
                extra_files[filename] = zipf.read(f"extra_files/{filename}").decode('utf-8')

        return ep


def aot_compile(
    f: Callable,
    args: Tuple[Any],
    kwargs: Optional[Dict[str, Any]] = None,
    *,
    constraints: Optional[List[Constraint]] = None,
    dynamic_shapes: Optional[Dict[str, Any]] = None,
    options: Optional[Dict[str, Any]] = None,
    remove_runtime_assertions: bool = False,
    disable_constraint_solver: bool = False,
) -> str:
    """
    Note: this function is not stable yet

    Traces either an nn.Module's forward function or just a callable with PyTorch
    operations inside, generates executable cpp code from the program, and returns
    the path to the generated shared library

    Args:
        f: the `nn.Module` or callable to trace.

        args: example positional inputs.

        kwargs: optional example keyword inputs.

        constraints: A optional list of constraints on the dynamic arguments specifying
            their possible range of their shapes

        dynamic_shapes: An experimental new feature designed to subsume ``constraints``.
            A dict mapping argument names of ``f`` to their dynamic shape
            specifications, as follows. Dynamic shape specifications can be a
            dict from dynamic dimensions to ``Dim`` types, or a tuple/list of
            ``Optional[Dim]`` corresponding to each input dimension.

        options: A dictionary of options to control inductor

        disable_constraint_solver: Whether the dim constraint solver must be disabled.

    Returns:
        Path to the generated shared library
    """
    if constraints is not None:
        warnings.warn(
            "The constraints field is deprecated. "
            "Please use dynamic_shapes instead."
        )

    from torch._inductor.decomposition import select_decomp_table

    if constraints is None:
        constraints = _process_dynamic_shapes(f, args, kwargs, dynamic_shapes)

    if config.is_predispatch:
        gm = capture_pre_autograd_graph(f, args, kwargs, constraints)
    else:
        # We want to export to Torch IR here to utilize the pre_grad passes in
        # inductor, which run on Torch IR.
        gm = _export_to_torch_ir(
            f,
            args,
            kwargs,
            constraints,
            disable_constraint_solver=disable_constraint_solver
        )
    flat_example_inputs = pytree.arg_tree_leaves(*args, **(kwargs or {}))

    with torch.no_grad():
        so_path = torch._inductor.aot_compile(gm, flat_example_inputs, options)  # type: ignore[arg-type]

    return so_path<|MERGE_RESOLUTION|>--- conflicted
+++ resolved
@@ -146,7 +146,7 @@
     args: Tuple[Any],
     kwargs: Optional[Dict[str, Any]] = None,
     constraints: Optional[List[Constraint]] = None,
-    functional: bool = False,
+    _functional_pre_dispatch_IR: bool = False,
 ) -> torch.nn.Module:
     """
     A helper function that is intended to trace a module before any pre-autograd
@@ -177,7 +177,7 @@
         torch.ops.aten.native_batch_norm.default: torch.ops.aten.native_batch_norm.default.decompose,
     }
 
-    if not functional:
+    if not _functional_pre_dispatch_IR:
         if kwargs is None:
             kwargs = {}
 
@@ -211,7 +211,7 @@
                 equality_constraints=equality_constraints,
             )
     else:
-        module = _export(f, args, kwargs, constraints=constraints, pre_dispatch=True, decomp_table=decomp_table)
+        module = _export(f, args, kwargs, constraints=constraints, pre_dispatch=True, decomp_table=decomp_table).module()
 
     def _train(self, mode: bool = True):
         raise NotImplementedError("Calling train() is not supported yet.")
@@ -219,8 +219,8 @@
     def _eval(self, mode: bool = True):
         raise NotImplementedError("Calling eval() is not supported yet.")
 
-    module.train = types.MethodType(_train, m)  # type: ignore[method-assign]
-    module.eval = types.MethodType(_eval, m)  # type: ignore[method-assign]
+    module.train = types.MethodType(_train, module)  # type: ignore[method-assign]
+    module.eval = types.MethodType(_eval, module)  # type: ignore[method-assign]
     return module
 
 
@@ -392,66 +392,7 @@
     Returns:
         An ExportedProgram containing the traced method.
     """
-<<<<<<< HEAD
-    constraints = constraints or []
-    kwargs = kwargs or {}
-
-    if not strict:
-        assert isinstance(f, torch.nn.Module)
-        assert len(preserve_module_call_signature) == 0
-        assert len(constraints) == 0, "dynamic shape NYI"
-        assert len(kwargs) == 0, "keyword arguments NYI"
-        out_spec = None
-
-        def _tuplify_outputs(aot_export):
-            def _aot_export_non_strict(mod, args, **kwargs):
-                class Wrapper(torch.nn.Module):
-                    def __init__(self, mod):
-                        super().__init__()
-                        self._export_root = mod
-
-                    def forward(self, *args, **kwargs):
-                        nonlocal out_spec
-                        flat_outs, out_spec = pytree.tree_flatten(self._export_root(*args, **kwargs))
-                        return tuple(flat_outs)
-
-                gm, sig = aot_export(Wrapper(mod), args, **kwargs)
-
-                def strip_root(x):
-                    return x[len('_export_root.'):] if x.startswith('_export_root.') else x
-
-                sig.parameters = pytree.tree_map(strip_root, sig.parameters)
-                sig.buffers = pytree.tree_map(strip_root, sig.buffers)
-                sig.inputs_to_buffers = pytree.tree_map(strip_root, sig.inputs_to_buffers)
-                sig.inputs_to_parameters = pytree.tree_map(strip_root, sig.inputs_to_parameters)
-                sig.buffers_to_mutate = pytree.tree_map(strip_root, sig.buffers_to_mutate)
-                return gm, sig
-            return _aot_export_non_strict
-        ep_non_strict = _export_non_strict(
-            f,
-            args,
-            {},
-            f.state_dict(),
-            decomp_table=decomp_table,
-            pre_dispatch=False,
-            transform=_tuplify_outputs
-        )
-        assert out_spec is not None
-        return ExportedProgram(
-            ep_non_strict.gm,
-            ep_non_strict.gm.graph,
-            ep_non_strict.sig,
-            _get_params_buffers(f),
-            {},
-            [],
-            [ModuleCallEntry("", ModuleCallSignature([], [], pytree.tree_flatten((args, {}))[1], out_spec))],
-            (args, kwargs),
-            tensor_constants=ep_non_strict.tensor_constants,
-        )
-
-=======
     from torch.export._trace import _export
->>>>>>> 641ec211
 
     return _export(
         f,
@@ -462,210 +403,6 @@
         preserve_module_call_signature=preserve_module_call_signature,
     )
 
-<<<<<<< HEAD
-    params_buffers = _get_params_buffers(gm_torch_level)
-
-    # We detect the fake_mode by looking at gm_torch_level's placeholders, this is the fake_mode created in dynamo.
-    fake_args, fake_kwargs, fake_params_buffers, dynamo_fake_mode = _convert_input_to_fake(gm_torch_level, args, kwargs)
-
-    # First, we want to pass through the graph to try populating
-    # val field for getattr if there is anything missing.
-    # THis can happen when quantization adds extra params and forgets
-    # to update "val"
-    for node in gm_torch_level.graph.nodes:
-        if node.op == "get_attr" and "val" not in node.meta:
-            attr = getattr(gm_torch_level, node.target)
-            # Checks if it is not a HigherOrderOp branch or a module
-            if not isinstance(attr, torch.nn.Module):
-                assert dynamo_fake_mode is not None, (
-                    "Cannot find dynamo_fake_mode. This could be due to the exported graph module have no placeholders."
-                )
-                node.meta["val"] = dynamo_fake_mode.from_tensor(attr, static_shapes=True)
-
-    # When aot_export lifts the params, we lose the nn_module_stack
-    # and source_fn from the param nodes as they are treated as fresh inputs
-    # Therefore, we manually extract them before calling into aot_export
-    params_buffers_to_node_meta = {}
-    for node in gm_torch_level.graph.nodes:
-        target = node.target
-        meta = node.meta
-        if node.op == "call_module":
-            submodule = getattr(gm_torch_level, target)
-            if isinstance(submodule, torch.nn.Module):
-                for name, _ in submodule.named_parameters(recurse=True, remove_duplicate=False):
-                    params_buffers_to_node_meta[target + "." + name] = meta
-
-                for name, _ in submodule.named_buffers(recurse=True, remove_duplicate=False):
-                    params_buffers_to_node_meta[target + "." + name] = meta
-
-        if node.op == "get_attr":
-            submodule = getattr(gm_torch_level, target)
-            if not isinstance(submodule, torch.fx.GraphModule):
-                params_buffers_to_node_meta[target] = meta
-
-        # If the call_function uses param as input, we also need to update params' meta
-        # with this call_function node's meta.
-        # This is basically the same flow as torch.fx.traceback.preserve_meta()
-        if node.op == "call_function" and not isinstance(node.target, torch._ops.HigherOrderOperator):
-            for arg in node._input_nodes:
-                if arg.op == "get_attr":
-                    for entry in torch.fx.proxy._COPY_META_FIELDS:
-                        if entry in meta:
-                            params_buffers_to_node_meta[arg.target][entry] = meta[entry]
-
-    # Fix the graph output signature to be tuple if scalar
-    out_spec = orig_out_spec = gm_torch_level._out_spec
-    assert out_spec is not None
-    # aot_export expect the return type to always be a tuple.
-    if out_spec.type not in (list, tuple):
-        out_spec = pytree.TreeSpec(tuple, None, [out_spec])
-
-    orig_args = gm_torch_level.graph._codegen.pytree_info.orig_args  # type: ignore[attr-defined]
-
-    gm_torch_level.graph._codegen = _PyTreeCodeGen(
-        _PyTreeInfo(
-            orig_args,
-            gm_torch_level._in_spec,
-            out_spec,
-        )
-    )
-    gm_torch_level.recompile()
-
-    param_buffer_table: Dict[str, str] = {}
-    if isinstance(f, torch.nn.Module):
-        param_lookup: Dict[int, List[str]] = {}
-        buffer_lookup: Dict[int, List[str]] = {}
-        for name, param in f.named_parameters(remove_duplicate=False):
-            param_lookup.setdefault(id(param), []).append(name)
-        for name, buffer in f.named_buffers(remove_duplicate=False):
-            buffer_lookup.setdefault(id(buffer), []).append(name)
-        for dynamo_name, dynamo_param in gm_torch_level.named_parameters(remove_duplicate=False):
-            assert dynamo_name not in param_buffer_table
-            if id(dynamo_param) in param_lookup:
-                param_buffer_table[dynamo_name] = param_lookup[id(dynamo_param)].pop()
-
-        for dynamo_name, dynamo_buffer in gm_torch_level.named_buffers(remove_duplicate=False):
-            assert dynamo_name not in param_buffer_table
-            if id(dynamo_buffer) in buffer_lookup:
-                param_buffer_table[dynamo_name] = buffer_lookup[id(dynamo_buffer)].pop()
-
-    if isinstance(f, torch.nn.Module):
-        _normalize_nn_module_stack(gm_torch_level, type(f))
-
-    def _process_user_inputs(aot_export):
-        def _aot_export_strict(gm_torch_level: torch.fx.GraphModule, args, **kwargs):
-            user_input_names = _unlift_user_inputs_to_buffers(gm_torch_level, args)
-            gm, graph_signature = aot_export(gm_torch_level, (), **kwargs)
-            user_inputs_to_mutate = _lift_buffers_to_user_inputs(gm, graph_signature, user_input_names)
-            # TODO unfortunately preserving graph-level metadata is not
-            # working well with aot_export. So we manually copy it.
-            # (The node-level meta is addressed above.)
-            gm.meta.update(gm_torch_level.meta)
-            assert "user_inputs_to_mutate" not in gm.meta
-            gm.meta["user_inputs_to_mutate"] = user_inputs_to_mutate
-            return gm, graph_signature
-
-        return _aot_export_strict
-
-    # Note: aot_export_module doesn't accept kwargs, we'd like to reorder the kwargs as an OrderedDict
-    # to follow the order in orig_args and correctly call module
-    ep_non_strict = _export_non_strict(
-        gm_torch_level,
-        fake_args,
-        _reorder_kwargs_by_names(orig_args, fake_args, fake_kwargs),
-        fake_params_buffers,
-        pre_dispatch=pre_dispatch,
-        decomp_table=decomp_table,
-        transform=_process_user_inputs
-    )
-
-    gm = ep_non_strict.gm
-    export_graph_signature = ep_non_strict.sig
-    tensor_constants = ep_non_strict.tensor_constants
-
-    # After aot_export, set the param/buffer metadata back into placeholders
-    # Technically, users can still construct this data from param names
-    # without relying on this metadata
-    for node in gm.graph.nodes:
-        if node.op == "placeholder":
-            if node.target in export_graph_signature.inputs_to_parameters:
-                param_name = export_graph_signature.inputs_to_parameters[node.target]
-                if param_name in params_buffers_to_node_meta:
-                    for k, v in params_buffers_to_node_meta[param_name].items():
-                        node.meta[k] = v
-            if node.target in export_graph_signature.inputs_to_buffers:
-                buffer_name = export_graph_signature.inputs_to_buffers[node.target]
-                if buffer_name in params_buffers_to_node_meta:
-                    for k, v in params_buffers_to_node_meta[buffer_name].items():
-                        node.meta[k] = v
-
-    # The unbacked symint symbols are updated in aot_export
-    # so we serialize them here instead of inside dynamo
-
-    # dynamo_fake_mode can be None if there's no placeholder in gm_torch_level
-    if dynamo_fake_mode:
-        gm.meta["inline_constraints"] = {
-            k: v
-            for k, v in dynamo_fake_mode.shape_env.runtime_var_to_range.items()
-            if re.match(r"^[if]\d+$", str(k))
-        }
-
-    num_lifted = next(
-        (i for i, s in enumerate(export_graph_signature.input_specs) if s.kind == InputKind.USER_INPUT), 0
-    )
-    flat_args, orig_in_spec = pytree.tree_flatten((args, kwargs))
-    range_constraints, equality_constraints = _process_constraints(
-        gm,
-        num_lifted,
-        flat_args,
-    )
-
-    if isinstance(f, torch.nn.Module):
-        _replace_param_buffer_names(param_buffer_table, export_graph_signature)
-        params_buffers = {param_buffer_table.get(name, name): tensor for name, tensor in params_buffers.items()}
-
-    module_call_signatures = {
-        fqn: ModuleCallSignature(inputs=[], outputs=[], **specs)
-        for fqn, specs in gm_torch_level.meta["module_call_specs"].items()
-    }
-
-    if len(preserve_module_call_signature) > 0:
-        res = CollectTracepointsPass(module_call_signatures, export_graph_signature)(gm)
-        assert res is not None
-        gm = res.graph_module
-
-    assert orig_out_spec is not None
-    exported_program = ExportedProgram(
-        gm,
-        gm.graph,
-        export_graph_signature,
-        # TODO(zhxchen17) Return empty state_dict for functions.
-        params_buffers,
-        range_constraints,
-        equality_constraints,
-        [ModuleCallEntry("", ModuleCallSignature(inputs=[], outputs=[], in_spec=orig_in_spec, out_spec=orig_out_spec))] +
-        [ModuleCallEntry(fqn, sig) for fqn, sig in module_call_signatures.items()],
-        (args, kwargs),
-        tensor_constants=tensor_constants,
-    )
-
-    if len(range_constraints) > 0 or len(equality_constraints) > 0:
-        exported_program = exported_program._transform(
-            _AddRuntimeAssertionsForInlineConstraintsPass(range_constraints, equality_constraints)
-        )
-
-    return exported_program
-
-
-def _reorder_kwargs_by_names(arg_names: List[str], args: Tuple[Any], kwargs: Dict[str, Any]):
-    assert len(arg_names) == len(args) + len(kwargs), (
-        f"Total number of arg names is expected to be {len(arg_names)} "
-        f"but got {len(args)} positional args, {len(kwargs)} kwargs."
-    )
-    return {kw_name: kwargs[kw_name] for kw_name in arg_names[len(args):]}
-
-=======
->>>>>>> 641ec211
 
 def save(
     ep: ExportedProgram,

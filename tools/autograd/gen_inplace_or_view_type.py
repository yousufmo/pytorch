--- conflicted
+++ resolved
@@ -26,6 +26,7 @@
 from torchgen.model import (
     Type,
     NativeFunction,
+    Argument,
     SelfArgument,
     TensorOptionsArguments,
     SchemaKind,
@@ -239,15 +240,6 @@
     body: List[str] = []
     unpacked_bindings: List[Binding] = []
 
-<<<<<<< HEAD
-    bindings = [r for a in f.func.schema_order_arguments()
-                for r in cpp.argument(a,
-                                      method=False,
-                                      cpp_no_default_args=set(),
-                                      faithful=False,
-                                      has_tensor_options=False,
-                                      structured_type_override=f.part_of_structured_group)]
-=======
     bindings = [
         r
         for a in f.func.schema_order_arguments()
@@ -257,9 +249,9 @@
             cpp_no_default_args=set(),
             faithful=False,
             has_tensor_options=False,
+            structured_type_override=f.part_of_structured_group,
         )
     ]
->>>>>>> a66e6ca0
 
     for i, binding in enumerate(bindings):
         assert not isinstance(binding.argument, SelfArgument)
@@ -495,20 +487,22 @@
 
 @with_native_function
 def gen_formals(f: NativeFunction) -> str:
+
+    def argument_cpp_type(a: Argument) -> str:
+        return cpp.argument_type(
+            a,
+            binds="__placeholder__",
+            structured_type_override=f.part_of_structured_group
+        ).cpp_type()
+
     return ", ".join(
         # code-generated autograd kernels plumb and recompute dispatch keys directly through the kernel for performance.
         # See Note [Plumbing Keys Through The Dispatcher] for details.
-<<<<<<< HEAD
-        ['c10::DispatchKeySet ks'] +
-        [f'{cpp.argument_type(a, binds="__placeholder__", structured_type_override=f.part_of_structured_group).cpp_type()} {a.name}'
-         for a in f.func.schema_order_arguments()]
-=======
         ["c10::DispatchKeySet ks"]
         + [
-            f'{cpp.argument_type(a, binds="__placeholder__").cpp_type()} {a.name}'
+            f'{argument_cpp_type(a)} {a.name}'
             for a in f.func.schema_order_arguments()
         ]
->>>>>>> a66e6ca0
     )
 
 

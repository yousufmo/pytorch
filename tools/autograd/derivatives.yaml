# Defines derivative formulas and Python signatures of methods on Variable
#
# Note about possibly confusing nomenclature: An 'output gradient' is the
# gradient of an output of a forward function. Output gradients are used as
# the inputs to backward functions. `grads` is a vector of output gradients,
# and `grad == grads[0]`, in all the derivative formulas in this file.
# An 'input gradient' is the gradient of an input to a forward function.
# Input gradients are the outputs of backward functions, corresponding to the
# input names included in the derivative formulas defined in this file.
# Also, every time we talk computing "gradient" we actually mean computing
# the vector jacobian product using the given 'output gradient' as the vector.
#
# Each entry consists of:
#   - A 'name', which specifies the ATen name of the function you
#     are defining derivatives for, and an argument specification.
#   - An optional 'dispatch' entry which can be used to specify
#     per-autograd dispatch key derivatives. If this entry is not
#     specified, then the gradient entries will be taken as the
#     default gradients (i.e. registered for every backward dispatch
#     key). (see _test_autograd_multiple_dispatch for an example
#     of how to register separate derivates for different dispatch keys).
#     The list of allowed dispatch keys (in addition to 'Default' which
#     represents the Autograd alias key) is torchgen/model.py:AUTOGRAD_KEYS.
#   - One or more gradients entries, mapping differentiable input
#     names to a formula specifying how to compute its gradient.
#     Note that a single gradient entry can specify the gradient
#     formula for multiple input names, by specifying a key
#     "input1, input2" (see atan2 for an example).
#   - An argument can be flagged as 'non_differentiable'.
#   - Optional entry with key 'output_differentiability' and value a list of the
#     same length as the number of outputs from the forward function. The list
#     should contain only booleans, specifying whether each of the output Tensor
#     is differentiable.
#     If it is not specified for a function that returns multiple elements but
#     uses `grad` instead of `grads[idx]`, then all but the first output will
#     be marked as non-differentiable.
#     If None of the output is differentiable, you can also add the function
#     name to `gen_variable_type.py`'s `DONT_REQUIRE_DERIVATIVE` list.
#
# There are two cases for Tensor and TensorList arguments here:
#   - If that argument is differentiable, in the sense that a gradient with respect
#     to that argument could exist. You should either:
#       - Specify the formula for that gradient
#       - Specify not_implemented("function_name") as a formula to say that this is not
#         implement yet (but might be in the future and the user can request that on an issue)
#   - If that argument is not differentiable, because it is not a floating point dtype or the
#     function is not differentiable with respect to that argument  for
#     example. You should either:
#       - Do not specify any formula for this argument
#       - Specify explicitly that this argument is "non_differentiable". Note that in this case,
#         we trust you that this argument will never have requires_grad=True and it will be silently
#         ignored if it does.
#
# If a function has out-of-place and in-place variants, then the derivative
# definition for the in-place variant is optional. It will default to the
# definition for the out-of-place variant. Note that _out variants are never
# differentiable.
#
# Gradient expressions are standard C++ expressions operating on ATen
# variables.  In a gradient expression, the following variables are in
# scope:
#
#   - 'grad', the gradient of the output (often spelled grad_output
#     in Python) which we are going to left-multiply.
#
#     When a function returns multiple *differentiable* outputs,
#     you can refer to the gradients of each outputs using 'grads',
#     e.g., 'grads[0]', 'grads[1]'.
#
#     When a function returns multiple *differentiable* outputs that
#     are named, you can refer to the gradients of each outputs using
#     'grad_{name}', e.g., 'grad_x', 'grad_y'.
#
#     When a function returns *one* differentiable output (the
#     first output) and some more nondifferentiable outputs,
#     you MUST refer to the gradient of the differentiable output with
#     'grad' (this case is special-cased in our code generation).
#
#     Note that the number of differentibale outputs can be modified by the
#     'output_differentiability' entry (see above).
#
#     Across a differentiable function's derivatives set, it is not
#     permitted to mix the use of "grad", "grads", and
#     "grad_{name}". You must be consistent for that differentiable
#     function.
#
#   - Any of the input arguments, tensor or non-tensor, including
#     argument names that only appear in Declarations.yaml, e.g. 'output'.
#
#   - 'result', representing the result of evaluating the forward
#     expression for ATen native function declarations. If the forward
#     expression outputs a tuple, use 'resultX' instead to access the
#     X-th entry
#
#   - 'grad_input_mask', a std::array<bool, n>, specifies which input
#     gradients are actually needed.  For example, in the entry
#     `input0, input1: foo(grad_input_mask)`, `grad_input_mask` is a size
#     two array, where `grad_input_mask[0]` is true if `input0` requires
#     grad, and `grad_input_mask[1]` is true if `input1` requires grad.
#
#     (NB: if your function computes gradient for a list of tensors,
#     the `grad_input_mask` will only have a single entry for the list
#     specifying if either zero or at least one tensor from the list requires
#     grad.  If we want to support more fine-grained signalling,
#     we'll need some alternate variable which is not a std::array)
#
#   - 'retain_variables', a bool which is true if a user has specified
#     that saved variables should be retained in case the backwards is
#     run again later.  This allows an optimization where we can
#     destroy saved buffers if we know variables are not going to be retained,
#     e.g., it is used by _cudnn_rnn
#
# If you need a complex expression, e.g., with local variables,
# write a _backward function in torch/csrc/autograd/FunctionsManual.cpp
# and invoke it from here.  By the way, go read
# https://github.com/zdevito/ATen/issues/163; this describes an
# important hazard that occurs when porting backwards from Python to C++
#
# Double backwards gradient expressions can be somewhat confusing;
# the most important thing to remember is: (1) you need to define a
# derivative formula for every input, including inputs named things
# like 'grad_output', and (2) the gradient to multiply with is always
# called 'grad' (even though it really is a grad-grad).
#
# You can also add forward derivative definition by defining a formula for
# a returned value (in general "result" if the name is not specified). This
# formula works the same way as the backward one and advanced implementations
# should also be placed in the FunctionsManual file.
# This formula should compute a single Jacobian vector product using the (primal)
# value of the argument "foo_p", its forward grad "foo_t" and the result of the
# function as "result".
# Note that the forward derivative can be automatically generated in two cases:
#     - if your function is linear (NOT affine or multi-linear), then you can
#       specify so by just using the string "auto_linear" for the formula.
#     - if your function is applied element wise (and has a single input), you
#       can specify so by just using the string "auto_element_wise" for the formula.
#
# Note that to avoid unpacking overhead, functions taking TensorList as inputs
# will always have their forward grad formula called. This function is responsible
# to check if any computation is needed and should return an undefined Tensor when
# there is nothing to do. You can check "cat_forward" for a full example.
#
# NB: There are a number of gradient definitions in here which are bogus
# (implemented using zeros_like).  These gradients are (hopefully) not
# used by our frontend.  You MUST check the frontend code; search for
# OpName.apply to see if it's still using a legacy Python style API.
#
# Note: Returning views.
# The following cases exist:
#     - If a function returns no view, it can have arbitrary outputs.
#     - If a function return at least one Tensor that is a differentiable view
#       of one of its input:
#         - If there is only one differentiable output, this Tensor is marked as a
#           differentiable view. (alias or transpose for example)
#         - If there are more than one differentiable output, by default all the views are
#           marked as differentiable views and created with allow_rebase_history=false.
#           Meaning that any inplace operation on it will raise an error. (unbind for example)
#
#  Notes about undefined output gradients:
#     All backward functions must support all combinations of undefined output
#     gradient Tensors, where `grad[i].defined() == false`. Depending on the
#     number of input and output grads your derivative formula uses, code
#     generation may automatically add some level of undefined grad support,
#     according to these three cases:
#
#       * 1 input grad and 1 output grad:
#           Complete undefined grad support is automatically added, so you
#           shouldn't have to think about it, unless there is a bug in the code
#           generation.
#
#       * 1 input grad and multiple output grads:
#           Undefined grad support is automatically added ONLY in the case where
#           all output grads are undefined. You will have to add explicit support
#           for cases where a subset of output grads is undefined.
#
#       * multiple input grads:
#           No automatic support, so you will need to add it.
#
#     If your derivative formula uses more than one output grad, it is usually
#     preferable to add undefined grad support in the backward function itself
#     (if you're using one), rather than in the derivative formula in this file.
#
#     Undefined Tensors are created with the default constructor `at::Tensor()`.
#     It is an efficient way to represent a Tensor filled with zeros because
#     the Tensor holds no sizing information and no Storage data is allocated.
#     But consequentially, Tensor operations cannot be performed on them.
#     Therefore, your backward function should treat an undefined output grad as
#     a zero, and it needs to be a special case.
#
#     If all output grads are undefined, then it should be correct for the
#     backward function to return undefined input grads. Since we use the chain
#     rule, output grads equal to zero should result in input grads equal to zero,
#     unless there is some rare special case.
#
#     If a subset of output grads is undefined, then it may be acceptable for
#     the backward function to return undefined input grads--it depends on the
#     specific function, so you'll have to determine that yourself. If returning
#     an undefined Tensor is correct for a given input grad, it is also logically
#     correct to return a defined grad full of zeros, but that would not be
#     preferable since it would be less efficient.
#
# NB: The parameter names here MUST be consistent with the parameter names
# in Decalarations.yaml
- name: abs(Tensor self) -> Tensor
  self: grad * self.sgn()
  result: handle_r_to_c(result.scalar_type(), self_t.conj() * self_p.sgn())

- name: acos(Tensor self) -> Tensor
  self: grad * -((-self * self + 1).rsqrt()).conj()
  result: auto_element_wise

- name: add.Tensor(Tensor self, Tensor other, *, Scalar alpha=1) -> Tensor
  self: handle_r_to_c(self.scalar_type(), grad)
  other: handle_r_to_c(other.scalar_type(), maybe_multiply(grad, alpha.conj()))
  result: self_t + maybe_multiply(other_t, alpha)

- name: add.Scalar(Tensor self, Scalar other, Scalar alpha=1) -> Tensor
  self: handle_r_to_c(self.scalar_type(), grad)
  result: self_t.clone()

- name: addbmm(Tensor self, Tensor batch1, Tensor batch2, *, Scalar beta=1, Scalar alpha=1) -> Tensor
  self: maybe_multiply(grad, beta.conj())
  batch1: maybe_multiply(grad.unsqueeze(0).expand({ batch1.size(0), batch1.size(1), batch2.size(2) }).bmm(batch2.transpose(1, 2).conj()), alpha.conj())
  batch2: maybe_multiply(batch1.transpose(1, 2).conj().bmm(grad.unsqueeze(0).expand({ batch1.size(0), batch1.size(1), batch2.size(2) })), alpha.conj())
  result: maybe_multiply(self_t, beta) + maybe_multiply(batch1_t.bmm(batch2_p).sum(0), alpha) + maybe_multiply(batch1_p.bmm(batch2_t).sum(0), alpha)

- name: addcdiv(Tensor self, Tensor tensor1, Tensor tensor2, *, Scalar value=1) -> Tensor
  self: handle_r_to_c(self.scalar_type(), grad)
  tensor1: handle_r_to_c(tensor1.scalar_type(), grad * (value / tensor2).conj())
  tensor2: handle_r_to_c(tensor2.scalar_type(), -grad * (value * tensor1 / (tensor2 * tensor2)).conj())
  result: self_t + maybe_multiply(tensor1_t / tensor2_p, value) - maybe_multiply(tensor2_t * (tensor1_p / tensor2_p) / tensor2_p, value)

- name: addcmul(Tensor self, Tensor tensor1, Tensor tensor2, *, Scalar value=1) -> Tensor
  self: handle_r_to_c(self.scalar_type(), grad)
  tensor1: handle_r_to_c(tensor1.scalar_type(), grad * (tensor2 * value).conj())
  tensor2: handle_r_to_c(tensor2.scalar_type(), grad * (tensor1 * value).conj())
  result: self_t + maybe_multiply(tensor1_t * tensor2_p, value) + maybe_multiply(tensor2_t * tensor1_p, value)

- name: addmm(Tensor self, Tensor mat1, Tensor mat2, *, Scalar beta=1, Scalar alpha=1) -> Tensor
  self: maybe_multiply(grad, beta.conj())
  mat1: mm_mat1_backward(grad, mat2, mat1.sizes(), mat1.strides(), mat1.layout(), alpha)
  mat2: mm_mat2_backward(grad, mat1, mat2.sizes(), mat2.strides(), mat2.layout(), alpha)
  result: maybe_multiply(self_t, beta) + maybe_multiply(mat1_t.mm(mat2_p), alpha) + maybe_multiply(mat1_p.mm(mat2_t), alpha)

- name: _sparse_addmm(Tensor self, Tensor mat1, Tensor mat2, *, Scalar beta=1, Scalar alpha=1) -> Tensor
  self: maybe_multiply(grad, beta)
  mat1: mm_mat1_sparse_backward(grad, mat1, mat2, alpha)
  mat2: mm_mat2_backward(grad, mat1, mat2.sizes(), mat2.strides(), mat2.layout(), alpha)

- name: addmv(Tensor self, Tensor mat, Tensor vec, *, Scalar beta=1, Scalar alpha=1) -> Tensor
  self: maybe_multiply(grad, beta.conj())
  mat: maybe_multiply(grad.ger(vec.conj()), alpha.conj())
  vec: maybe_multiply(mat.t().conj().mv(grad), alpha.conj())
  result: maybe_multiply(self_t, beta) + maybe_multiply(mat_t.mv(vec_p), alpha) + maybe_multiply(mat_p.mv(vec_t), alpha)

- name: addr(Tensor self, Tensor vec1, Tensor vec2, *, Scalar beta=1, Scalar alpha=1) -> Tensor
  self: maybe_multiply(grad, beta.conj())
  vec1: maybe_multiply(grad.mv(vec2.conj()), alpha.conj())
  vec2: maybe_multiply(grad.t().mv(vec1.conj()), alpha.conj())
  result: maybe_multiply(self_t, beta) + maybe_multiply(vec1_t.outer(vec2_p), alpha) + maybe_multiply(vec1_p.outer(vec2_t), alpha)

- name: affine_grid_generator(Tensor theta, int[] size, bool align_corners) -> Tensor
  theta: affine_grid_generator_backward(grad, size, align_corners)

- name: alias(Tensor(a) self) -> Tensor(a)
  self: grad
  result: self_t

- name: angle(Tensor self) -> Tensor
  self: angle_backward(grad, self)
  result: handle_r_to_c(result.scalar_type(), angle_backward(self_t.conj(), self_p).conj())

# The four items below are necessary because TensorIterator doesn't work on
# Variables (codegen does not unwrap the input Tensor for all() and any() ).
- name: any(Tensor self) -> Tensor
  output_differentiability: [False]

- name: any.dim(Tensor self, int dim, bool keepdim=False) -> Tensor
  output_differentiability: [False]

- name: all(Tensor self) -> Tensor
  output_differentiability: [False]

- name: all.dim(Tensor self, int dim, bool keepdim=False) -> Tensor
  output_differentiability: [False]

- name: acosh(Tensor self) -> Tensor
# Save one rsqrt in the real case by using that for x real and positive sqrt(x*y) = sqrt(x)*sqrt(y) (not true in the complex case)
  self: "self.is_complex() ? grad * ((self + 1).rsqrt() * (self - 1).rsqrt()).conj() : grad * (self * self - 1).rsqrt()"
  result: auto_element_wise

- name: acosh_(Tensor(a!) self) -> Tensor(a!)
  self: not_implemented("inplace version of acosh")

- name: asinh(Tensor self) -> Tensor
  self: grad * (self.pow(2) + 1).rsqrt().conj()
  result: auto_element_wise

- name: asinh_(Tensor(a!) self) -> Tensor(a!)
  self: not_implemented("inplace version of asinh")

- name: atanh(Tensor self) -> Tensor
  self: grad * 1 / (1 - self.pow(2)).conj()
  result: auto_element_wise

- name: atanh_(Tensor(a!) self) -> Tensor(a!)
  self: not_implemented("inplace version of atanh")

- name: as_strided(Tensor(a) self, int[] size, int[] stride, int? storage_offset=None) -> Tensor(a)
  self: as_strided_backward(grad, TensorGeometry(self), size, stride, storage_offset)
  result: auto_linear

- name: as_strided_(Tensor(a!) self, int[] size, int[] stride, int? storage_offset=None) -> Tensor(a!)
  self: as_strided_backward(grad, TensorGeometry(self), size, stride, storage_offset)
  result: auto_linear

- name: asin(Tensor self) -> Tensor
  self: grad * (-self * self + 1).rsqrt().conj()
  result: auto_element_wise

- name: atan(Tensor self) -> Tensor
  self: grad / (self * self + 1).conj()
  result: auto_element_wise

- name: atan2(Tensor self, Tensor other) -> Tensor
  self, other: atan2_backward(grad, self, other, grad_input_mask)
  result: (-self_p * other_t + other_p * self_t) / (self_p.pow(2) + other_p.pow(2))

- name: baddbmm(Tensor self, Tensor batch1, Tensor batch2, *, Scalar beta=1, Scalar alpha=1) -> Tensor
  self: maybe_multiply(grad, beta.conj())
  batch1: maybe_multiply(grad.bmm(batch2.transpose(1, 2).conj()), alpha.conj())
  batch2: maybe_multiply(batch1.transpose(1, 2).conj().bmm(grad), alpha.conj())
  result: maybe_multiply(self_t, beta) + maybe_multiply(batch1_t.bmm(batch2_p), alpha) + maybe_multiply(batch1_p.bmm(batch2_t), alpha)

- name: bernoulli(Tensor self, *, Generator? generator=None) -> Tensor
  self: zeros_like(grad)
  result: auto_element_wise

- name: bernoulli_.Tensor(Tensor(a!) self, Tensor p, *, Generator? generator=None) -> Tensor(a!)
  self: zeros_like(grad)
  p: zeros_like(p)
  result: self_t.zero_()

- name: bernoulli_.float(Tensor(a!) self, float p=0.5, *, Generator? generator=None) -> Tensor(a!)
  self: zeros_like(grad)
  result: self_t.zero_()

- name: bmm(Tensor self, Tensor mat2) -> Tensor
  self: grad.bmm(mat2.transpose(1, 2).conj())
  mat2: self.transpose(1, 2).conj().bmm(grad)
  result: self_t.bmm(mat2_p) + self_p.bmm(mat2_t)

- name: matmul(Tensor self, Tensor other) -> Tensor
  self, other: matmul_backward(grad, self, other, grad_input_mask)

- name: cat(Tensor[] tensors, int dim=0) -> Tensor
  tensors: cat_tensors_backward(grad, to_args_sizes(tensors), to_args_scalartypes(tensors), dim)
  result: cat_jvp(tensors, dim)

- name: cauchy_(Tensor(a!) self, float median=0, float sigma=1, *, Generator? generator=None) -> Tensor(a!)
  self: zeros_like(grad)
  result: self_t.zero_()

- name: ceil(Tensor self) -> Tensor
  self: zeros_like(grad)
  result: auto_element_wise

- name: cholesky(Tensor self, bool upper=False) -> Tensor
  self: cholesky_backward(grad, upper, result)

- name: linalg_cholesky_ex(Tensor self, *, bool upper=False, bool check_errors=False) -> (Tensor L, Tensor info)
  self: cholesky_backward(grad, upper, L)
  L: cholesky_jvp(self_t, L, upper)

- name: cholesky_solve(Tensor self, Tensor input2, bool upper=False) -> Tensor
  self, input2: cholesky_solve_backward(grad, self, input2, result, upper)
  result: cholesky_solve_jvp(result, input2_p, input2_t, self_t, upper)

- name: cholesky_inverse(Tensor self, bool upper=False) -> Tensor
  self: cholesky_inverse_backward(grad, self, upper, result)
  result: cholesky_inverse_jvp(self_p, self_t, result, upper)

# For clamp, gradient is not defined at the boundaries. But empirically it's helpful
# to be able to get gradient on min and max, so we return the subgradient 1 for these cases.
- name: clamp.Tensor(Tensor self, Tensor? min=None, Tensor? max=None) -> Tensor
  self: clamp_backward(grad, self, min, max)
  min, max: clamp_backward_min_max(grad, self, min, max, grad_input_mask)
  result: clamp_jvp(self_p, self_t, min_p, min_t, max_p, max_t)

- name: clamp(Tensor self, Scalar? min=None, Scalar? max=None) -> Tensor
  self: clamp_backward(grad, self, min, max)
  result: auto_element_wise

- name: clamp_min(Tensor self, Scalar min) -> Tensor
  self: where(self >= min, grad, at::scalar_tensor(0., grad.options()))
  result: auto_element_wise

- name: clamp_min.Tensor(Tensor self, Tensor min) -> Tensor
  self: where(self >= min, grad, at::scalar_tensor(0., grad.options()))
  min: where(self < min, grad, at::scalar_tensor(0., grad.options()))
  result: where(self_p >= min_p, self_t, min_t)

- name: clamp_max(Tensor self, Scalar max) -> Tensor
  self: where(self <= max, grad, at::scalar_tensor(0., grad.options()))
  result: auto_element_wise

- name: clamp_max.Tensor(Tensor self, Tensor max) -> Tensor
  self: where(self <= max, grad, at::scalar_tensor(0., grad.options()))
  max: where(self > max, grad, at::scalar_tensor(0., grad.options()))
  result: where(self_p <= max_p, self_t, max_t)

- name: clone(Tensor self, *, MemoryFormat? memory_format=None) -> Tensor
  self: grad
  result: auto_linear

- name: _to_copy(Tensor self, *, ScalarType? dtype=None, Layout? layout=None, Device? device=None, bool? pin_memory=None, bool non_blocking=False, MemoryFormat? memory_format=None) -> Tensor
  self: _to_copy_backward(grad, self.options())
  result: _to_copy(self_t, dtype, layout, device, pin_memory, non_blocking, memory_format)
  # The condition is: if dtype is not nullopt, then isDifferentiableType(*dtype)
  # (If dtype IS nullopt, we rely on the regular check that any input requires grad).
  output_differentiability: ["!dtype || isDifferentiableType(*dtype)"]

- name: _coalesce(Tensor self) -> Tensor
  self: grad

- name: complex(Tensor real, Tensor imag) -> Tensor
  real: at::real(grad)
  imag: at::imag(grad)
  result: at::complex(real_t, imag_t)

- name: polar(Tensor abs, Tensor angle) -> Tensor
  abs, angle: polar_backward(grad, result)
  result: at::complex(abs_t*angle_p.cos() - angle_t*abs_p*angle_p.sin(), abs_t*angle_p.sin() + angle_t*abs_p*angle_p.cos())

- name: _conj(Tensor(a) self) -> Tensor(a)
  self: grad.conj()
  result: self_t.conj()

- name: _neg_view(Tensor(a) self) -> Tensor(a)
  self: grad.neg()
  result: self_t._neg_view()

- name: _conj_physical(Tensor self) -> Tensor
  self: grad.conj_physical()
  result: self_t.conj_physical()

- name: conj_physical_(Tensor(a!) self) -> Tensor(a!)
  self: grad.conj_physical()
  result: self_t.conj_physical_()

- name: copysign.Tensor(Tensor self, Tensor other) -> Tensor
  self: copysign_tensor_self_backward(grad, self, result)
  other: zeros_like(other)
  result: copysign_tensor_self_backward(self_t, self_p, result)

- name: copysign.Scalar(Tensor self, Scalar other) -> Tensor
  self: copysign_tensor_self_backward(grad, self, result)
  result: auto_element_wise

- name: cos(Tensor self) -> Tensor
  self: grad * -self.sin().conj()
  result: auto_element_wise

- name: cosh(Tensor self) -> Tensor
  self: grad * self.sinh().conj()
  result: auto_element_wise

- name: count_nonzero.dim_IntList(Tensor self, int[] dim) -> Tensor
  output_differentiability: [False]

- name: count_nonzero(Tensor self, int? dim=None) -> Tensor
  output_differentiability: [False]

- name: linalg_cross(Tensor self, Tensor other, *, int dim=-1) -> Tensor
  self: at::linalg_cross(other.conj(), grad, dim)
  other: at::linalg_cross(grad, self.conj(), dim)
  result: "at::linalg_cross(self_t, other_p, dim) + at::linalg_cross(self_p, other_t, dim)"

- name: logcumsumexp(Tensor self, int dim) -> Tensor
  self: logcumsumexp_backward(grad, self, result, dim)

- name: cumprod(Tensor self, int dim, *, ScalarType? dtype=None) -> Tensor
  self: cumprod_backward(grad.to(self.scalar_type()), self, dim, result)
  result: "cumprod_jvp(self_t, self_p, result, dim).to(dtype.has_value() ? *dtype : self_p.scalar_type())"

- name: cumsum(Tensor self, int dim, *, ScalarType? dtype=None) -> Tensor
  self: cumsum_backward(grad.to(self.scalar_type()), dim)
  result: auto_linear

- name: cummax(Tensor self, int dim) -> (Tensor values, Tensor indices)
  self: cummaxmin_backward(grad, self, indices, dim)
  values: self_t.gather(dim, indices)

- name: cummin(Tensor self, int dim) -> (Tensor values, Tensor indices)
  self: cummaxmin_backward(grad, self, indices, dim)
  values: self_t.gather(dim, indices)

- name: conv_tbc(Tensor self, Tensor weight, Tensor bias, int pad=0) -> Tensor
  self, weight, bias: "grad.defined() ? conv_tbc_backward(grad, self, weight, bias, pad) : std::tuple<Tensor, Tensor, Tensor>()"

- name: _ctc_loss(Tensor log_probs, Tensor targets, int[] input_lengths, int[] target_lengths, int blank=0, bool zero_infinity=False) -> (Tensor, Tensor)
  log_probs: _ctc_loss_backward(grad, log_probs, targets, input_lengths, target_lengths, result0, result1, blank, zero_infinity)

- name: deg2rad(Tensor self) -> Tensor
  self: deg2rad_backward(grad)
  result: auto_element_wise

- name: _linalg_det(Tensor A) -> (Tensor result, Tensor LU, Tensor pivots)
  A: linalg_det_backward(grad, result, A, LU, pivots)
  result: at::linalg_lu_solve(LU, pivots, A_t, /*left*/true, /*adjoint*/!A_p.is_complex() && A_p.is_contiguous()).diagonal(0, -2, -1).sum(-1) * result
  output_differentiability: [True, False, False]

- name: _linalg_slogdet(Tensor A) -> (Tensor sign, Tensor logabsdet, Tensor LU, Tensor pivots)
  A: slogdet_backward(grad_sign, grad_logabsdet, A, sign, LU, pivots)
  sign, logabsdet: slogdet_jvp(LU, pivots, A_t, sign, A_p.is_contiguous() && !A_p.is_complex())
  output_differentiability: [True, True, False, False]

- name: block_diag(Tensor[] tensors) -> Tensor
  tensors: block_diag_backward(grad, to_args_sizes(tensors), to_args_scalartypes(tensors))
  result: block_diag_jvp(tensors)

- name: diag_embed(Tensor self, int offset=0, int dim1=-2, int dim2=-1) -> Tensor
  self: grad.diagonal(offset, dim1, dim2)
  result: auto_linear

- name: diag(Tensor self, int diagonal=0) -> Tensor
  self: diag_backward(grad, self.sizes(), diagonal)
  result: auto_linear

- name: diagonal(Tensor(a) self, int offset=0, int dim1=0, int dim2=1) -> Tensor(a)
  self: diagonal_backward(grad, self.sizes(), offset, dim1, dim2)
  result: auto_linear

- name: diagonal_backward(Tensor grad_output, int[] input_sizes, int offset, int dim1, int dim2) -> Tensor
  grad_output: grad.diagonal(offset, dim1, dim2)
  result: auto_linear

- name: dist(Tensor self, Tensor other, Scalar p=2) -> Tensor
  self: norm_backward(grad, self - other, p, result)
  other: -norm_backward(grad, self - other, p, result)
  result: norm_jvp(self_p - other_p, self_t - other_t, p, result, {}, false)

# The backward formula is done in this order to improve numerical stability
# of the higher order derivatives, see https://github.com/pytorch/pytorch/issues/43414
# Note that we don't use "result" because saving it would be BC-breaking when it is used in an inplace operation later
- name: div.Tensor(Tensor self, Tensor other) -> Tensor
  self: div_tensor_self_backward(grad, other, self.scalar_type())
  other: div_tensor_other_backward(grad, self, other)
  result: (self_t - other_t * result) / other_p

- name: div.Scalar(Tensor self, Scalar other) -> Tensor
  self: div_tensor_self_backward(grad, at::lift_fresh(at::scalar_to_tensor(other)), self.scalar_type())
  result: self_t / other

- name: div.Tensor_mode(Tensor self, Tensor other, *, str? rounding_mode) -> Tensor
  self: div_tensor_self_backward(grad, other, self.scalar_type(), rounding_mode)
  other: div_tensor_other_backward(grad, self, other, rounding_mode)
  result: "rounding_mode.has_value() ? result.new_zeros(result.sizes()) : self_t / other_p - other_t * (self_p / other_p) / other_p"

- name: div.Scalar_mode(Tensor self, Scalar other, *, str? rounding_mode) -> Tensor
  self: div_tensor_self_backward(grad, at::lift_fresh(at::scalar_to_tensor(other)), self.scalar_type(), rounding_mode)
  result: "rounding_mode.has_value() ? result.new_zeros(result.sizes()) : self_t / other"

- name: dot(Tensor self, Tensor tensor) -> Tensor
  self: grad * tensor.conj()
  tensor: grad * self.conj()
  result: at::dot(self_t, tensor_p) + at::dot(self_p, tensor_t)

- name: vdot(Tensor self, Tensor other) -> Tensor
  self: grad.conj() * other
  other: grad * self
  result: at::vdot(self_t, other_p) + at::vdot(self_p, other_t)

- name: _fused_dropout(Tensor self, float p, Generator? generator=None) -> (Tensor, Tensor)
  self: _fused_dropout_backward(grad, result1, p)

- name: native_dropout(Tensor input, float p, bool? train) -> (Tensor, Tensor)
  input: "GradMode::is_enabled() ? infinitely_differentiable_native_dropout_backward(grad, result1, (!train.has_value() || !train.value() ? 1 : (p == 1 ? 0.0 : 1.0 / (1.0 - p)))) : native_dropout_backward(grad, result1, (!train.has_value() || !train.value() ? 1 : (p == 1 ? 0.0 : 1.0 / (1.0 - p))))"
  result0: "(!train.has_value() || train.value()) ? (p == 1 ? 0.0 : 1.0 / (1.0 - p)) * input_t * result1 : input_t"

- name: native_dropout_backward(Tensor grad_output, Tensor mask, float scale) -> Tensor
  grad_output: "native_dropout_double_backward(grad, grad_output, mask, scale)"
  mask: 'not_implemented("native_dropout_backward: mask")'

- name: eig(Tensor self, bool eigenvectors=False) -> (Tensor eigenvalues, Tensor eigenvectors)
  self: eig_backward(grads, self, eigenvectors, eigenvalues, eigenvectors_return)

- name: eq_.Scalar(Tensor(a!) self, Scalar other) -> Tensor(a!)
  self: zeros_like(self)
  result: self_t.zero_()

- name: eq_.Tensor(Tensor(a!) self, Tensor other) -> Tensor(a!)
  self: zeros_like(self)
  other: zeros_like(other)
  result: self_t.zero_()

- name: erf(Tensor self) -> Tensor
  self: 2.0 / sqrt(M_PI) * exp(-(self.pow(2))) * grad
  result: auto_element_wise

- name: erfc(Tensor self) -> Tensor
  self: -2.0 / sqrt(M_PI) * exp(-(self.pow(2))) * grad
  result: auto_element_wise

- name: special_erfcx(Tensor self) -> Tensor
  self: (2.0 * self * result - 2.0 / sqrt(M_PI)) * grad
  result: auto_element_wise

- name: erfinv(Tensor self) -> Tensor
  self: 0.5 * sqrt(M_PI) * exp(self.erfinv().pow(2)) * grad
  result: auto_element_wise

- name: exp(Tensor self) -> Tensor
  self: grad * result.conj()
  result: auto_element_wise

- name: exp2(Tensor self) -> Tensor
  self: grad * result * M_LN2
  result: auto_element_wise

- name: expm1(Tensor self) -> Tensor
  self: grad * (result + 1)
  result: auto_element_wise

- name: expand(Tensor(a) self, int[] size, *, bool implicit=False) -> Tensor(a)
  self: at::sum_to(grad, self.sizes())
  result: auto_linear

- name: expand.SymInt(Tensor(a) self, SymInt[] size, *, bool implicit=False) -> Tensor(a)
  self: at::sum_to(grad, c10::asIntArrayRefSlow(self.sym_sizes()))
  result: auto_linear

- name: exponential_(Tensor(a!) self, float lambd=1, *, Generator? generator=None) -> Tensor(a!)
  self: zeros_like(grad)
  result: self_t.zero_()

- name: fake_quantize_per_tensor_affine_cachemask(Tensor self, float scale, int zero_point, int quant_min, int quant_max) -> (Tensor output, Tensor mask)
  self: fake_quantize_per_tensor_affine_cachemask_backward(grad, mask)

- name: _fake_quantize_per_tensor_affine_cachemask_tensor_qparams(Tensor self, Tensor scale, Tensor zero_point, Tensor fake_quant_enabled, int quant_min, int quant_max) -> (Tensor output, Tensor mask)
  self: fake_quantize_per_tensor_affine_cachemask_backward(grad, mask)

- name: _fake_quantize_learnable_per_tensor_affine(Tensor self, Tensor scale, Tensor zero_point, int quant_min, int quant_max, float grad_factor=1.0) -> Tensor
  self, scale, zero_point: "grad.defined() ? _fake_quantize_learnable_per_tensor_affine_backward(grad, self, scale, zero_point, quant_min, quant_max, grad_factor) : std::tuple<Tensor, Tensor, Tensor>()"

- name: fake_quantize_per_channel_affine_cachemask(Tensor self, Tensor scale, Tensor zero_point, int axis, int quant_min, int quant_max) -> (Tensor output, Tensor mask)
  self: fake_quantize_per_channel_affine_cachemask_backward(grad, mask)

- name: _fake_quantize_learnable_per_channel_affine(Tensor self, Tensor scale, Tensor zero_point, int axis, int quant_min, int quant_max, float grad_factor=1.0) -> Tensor
  self, scale, zero_point: "grad.defined() ? _fake_quantize_learnable_per_channel_affine_backward(grad, self, scale, zero_point, axis, quant_min, quant_max, grad_factor) : std::tuple<Tensor, Tensor, Tensor>()"

- name: _fused_moving_avg_obs_fq_helper(Tensor self, Tensor observer_on, Tensor fake_quant_on, Tensor(a!) running_min, Tensor(b!) running_max, Tensor(c!) scale, Tensor(d!) zero_point, float averaging_const, int quant_min, int quant_max, int ch_axis, bool per_row_fake_quant=False, bool symmetric_quant=False) -> (Tensor output, Tensor mask)
  self: fake_quantize_per_tensor_affine_cachemask_backward(grad, mask)

- name: fill.Scalar(Tensor self, Scalar value) -> Tensor
  self: zeros_like(grad)
  result: at::fill(self_t, 0)

- name: fill.Tensor(Tensor self, Tensor value) -> Tensor
  self: zeros_like(grad)
  value: grad.sum()
  result: at::fill(self_t, value_t)

- name: fill_.Scalar(Tensor(a!) self, Scalar value) -> Tensor(a!)
  self: zeros_like(grad)
  result: self_t.fill_(0)

- name: fill_.Tensor(Tensor(a!) self, Tensor value) -> Tensor(a!)
  self: zeros_like(grad)
  value: grad.sum()
  result: self_t.fill_(value_t)

- name: floor(Tensor self) -> Tensor
  self: zeros_like(grad)
  result: auto_element_wise

- name: fmod.Scalar(Tensor self, Scalar other) -> Tensor
  self: grad
  result: auto_element_wise

- name: fmod.Tensor(Tensor self, Tensor other) -> Tensor
  self: grad
  other: -grad * self.div(other, /*rounding_mode=*/"trunc")
  result: self_t - other_t * self_p.div(other_p, /*rounding_mode=*/"trunc")

- name: frac(Tensor self) -> Tensor
  self: grad
  result: self_t

- name: frexp.Tensor(Tensor self) -> (Tensor mantissa, Tensor exponent)
  self: grad / exponent.exp2()
  mantissa: self_t / exponent.exp2()

- name: gather(Tensor self, int dim, Tensor index, *, bool sparse_grad=False) -> Tensor
  self: gather_backward(grad, self, dim, index, sparse_grad)
  index: non_differentiable
  result: auto_linear

- name: ge_.Scalar(Tensor(a!) self, Scalar other) -> Tensor(a!)
  self: zeros_like(self)
  result: self_t.zero_()

- name: ge_.Tensor(Tensor(a!) self, Tensor other) -> Tensor(a!)
  self: zeros_like(self)
  other: zeros_like(other)
  result: self_t.zero_()

- name: geometric_(Tensor(a!) self, float p, *, Generator? generator=None) -> Tensor(a!)
  self: zeros_like(grad)
  result: self_t.zero_()

- name: geqrf(Tensor self) -> (Tensor a, Tensor tau)
  self: not_implemented("geqrf")

- name: indices(Tensor(a) self) -> Tensor(a)
  output_differentiability: [False]

- name: _indices(Tensor(a) self) -> Tensor(a)
  output_differentiability: [False]

- name: grid_sampler_2d(Tensor input, Tensor grid, int interpolation_mode, int padding_mode, bool align_corners) -> Tensor
  input, grid: "grad.defined() ? grid_sampler_2d_backward(grad, input, grid, interpolation_mode, padding_mode, align_corners, grad_input_mask) : std::tuple<Tensor, Tensor>()"

- name: grid_sampler_3d(Tensor input, Tensor grid, int interpolation_mode, int padding_mode, bool align_corners) -> Tensor
  input, grid: "grad.defined() ? grid_sampler_3d_backward(grad, input, grid, interpolation_mode, padding_mode, align_corners, grad_input_mask) : std::tuple<Tensor, Tensor>()"

# See NOTE [ grid_sample CPU fallback ]
- name: _grid_sampler_2d_cpu_fallback(Tensor input, Tensor grid, int interpolation_mode, int padding_mode, bool align_corners) -> Tensor
  input, grid: "grad.defined() ? _grid_sampler_2d_cpu_fallback_backward(grad, input, grid, interpolation_mode, padding_mode, align_corners) : std::tuple<Tensor, Tensor>()"

- name: gt_.Scalar(Tensor(a!) self, Scalar other) -> Tensor(a!)
  self: zeros_like(self)
  result: self_t.zero_()

- name: gt_.Tensor(Tensor(a!) self, Tensor other) -> Tensor(a!)
  self: zeros_like(self)
  other: zeros_like(other)
  result: self_t.zero_()

- name: hardsigmoid(Tensor self) -> Tensor
  self: hardsigmoid_backward(grad, self)
  result: auto_element_wise

- name: histc(Tensor self, int bins=100, Scalar min=0, Scalar max=0) -> Tensor
  output_differentiability: [False]

- name: hardswish(Tensor self) -> Tensor
  self: hardswish_backward(grad, self)
  result: auto_element_wise

- name: hardswish_backward(Tensor grad_output, Tensor self) -> Tensor
  grad_output: hardswish_backward(grad, self)
  self: at::where(at::logical_and(-3.0 < self, self < 3.0), grad * grad_output / 3.0, at::zeros({}, self.options()))
  result: "hardswish_backward(grad_output_t, self_p)
         + at::where(at::logical_and(-3.0 < self_p, self_p < 3.0), self_t * grad_output_p / 3.0, at::zeros({}, self_p.options()))"

- name: hypot(Tensor self, Tensor other) -> Tensor
  self: grad * self / result
  other: grad * other / result
  result: self_t * self_p / result + other_t * other_p / result

- name: i0(Tensor self) -> Tensor
  self: grad * at::special_i1(self)
  result: auto_element_wise

- name: special_i0e(Tensor self) -> Tensor
  self: grad * (at::special_i1e(self) - self.sgn() * result)
  result: auto_element_wise

- name: special_i1(Tensor self) -> Tensor
  self: i1_backward(grad, self, result)
  result: auto_element_wise

- name: special_i1e(Tensor self) -> Tensor
  self: i1e_backward(grad, self, result)
  result: auto_element_wise

- name: igamma(Tensor self, Tensor other) -> Tensor
  self: 'not_implemented("igamma: input")'
  other: grad * exp((self - 1) * log(other) - other - lgamma(self))

- name: igammac(Tensor self, Tensor other) -> Tensor
  self: 'not_implemented("igammac: input")'
  other: -grad * exp((self - 1) * log(other) - other - lgamma(self))

- name: index.Tensor(Tensor self, Tensor?[] indices) -> Tensor
  self: index_backward(grad.new_zeros(self.sizes(), self.options()), indices, grad)
  result: auto_linear

- name: index_add(Tensor self, int dim, Tensor index, Tensor source, *, Scalar alpha=1) -> Tensor
  self: grad
  # The case source.dim() == 0  is necessary to support scalar tensors of the form
  # source.dim() == 0 and index.dim() == 1 and index.size() == (1,),
  # This is because source is not broadcastable to index, as source.dim() < index.dim()
  source: "maybe_multiply(source.dim() > 0 ? grad.index_select(dim, index).expand_as(source) : grad.index_select(dim, index.squeeze(0)), alpha)"
  index: non_differentiable
  result: at::index_add(self_t, dim, index, maybe_multiply(source_t, alpha))

- name: index_reduce(Tensor self, int dim, Tensor index, Tensor source, str reduce, *, bool include_self=True) -> Tensor
  self, source: index_reduce_backward(grad, self, dim, index, source, reduce, include_self, result)
  index: non_differentiable

- name: index_copy(Tensor self, int dim, Tensor index, Tensor source) -> Tensor
  self: grad.index_fill(dim, index, 0)
  # The case source.dim() == 0 is necessary to support scalar tensors of the form
  # source.dim() == 0 and index.dim() == 1 and index.size() == (1,),
  # This is because source is not broadcastable to index, as source.dim() < index.dim()
  source: "source.dim() > 0 ? grad.index_select(dim, index).expand_as(source) : grad.index_select(dim, index.squeeze(0))"
  index: non_differentiable
  result: self_t.index_copy(dim, index, source_t)

- name: index_fill.int_Scalar(Tensor self, int dim, Tensor index, Scalar value) -> Tensor
  self: grad.index_fill(dim, index, 0)
  index: non_differentiable
  result: self_t.index_fill(dim, index, 0)

- name: index_fill.int_Tensor(Tensor self, int dim, Tensor index, Tensor value) -> Tensor
  self: grad.index_fill(dim, index, 0)
  value: grad.index_select(dim, std::get<0>(at::_unique(index, /*sorted=*/false))).sum()
  index: non_differentiable
  result: self_t.index_fill(dim, index, value_t)

- name: index_put(Tensor self, Tensor?[] indices, Tensor values, bool accumulate=False) -> Tensor
  self: "accumulate ? grad : grad.index_put(indices, zeros_like(values), false)"
  values: grad.index(indices)
  result: self_t.index_put(indices, values_t, accumulate)

- name: _index_put_impl_(Tensor(a!) self, Tensor?[] indices, Tensor values, bool accumulate=False, bool unsafe=False) -> Tensor(a!)
  self: "accumulate ? grad : grad.index_put(indices, zeros_like(values), false)"
  values: grad.index(indices)
  result: at::_index_put_impl_(self_t, indices, values_t, accumulate, unsafe)

- name: index_select(Tensor self, int dim, Tensor index) -> Tensor
  self: index_select_backward(grad, self.sizes(), dim, index)
  index: non_differentiable
  result: auto_linear

- name: inverse(Tensor self) -> Tensor
  self: -at::matmul(result.mH(), at::matmul(grad, result.mH()))
  result: -at::matmul(at::matmul(result, self_t), result)

- name: linalg_inv_ex(Tensor self, *, bool check_errors=False) -> (Tensor inverse, Tensor info)
  self: -at::matmul(inverse.mH(), at::matmul(grad, inverse.mH()))
  inverse: -at::matmul(at::matmul(inverse, self_t), inverse)

- name: linalg_pinv.atol_rtol_tensor(Tensor self, *, Tensor? atol=None, Tensor? rtol=None, bool hermitian=False) -> Tensor
  self: pinv_backward(grad, result, self)
  result: pinv_jvp(self_p, result, self_t)

- name: isnan(Tensor self) -> Tensor
  self: non_differentiable

- name: kthvalue(Tensor self, int k, int dim=-1, bool keepdim=False) -> (Tensor values, Tensor indices)
  self: value_selecting_reduction_backward(grad, dim, indices, self.sizes(), keepdim)
  values: gather_with_keepdimed_indices(self_t, dim, indices, keepdim)

- name: le_.Scalar(Tensor(a!) self, Scalar other) -> Tensor(a!)
  self: zeros_like(self)
  result: self_t.zero_()

- name: le_.Tensor(Tensor(a!) self, Tensor other) -> Tensor(a!)
  self: zeros_like(self)
  other: zeros_like(other)
  result: self_t.zero_()

- name: lerp.Scalar(Tensor self, Tensor end, Scalar weight) -> Tensor
  self: "weight.isComplex() ? grad * (1 - weight.conj().toComplexDouble()) : grad * (1 - weight.toDouble())"
  end: grad * weight.conj()
  result: at::lerp(self_t, end_t, weight)

- name: lerp.Tensor(Tensor self, Tensor end, Tensor weight) -> Tensor
  self: grad * (1 - weight).conj()
  end: grad * weight.conj()
  weight: grad * (end - self).conj()
  result: at::lerp(self_t, end_t, weight_p) + weight_t * (end_p - self_p)

- name: lgamma(Tensor self) -> Tensor
  self: grad * digamma(self)
  result: auto_element_wise

- name: digamma(Tensor self) -> Tensor
  self: grad * polygamma(1, self)
  result: auto_element_wise

- name: polygamma(int n, Tensor self) -> Tensor
  self: grad * polygamma(n + 1, self)
  result: auto_element_wise

- name: polygamma_(Tensor(a!) self, int n) -> Tensor(a!)
  self: grad * polygamma(n + 1, self)
  result: self_t.mul_(polygamma(n + 1, original_self_p))

- name: log(Tensor self) -> Tensor
  self: grad.div(self.conj())
  result: auto_element_wise

- name: log10(Tensor self) -> Tensor
  self: grad / (self.conj() * 2.3025850929940456)
  result: auto_element_wise

- name: log1p(Tensor self) -> Tensor
  self: log1p_backward(grad, self)
  result: auto_element_wise

- name: log2(Tensor self) -> Tensor
  self: grad / (self.conj() * 0.6931471805599453)
  result: auto_element_wise

- name: logaddexp(Tensor self, Tensor other) -> Tensor
  self: grad / (1 + exp(other - self))
  other: grad / (1 + exp(self - other))
  result: self_t / (1 + exp(other_p - self_p)) + other_t / (1 + exp(self_p - other_p))

- name: logaddexp2(Tensor self, Tensor other) -> Tensor
  self: grad / (1 + pow(2, other - self))
  other: grad / (1 + pow(2, self - other))
  result: self_t / (1 + pow(2, other_p - self_p)) + other_t / (1 + pow(2, self_p - other_p))

- name: xlogy.Tensor(Tensor self, Tensor other) -> Tensor
<<<<<<< HEAD
  self: at::xlogy(grad, other)
  other: grad * self / other
  result: at::xlogy(self_t, other_p) + other_t * self_p / other_p

- name: xlogy.Scalar_Self(Scalar self, Tensor other) -> Tensor
  other: grad * self / other
=======
  self: grad * at::xlogy((self != 0), other)
  other: grad * at::where(other.isnan() | (self != 0), self / other, 0)
  result: self_t * at::xlogy((self_p != 0), other_p) + other_t * self_p / other_p

- name: xlogy.Scalar_Self(Scalar self, Tensor other) -> Tensor
  other: grad * at::where(other.isnan() | (!self.equal(0)), self / other, 0)
>>>>>>> a9ba3fe1
  result: auto_element_wise

- name: xlogy.Scalar_Other(Tensor self, Scalar other) -> Tensor
  self: at::xlogy(grad, other)
  result: auto_element_wise

- name: special_xlog1py(Tensor self, Tensor other) -> Tensor
  self: at::special_xlog1py(grad,  other)
  other: grad * self / (other + 1)
  result: at::special_xlog1py(self_t,  other_p) + other_t * self_p / (other_p + 1)

- name: special_xlog1py.self_scalar(Scalar self, Tensor other) -> Tensor
  other: grad * self / (other + 1)
  result: auto_element_wise

- name: special_xlog1py.other_scalar(Tensor self, Scalar other) -> Tensor
  self: at::special_xlog1py(grad,  other)
  result: auto_element_wise

- name: special_zeta(Tensor self, Tensor other) -> Tensor
  self: not_implemented("zeta")
  other:  grad * -self * special_zeta(self + 1., other)

- name: special_zeta.self_scalar(Scalar self, Tensor other) -> Tensor
  other:  grad * -self * special_zeta(self.toDouble() + 1., other)

- name: special_zeta.other_scalar(Tensor self, Scalar other) -> Tensor
  self: not_implemented("zeta")

- name: log_normal_(Tensor(a!) self, float mean=1, float std=2, *, Generator? generator=None) -> Tensor(a!)
  self: zeros_like(grad)
  result: self_t.zero_()

- name: logsumexp(Tensor self, int[1] dim, bool keepdim=False) -> Tensor
  self: logsumexp_backward(grad, self, result, dim, keepdim)
  result: logsumexp_jvp(self_p, self_t, dim, keepdim)

- name: lstsq(Tensor self, Tensor A) -> (Tensor solution, Tensor QR)
  self: not_implemented("lstsq")
  A: not_implemented("lstsq")

- name: linalg_lstsq(Tensor self, Tensor b, float? rcond=None, *, str? driver=None) -> (Tensor solution, Tensor residuals, Tensor rank, Tensor singular_values)
  self, b: linalg_lstsq_backward(grad, self, b, rcond, driver, grad_input_mask)
  solution: linalg_lstsq_jvp(self_p, b_p, self_t, b_t)
  output_differentiability: [True, False, False, False]

- name: lt_.Scalar(Tensor(a!) self, Scalar other) -> Tensor(a!)
  self: zeros_like(self)
  result: self_t.zero_()

- name: lt_.Tensor(Tensor(a!) self, Tensor other) -> Tensor(a!)
  self: zeros_like(self)
  other: zeros_like(other)
  result: self_t.zero_()

- name: linalg_lu_factor_ex(Tensor A, *, bool pivot=True, bool check_errors=False) -> (Tensor LU, Tensor pivots, Tensor info)
  A: lu_factor_ex_backward(grad, LU, pivots, pivot)
  LU: lu_factor_ex_jvp(A_t, LU, pivots, pivot)
  output_differentiability: [True, False, False]

- name: linalg_lu(Tensor A, *, bool pivot=True) -> (Tensor P, Tensor L, Tensor U)
  A: linalg_lu_backward(grad_L, grad_U, P, L, U, pivot)
  L: std::get<0>(linalg_lu_jvp(A_t, P, L, U, pivot))
  U: std::get<1>(linalg_lu_jvp(A_t, P, L, U, pivot))
  output_differentiability: [False, True, True]

- name: linalg_lu_solve(Tensor LU, Tensor pivots, Tensor B, *, bool left=True, bool adjoint=False) -> Tensor
  LU: linalg_lu_solve_LU(grad, LU, pivots, result, left, adjoint)
  B: "at::linalg_lu_solve(LU, pivots, grad, left, !adjoint)"
  result: linalg_lu_solve_jvp(result, LU_p, pivots, LU_t, B_t, left, adjoint)

- name: lu_unpack(Tensor LU_data, Tensor LU_pivots, bool unpack_data=True, bool unpack_pivots=True) -> (Tensor P, Tensor L, Tensor U)
  LU_data: lu_unpack_backward(grad_L, grad_U, LU_data.size(-2), LU_data.size(-1))
  LU_pivots: non_differentiable
  L: "LU_data_t.size(-2) >= LU_data_t.size(-1) ? LU_data_t.tril(-1) : LU_data_t.narrow(-1, 0, LU_data_t.size(-2)).tril(-1)"
  U: "LU_data_t.size(-1) >= LU_data_t.size(-2) ? LU_data_t.triu() : LU_data_t.narrow(-2, 0, LU_data_t.size(-1)).triu()"
  output_differentiability: [False, True, True]

- name: masked_fill.Scalar(Tensor self, Tensor mask, Scalar value) -> Tensor
  self: grad.masked_fill(mask, 0)
  mask: non_differentiable
  result: self_t.masked_fill(mask, 0)

- name: masked_fill.Tensor(Tensor self, Tensor mask, Tensor value) -> Tensor
  self: grad.masked_fill(mask, 0)
  value: at::where(mask, grad, 0).sum()
  mask: non_differentiable
  result: self_t.masked_fill(mask, value_t)

- name: masked_scatter(Tensor self, Tensor mask, Tensor source) -> Tensor
  self: grad.masked_fill(mask, 0)
  source: masked_scatter_backward(grad, mask, source.sizes())
  mask: non_differentiable
  result: self_t.masked_scatter(mask, source_t)

- name: masked_select(Tensor self, Tensor mask) -> Tensor
  self: masked_select_backward(grad, self, mask)
  mask: non_differentiable
  result: auto_linear

- name: linalg_matrix_exp(Tensor self) -> Tensor
  self: linalg_matrix_exp_differential(self, grad, /*adjoint*/ true)
  result: linalg_matrix_exp_differential(self_p, self_t, /*adjoint*/ false)

- name: max.dim(Tensor self, int dim, bool keepdim=False) -> (Tensor values, Tensor indices)
  self: value_selecting_reduction_backward(grad, dim, indices, self.sizes(), keepdim)
  values: gather_with_keepdimed_indices(self_t, dim, indices, keepdim)

- name: max(Tensor self) -> Tensor
  self: evenly_distribute_backward(grad, self, result)
  result: evenly_read_jvp(self_t, self_p, result)

- name: maximum(Tensor self, Tensor other) -> Tensor
  self: at::where(self == other, grad / 2, grad).masked_fill_(self < other, 0)
  other: at::where(self == other, grad / 2, grad).masked_fill_(self > other, 0)
  result: other_t + at::where(self_p == other_p, at::scalar_tensor(0.5, result.options()), (self_p > other_p).to(result.scalar_type())) * (self_t - other_t)

- name: fmax(Tensor self, Tensor other) -> Tensor
  self: grad.masked_fill((self >= other).logical_or_(other.isnan()).logical_not_(), 0)
  other: grad.masked_fill((self >= other).logical_or_(other.isnan()), 0)
  result: other_t + (self_p > other_p).logical_or_(other_p.isnan()) * (self_t - other_t)

- name: mean(Tensor self, *, ScalarType? dtype=None) -> Tensor
  self: grad.expand(self.sizes()) / self.numel()
  result: auto_linear

- name: mean.dim(Tensor self, int[1]? dim, bool keepdim=False, *, ScalarType? dtype=None) -> Tensor
  self: mean_backward(grad, self.sizes(), dim, self.numel(), keepdim)
  result: auto_linear

- name: median(Tensor self) -> Tensor
  self: evenly_distribute_backward(grad, self, result)
  result: evenly_read_jvp(self_t, self_p, result)

- name: nanmedian(Tensor self) -> Tensor
  self: evenly_distribute_backward(grad, self, result)
  result: evenly_read_jvp(self_t, self_p, result)

# This is in theory incorrect in the following case:
#   sorted list: [..., a, b, b, ..., b, b, c, ...] with median = b and the value
#                            |                     at middle position of the
#                            |                     list between two `b`s. E.g.,
#                            |
#                            ^the middle position
# The gradient exists and is essentially 0 in this case.
#
# In case where the middle position is at the boundary of `b` range, e.g.,
#   sorted list: [..., a, b, b, ..., b, b, c, ...]
#                                       |
#                                       ^the middle position
# The backward implementation is correct in the sense that it returns the
# subgradient on one side.
- name: median.dim(Tensor self, int dim, bool keepdim=False) -> (Tensor values, Tensor indices)
  self: value_selecting_reduction_backward(grad, dim, indices, self.sizes(), keepdim)
  values: gather_with_keepdimed_indices(self_t, dim, indices, keepdim)

- name: nanmedian.dim(Tensor self, int dim, bool keepdim=False) -> (Tensor values, Tensor indices)
  self: value_selecting_reduction_backward(grad, dim, indices, self.sizes(), keepdim)
  values: gather_with_keepdimed_indices(self_t, dim, indices, keepdim)

- name: min.dim(Tensor self, int dim, bool keepdim=False) -> (Tensor values, Tensor indices)
  self: value_selecting_reduction_backward(grad, dim, indices, self.sizes(), keepdim)
  values: gather_with_keepdimed_indices(self_t, dim, indices, keepdim)

- name: min(Tensor self) -> Tensor
  self: evenly_distribute_backward(grad, self, result)
  result: evenly_read_jvp(self_t, self_p, result)

- name: minimum(Tensor self, Tensor other) -> Tensor
  self: at::where(self == other, grad / 2, grad).masked_fill_(self > other, 0)
  other: at::where(self == other, grad / 2, grad).masked_fill_(self < other, 0)
  result: other_t + at::where(self_p == other_p, at::scalar_tensor(0.5, result.options()), (self_p < other_p).to(result.scalar_type())) * (self_t - other_t)

- name: fmin(Tensor self, Tensor other) -> Tensor
  self: grad.masked_fill((self <= other).logical_or_(other.isnan()).logical_not_(), 0)
  other: grad.masked_fill((self <= other).logical_or_(other.isnan()), 0)
  result: other_t + (self_p <= other_p).logical_or_(other_p.isnan()) * (self_t - other_t)

- name: amax(Tensor self, int[1] dim=[], bool keepdim=False) -> Tensor
  self: scale_grad_by_count(restore_reduced_dims(grad, dim, keepdim), restore_reduced_dims(result, dim, keepdim) == self, dim)
  result: amaxamin_jvp(self_p, self_t, result, dim, keepdim)

- name: amin(Tensor self, int[1] dim=[], bool keepdim=False) -> Tensor
  self: scale_grad_by_count(restore_reduced_dims(grad, dim, keepdim), restore_reduced_dims(result, dim, keepdim) == self, dim)
  result: amaxamin_jvp(self_p, self_t, result, dim, keepdim)

- name: mm(Tensor self, Tensor mat2) -> Tensor
  self: mm_mat1_backward(grad, mat2, self.sizes(), self.strides(), self.layout(), 1)
  mat2: mm_mat2_backward(grad, self, mat2.sizes(), mat2.strides(), mat2.layout(), 1)
  result: at::mm(self_t, mat2_p) + at::mm(self_p, mat2_t)

- name: mode(Tensor self, int dim=-1, bool keepdim=False) -> (Tensor values, Tensor indices)
  self: value_selecting_reduction_backward(grad, dim, indices, self.sizes(), keepdim)
  values: gather_with_keepdimed_indices(self_t, dim, indices, keepdim)

- name: mul.Tensor(Tensor self, Tensor other) -> Tensor
  self: mul_tensor_backward(grad, other, self.scalar_type())
  other: mul_tensor_backward(grad, self, other.scalar_type())
  result: other_t * self_p + self_t * other_p

- name: mul.Scalar(Tensor self, Scalar other) -> Tensor
  self: mul_tensor_backward(grad, at::lift_fresh(at::scalar_to_tensor(other)), self.scalar_type())
  result: self_t * other

- name: mv(Tensor self, Tensor vec) -> Tensor
  self: grad.ger(vec.conj())
  vec: self.conj().t().mv(grad)
  result: mv(self_t, vec_p) + mv(self_p, vec_t)

- name: mvlgamma(Tensor self, int p) -> Tensor
  self: mvlgamma_backward(grad, self, p)
  result: auto_element_wise

- name: nan_to_num(Tensor self, float? nan=None, float? posinf=None, float? neginf=None) -> Tensor
  self: grad * at::isfinite(self)
  result: auto_element_wise

- name: native_batch_norm(Tensor input, Tensor? weight, Tensor? bias, Tensor? running_mean, Tensor? running_var, bool training, float momentum, float eps) -> (Tensor, Tensor, Tensor)
  input, weight, bias: "grad.defined() ? native_batch_norm_backward(grad, input, weight, running_mean, running_var, result1, result2, training, eps, grad_input_mask) : std::tuple<Tensor, Tensor, Tensor>()"
  result0: batch_norm_jvp(input_p, input_t, weight_p, weight_t, bias_p, bias_t, running_mean, running_var, result1, result2, training, eps)

- name: native_batch_norm_backward(Tensor grad_out, Tensor input, Tensor? weight, Tensor? running_mean, Tensor? running_var, Tensor? save_mean, Tensor? save_invstd, bool train, float eps, bool[3] output_mask) -> (Tensor, Tensor, Tensor)
  input, weight, grad_out: batchnorm_double_backward(input, weight, grads[0], grads[1], grads[2], grad_out, running_mean, running_var, train, eps, save_mean, save_invstd, grad_input_mask)
  save_mean: not_implemented("native_batch_norm_backward save_mean")
  save_invstd: not_implemented("native_batch_norm_backward save_invstd")

- name: native_layer_norm(Tensor input, int[] normalized_shape, Tensor? weight, Tensor? bias, float eps) -> (Tensor, Tensor, Tensor)
  input, weight, bias: "grad.defined() ? native_layer_norm_backward(grad, input, normalized_shape, result1, result2, weight, bias, grad_input_mask) : std::tuple<Tensor, Tensor, Tensor>()"
  result0: layer_norm_jvp(input_p, input_t, weight_p, weight_t, bias_p, bias_t, result1, result2, normalized_shape)

- name: native_layer_norm_backward(Tensor grad_out, Tensor input, int[] normalized_shape, Tensor mean, Tensor rstd, Tensor? weight, Tensor? bias, bool[3] output_mask) -> (Tensor, Tensor, Tensor)
  input, weight, grad_out: layer_norm_double_backward(input, weight, grads[0], grads[1], grads[2], grad_out, mean, rstd, normalized_shape, grad_input_mask)
  bias: Tensor()
  mean: not_implemented("native_layer_norm_backward mean")
  rstd: not_implemented("native_layer_norm_backward rstd")

- name: native_group_norm(Tensor input, Tensor? weight, Tensor? bias, int N, int C, int HxW, int group, float eps) -> (Tensor, Tensor, Tensor)
  input, weight, bias: "GradMode::is_enabled() || grads[1].defined() || grads[2].defined() ? infinitely_differentiable_native_group_norm_backward(grads[0], grads[1], grads[2], input, result1, result2, weight, N, C, HxW, group, eps, grad_input_mask) : (grads[0].defined() ? native_group_norm_backward(grads[0].is_contiguous() ? grads[0] : grads[0].contiguous(), input.is_contiguous() ? input : input.contiguous(), result1, result2, weight, N, C, HxW, group, grad_input_mask) : std::tuple<Tensor, Tensor, Tensor>())"
  result0: group_norm_jvp(input_p, input_t, weight_p, weight_t, bias_p, bias_t, result1, result2, group)
  result1: group_norm_mean_jvp(input_t, result1, group)
  result2: group_norm_invstd_jvp(input_p, input_t, result1, result2, group)

- name: ne_.Scalar(Tensor(a!) self, Scalar other) -> Tensor(a!)
  self: zeros_like(self)
  result: self_t.zero_()

- name: ne_.Tensor(Tensor(a!) self, Tensor other) -> Tensor(a!)
  self: zeros_like(self)
  other: zeros_like(other)
  result: self_t.zero_()

- name: neg(Tensor self) -> Tensor
  self: grad.neg()
  result: auto_element_wise

- name: nextafter(Tensor self, Tensor other) -> Tensor
  self: not_implemented("nextafter")
  other: not_implemented("nextafter")

- name: norm.Scalar(Tensor self, Scalar p=2) -> Tensor
  self: norm_backward(grad, self, p, result)
  result: norm_jvp(self_p, self_t, p, result)

- name: norm.ScalarOpt_dim(Tensor self, Scalar? p, int[1] dim, bool keepdim=False) -> Tensor
  self: norm_backward(grad, self, p, result, dim, keepdim)
  result: norm_jvp(self_p, self_t, p, result, dim, keepdim)

- name: norm.ScalarOpt_dtype(Tensor self, Scalar? p, *, ScalarType dtype) -> Tensor
  self: norm_backward(grad, self.to(grad.scalar_type()), p, result)
  result: norm_jvp(self_p, self_t, p, result)

- name: norm.ScalarOpt_dim_dtype(Tensor self, Scalar? p, int[1] dim, bool keepdim, *, ScalarType dtype) -> Tensor
  self: norm_backward(grad, self.to(grad.scalar_type()), p, result, dim, keepdim)
  result: norm_jvp(self_p, self_t, p, result, dim, keepdim)

- name: linalg_vector_norm(Tensor self, Scalar ord=2, int[1]? dim=None, bool keepdim=False, *, ScalarType? dtype=None) -> Tensor
  self: linalg_vector_norm_backward(grad, self, ord, result, dim, keepdim)
  result: linalg_vector_norm_jvp(self_p, self_t, ord, result, dim, keepdim)

- name: _pdist_forward(Tensor self, float p=2) -> Tensor
  self: _pdist_backward(grad, self, p, result)

- name: _pdist_backward(Tensor grad, Tensor self, float p, Tensor pdist) -> Tensor
  grad: not_implemented("_pdist_backward")
  self: not_implemented("_pdist_backward")
  pdist: not_implemented("_pdist_backward")

- name: _euclidean_dist(Tensor x1, Tensor x2) -> Tensor
  x1, x2: _euclidean_dist_backward(grad, x1, x2, result)

- name: _cdist_forward(Tensor x1, Tensor x2, float p, int? compute_mode) -> Tensor
  x1: _cdist_backward(grad.contiguous(), x1, x2, p, result)
  x2: _cdist_backward(grad.mT().contiguous(), x2, x1, p, result.mT().contiguous())

- name: _cdist_backward(Tensor grad, Tensor x1, Tensor x2, float p, Tensor cdist) -> Tensor
  grad: not_implemented("_cdist_backward")
  x1: not_implemented("_cdist_backward")
  x2: not_implemented("_cdist_backward")
  cdist: not_implemented("_cdist_backward")

- name: normal_(Tensor(a!) self, float mean=0, float std=1, *, Generator? generator=None) -> Tensor(a!)
  self: zeros_like(grad)
  result: self_t.zero_()

- name: normal.Tensor_float(Tensor mean, float std=1, *, Generator? generator=None) -> Tensor
  mean: at::zeros(mean.sizes(), grad.options())
  result: auto_element_wise

- name: normal.float_Tensor(float mean, Tensor std, *, Generator? generator=None) -> Tensor
  std: at::zeros(std.sizes(), grad.options())
  result: auto_element_wise

- name: normal.Tensor_Tensor(Tensor mean, Tensor std, *, Generator? generator=None) -> Tensor
  mean: at::zeros(mean.sizes(), grad.options())
  std: at::zeros(std.sizes(), grad.options())
  result: zeros_like(mean_t)

- name: linalg_householder_product(Tensor input, Tensor tau) -> Tensor
  input, tau: householder_product_backward(grad, result, input, tau)
  result: householder_product_jvp(input_t, tau_t, result, input_p, tau_p)

- name: ormqr(Tensor self, Tensor input2, Tensor input3, bool left=True, bool transpose=False) -> Tensor
  self: not_implemented("ormqr")
  input2: not_implemented("ormqr")
  input3: not_implemented("ormqr")

- name: permute(Tensor(a) self, int[] dims) -> Tensor(a)
  self: permute_backwards(grad, dims)
  result: auto_linear

- name: poisson(Tensor self, Generator? generator=None) -> Tensor
  self: zeros_like(self)
  result: auto_element_wise

- name: pow.Tensor_Scalar(Tensor self, Scalar exponent) -> Tensor
  self: pow_backward(grad, self, exponent)
  result: auto_element_wise

- name: pow.Tensor_Tensor(Tensor self, Tensor exponent) -> Tensor
  self: pow_backward_self(grad, self, exponent)
  exponent: pow_backward_exponent(grad, self, exponent, result)
  result: (pow_backward_self(self_t.conj(), self_p, exponent_p) + pow_backward_exponent(exponent_t.conj(), self_p, exponent_p, result)).conj()

- name: pow.Scalar(Scalar self, Tensor exponent) -> Tensor
  exponent: pow_backward_exponent(grad, self, exponent, result)
  result: auto_element_wise

- name: prod(Tensor self, *, ScalarType? dtype=None) -> Tensor
  self: prod_backward(grad, self.to(grad.scalar_type()), result)
  result: (prod_backward(at::ones({}, result.options()).expand_as(result), self_p.to(result.scalar_type()), result) * self_t.conj()).sum().conj()

- name: prod.dim_int(Tensor self, int dim, bool keepdim=False, *, ScalarType? dtype=None) -> Tensor
  self: prod_backward(grad, self.to(grad.scalar_type()), result, dim, keepdim)
  result: (prod_backward(at::ones({}, result.options()).expand_as(result), self_p.to(result.scalar_type()), result, dim, keepdim) * self_t.conj()).sum(dim, keepdim).conj()

- name: put(Tensor self, Tensor index, Tensor source, bool accumulate=False) -> Tensor
  self: "accumulate ? grad : grad.put(index, zeros_like(source), false)"
  index: non_differentiable
  source: grad.take(index).reshape_as(source)
  result: self_t.put(index, source_t, accumulate)

- name: linalg_qr(Tensor A, str mode='reduced') -> (Tensor Q, Tensor R)
  A: linalg_qr_backward(grad_Q, grad_R, Q, R, mode)
  Q, R: linalg_qr_jvp(A_t, Q, R, mode)

- name: rad2deg(Tensor self) -> Tensor
  self: rad2deg_backward(grad)
  result: auto_element_wise

- name: random_.from(Tensor(a!) self, int from, int? to, *, Generator? generator=None) -> Tensor(a!)
  self: zeros_like(grad)
  result: self_t.zero_()

- name: random_.to(Tensor(a!) self, int to, *, Generator? generator=None) -> Tensor(a!)
  self: zeros_like(grad)
  result: self_t.zero_()

- name: random_(Tensor(a!) self, *, Generator? generator=None) -> Tensor(a!)
  self: zeros_like(grad)
  result: self_t.zero_()

- name: reciprocal(Tensor self) -> Tensor
  self: -grad * (result * result).conj()
  result: auto_element_wise

- name: remainder.Scalar(Tensor self, Scalar other) -> Tensor
  self: grad
  result: auto_element_wise

- name: remainder.Tensor(Tensor self, Tensor other) -> Tensor
  self: grad
  other: -grad * self.div(other, /*rounding_mode=*/"floor")
  result: self_t - other_t * self_p.div(other_p, /*rounding_mode=*/"floor")

- name: renorm(Tensor self, Scalar p, int dim, Scalar maxnorm) -> Tensor
  self: renorm_backward(grad, self, p, dim, maxnorm)

- name: repeat(Tensor self, int[] repeats) -> Tensor
  self: repeat_backward(grad, repeats, self.sizes())
  result: auto_linear

- name: special_entr(Tensor self) -> Tensor
  self: grad * (-(1 + self.log()))
  result: auto_element_wise

- name: special_ndtri(Tensor self) -> Tensor
  self: grad * std::sqrt(2 * M_PI) * (result.square() / 2).exp()
  result: auto_element_wise

- name: special_log_ndtr(Tensor self) -> Tensor
  self: grad / std::sqrt(2 * M_PI) * (result + self.pow(2) / 2).neg().exp()
  result: auto_element_wise

# [Note: Sometimes view derivatives]
# The following situation applies to other operations as well.
# TODO: This note is only referenced once by to_dense. Make this
# more generic if it's been referenced more than once.
#
# DO NOT define a backward for reshape!
# reshape is special in that it sometimes returns a view, and sometimes not.
# Defining a backward will make codegen spit out the forward call as
#     as_variable(baseType->reshape(self)),
# making it impossible (hard) to detect when it is actually a view.
# - name: reshape(Tensor self, IntArrayRef shape)

- name: _reshape_nested(Tensor self, int[] shape) -> Tensor
  self: _reshape_nested_backward(self, grad)
  result: auto_linear

- name: _reshape_alias(Tensor(a) self, int[] size, int[] stride) -> Tensor(a)
  self: grad.reshape(self.sizes())
  result: auto_linear

- name: round(Tensor self) -> Tensor
  self: zeros_like(grad)
  result: auto_element_wise

- name: round.decimals(Tensor self, *, int decimals) -> Tensor
  self: zeros_like(grad)
  result: auto_element_wise

- name: rsqrt(Tensor self) -> Tensor
  self: -0.5 * grad * result.pow(3).conj()
  result: auto_element_wise

- name: scatter.src(Tensor self, int dim, Tensor index, Tensor src) -> Tensor
  self: grad.scatter(dim, index, 0)
  index: non_differentiable
  src: grad.gather(dim, index)
  result: self_t.scatter(dim, index, src_t)

- name: scatter.value(Tensor self, int dim, Tensor index, Scalar value) -> Tensor
  self: grad.scatter(dim, index, 0)
  index: non_differentiable
  result: self_t.scatter(dim, index, 0)

- name: scatter_add(Tensor self, int dim, Tensor index, Tensor src) -> Tensor
  self: grad
  index: non_differentiable
  src: grad.gather(dim, index)
  result: scatter_add(self_t, dim, index, src_t)

- name: select.int(Tensor(a) self, int dim, int index) -> Tensor(a)
  self: select_backward(grad, self.sizes(), dim, index)
  result: auto_linear

- name: select_backward(Tensor grad_output, int[] input_sizes, int dim, int index) -> Tensor
  grad_output: grad.select(dim, index)
  result: auto_linear

- name: sigmoid(Tensor self) -> Tensor
  self: sigmoid_backward(grad, result)
  result: auto_element_wise

- name: logit(Tensor self, float? eps=None) -> Tensor
  self: "GradMode::is_enabled() ? infinitely_differentiable_logit_backward(grad, self, eps) : logit_backward(grad, self, eps)"
  result: auto_element_wise

- name: sign(Tensor self) -> Tensor
  self: zeros_like(grad)
  result: auto_element_wise

- name: sgn(Tensor self) -> Tensor
  self: sgn_backward(self, grad, result)
  # Cannot use auto_element_wise here because the Jacobian is *not* Hermitian (in fact, it is symmetric)
  # The function is not holomorphic, so there's no reason for its Jacobian to be Hermitian
  # auto_element_wise has a name that's a bit deceiving in the complex case
  result: sgn_backward(self_p, self_t, result)

- name: sin(Tensor self) -> Tensor
  self: grad * self.cos().conj()
  result: auto_element_wise

- name: sinc(Tensor self) -> Tensor
  self: sinc_backward(grad, self)
  result: auto_element_wise

- name: sinh(Tensor self) -> Tensor
  self: grad * self.cosh().conj()
  result: auto_element_wise

- name: slice.Tensor(Tensor(a) self, int dim=0, int? start=None, int? end=None, int step=1) -> Tensor(a)
  self: slice_backward_wrapper(grad, self.sizes(), dim, start, end, step)
  result: auto_linear

- name: slice_backward(Tensor grad_output, int[] input_sizes, int dim, int start, int end, int step) -> Tensor
  grad_output: grad.slice(dim, start, end, step)
  result: auto_linear

- name: slice_scatter(Tensor self, Tensor src, int dim=0, int? start=None, int? end=None, int step=1) -> Tensor
  self: slice_scatter(grad, zeros_like(src), dim, start, end, step)
  src: grad.slice(dim, start, end, step)
  result: auto_linear

- name: select_scatter(Tensor self, Tensor src, int dim, int index) -> Tensor
  self: select_scatter(grad, zeros_like(src), dim, index)
  src: grad.select(dim, index)
  result: auto_linear

- name: diagonal_scatter(Tensor self, Tensor src, int offset=0, int dim1=0, int dim2=1) -> Tensor
  self: diagonal_scatter(grad, zeros_like(src), offset, dim1, dim2)
  src: grad.diagonal(offset, dim1, dim2)
  result: auto_linear

- name: as_strided_scatter(Tensor self, Tensor src, int[] size, int[] stride, int? storage_offset=None) -> Tensor
  self: as_strided_scatter_backward(grad, TensorGeometry(self), TensorGeometry(src), size, stride, storage_offset)
  # See Note [as_strided_scatter backward support]
  src: grad.contiguous().as_strided(size, stride, storage_offset)
  result: auto_linear

- name: _linalg_solve_ex(Tensor A, Tensor B, *, bool left=True, bool check_errors=False) -> (Tensor result, Tensor LU, Tensor pivots, Tensor info)
  A, B: linalg_solve_backward(grad, result, A, LU, pivots, left, grad_input_mask[1])
  result: "linalg_solve_jvp(A_t, B_t, result, LU, pivots, left, A_p.is_contiguous() && !A_p.is_complex())"
  output_differentiability: [True, False, False, False]  # LU is an auxiliary tensor not exposed to the user

- name: sort(Tensor self, int dim=-1, bool descending=False) -> (Tensor values, Tensor indices)
  self: value_selecting_reduction_backward(grad, dim, indices, self.sizes(), true)
  output_differentiability: [True, False]
  values: gather_with_keepdimed_indices(self_t, dim, indices, true)

- name: sort.stable(Tensor self, *, bool? stable, int dim=-1, bool descending=False) -> (Tensor values, Tensor indices)
  self: value_selecting_reduction_backward(grad, dim, indices, self.sizes(), true)
  output_differentiability: [True, False]
  values: gather_with_keepdimed_indices(self_t, dim, indices, true)

- name: split.Tensor(Tensor(a -> *) self, int split_size, int dim=0) -> Tensor(a)[]
  self: split_backward(grads, split_size, dim, self.sizes(), self.options())
  result: auto_linear

- name: unsafe_split.Tensor(Tensor self, int split_size, int dim=0) -> Tensor[]
  self: split_backward(grads, split_size, dim, self.sizes(), self.options())
  result: auto_linear

- name: split_with_sizes(Tensor(a -> *) self, int[] split_sizes, int dim=0) -> Tensor(a)[]
  self: split_with_sizes_backward(grads, split_sizes, dim, self.sizes(), self.options())
  result: auto_linear

- name: unsafe_split_with_sizes(Tensor self, int[] split_sizes, int dim=0) -> Tensor[]
  self: split_with_sizes_backward(grads, split_sizes, dim, self.sizes(), self.options())
  result: auto_linear

- name: sqrt(Tensor self) -> Tensor
  self: grad / (2 * result.conj())
  result: auto_element_wise

- name: squeeze(Tensor(a) self) -> Tensor(a)
  self: unsqueeze_to(grad, self.sizes())
  result: auto_linear

- name: squeeze.dim(Tensor(a) self, int dim) -> Tensor(a)
  self: unsqueeze_to(grad, dim, self.sizes())
  result: auto_linear

- name: squeeze_(Tensor(a!) self) -> Tensor(a!)
  self: unsqueeze_to(grad, self.sizes())
  result: auto_linear

- name: squeeze_.dim(Tensor(a!) self, int dim) -> Tensor(a!)
  self: unsqueeze_to(grad, dim, self.sizes())
  result: auto_linear

- name: std.correction(Tensor self, int[1]? dim, *, int? correction, bool keepdim=False) -> Tensor
  self: std_backward(result, grad, self, dim, correction, keepdim)
  # pointwise (variance) + sum + sqrt
  result: (at::real(var_backward(self_t.conj(), self_p, dim, correction, true).sum(dim.value_or(IntArrayRef({})), keepdim)) / (2. * result)).masked_fill_(result == 0, 0)

- name: std_mean.correction(Tensor self, int[1]? dim, *, int? correction, bool keepdim=False) -> (Tensor, Tensor)
  self: std_mean_backward(grads[0], grads[1], self, result0, dim, correction, keepdim)
  result0: (at::real(var_backward(self_t.conj(), self_p, dim, correction, true).sum(dim.value_or(IntArrayRef({})), keepdim)) / (2. * result0)).masked_fill_(result0 == 0, 0)
  # linear
  result1: mean(self_t, dim.value_or(IntArrayRef({})), keepdim)

- name: sub.Tensor(Tensor self, Tensor other, *, Scalar alpha=1) -> Tensor
  self: handle_r_to_c(self.scalar_type(), grad)
  other: handle_r_to_c(other.scalar_type(), maybe_multiply(-grad, alpha.conj()))
  result: self_t - maybe_multiply(other_t, alpha)

- name: sub.Scalar(Tensor self, Scalar other, Scalar alpha=1) -> Tensor
  self: handle_r_to_c(self.scalar_type(), grad)
  result: auto_element_wise

- name: rsub.Tensor(Tensor self, Tensor other, *, Scalar alpha=1) -> Tensor
  self: handle_r_to_c(self.scalar_type(), maybe_multiply(-grad, alpha.conj()))
  other: handle_r_to_c(other.scalar_type(), grad)
  result: -maybe_multiply(self_t, alpha) + other_t

- name: rsub.Scalar(Tensor self, Scalar other, Scalar alpha=1) -> Tensor
  self: handle_r_to_c(self.scalar_type(), maybe_multiply(-grad, alpha.conj()))
  result: auto_element_wise

- name: sum(Tensor self, *, ScalarType? dtype=None) -> Tensor
  self: grad.expand(self.sizes())
  result: auto_linear

- name: sum.SymInt(Tensor self, SymInt[1] dim, bool keepdim=False, *, ScalarType? dtype=None) -> Tensor
  self: sum_backward(grad, self.sym_sizes(), dim, keepdim)
  result: auto_linear

- name: sum.dim_IntList(Tensor self, int[1]? dim, bool keepdim=False, *, ScalarType? dtype=None) -> Tensor
  self: sum_backward(grad, self.sizes(), dim, keepdim)
  result: auto_linear

- name: nansum(Tensor self, int[1]? dim=None, bool keepdim=False, *, ScalarType? dtype=None) -> Tensor
  self: nansum_backward(grad.to(self.scalar_type()), self, dim, keepdim)
  result: at::where(self_p.isnan(), 0, self_t).sum(dim, keepdim, dtype)

# We never call _linalg_svd with compute_uv=False in an autograd context, so we don't even consider it here
- name: _linalg_svd(Tensor A, bool full_matrices=False, bool compute_uv=True, *, str? driver=None) -> (Tensor U, Tensor S, Tensor Vh)
  A: "svd_backward(full_matrices && grad_U.defined() ? grad_U.narrow(-1, 0, S.size(-1)) : grad_U,
                   grad_S,
                   full_matrices && grad_Vh.defined() ? grad_Vh.narrow(-2, 0, S.size(-1)) : grad_Vh,
                   full_matrices ? U.narrow(-1, 0, S.size(-1)) : U,
                   S,
                   full_matrices ? Vh.narrow(-2, 0, S.size(-1)) : Vh)"
  U, S, Vh: linalg_svd_jvp(A_t, U, S, Vh, full_matrices)

- name: symeig(Tensor self, bool eigenvectors=False, bool upper=True) -> (Tensor eigenvalues, Tensor eigenvectors)
  self: linalg_eig_backward(grads[0], grads[1], eigenvalues, eigenvectors_return, /*is_hermitian=*/true, /*symeig_eigenvector=*/eigenvectors)

- name: _linalg_eigh(Tensor A, str UPLO="L", bool compute_v=True) -> (Tensor eigenvalues, Tensor eigenvectors)
  A: linalg_eig_backward(grads[0], grads[1], eigenvalues, eigenvectors, /*is_hermitian=*/true)
  eigenvalues, eigenvectors: linalg_eig_jvp(A_t, eigenvalues, eigenvectors, /*is_hermitian=*/true)

- name: linalg_eig(Tensor self) -> (Tensor eigenvalues, Tensor eigenvectors)
  self: handle_r_to_c(self.scalar_type(), linalg_eig_backward(grads[0], grads[1], eigenvalues, eigenvectors, /*is_hermitian=*/false))
  eigenvalues, eigenvectors: linalg_eig_jvp(self_t, eigenvalues, eigenvectors, /*is_hermitian=*/false)

- name: t(Tensor(a) self) -> Tensor(a)
  self: grad.t()
  result: auto_linear

- name: t_(Tensor(a!) self) -> Tensor(a!)
  self: grad.t()
  result: auto_linear

- name: one_hot(Tensor self, int num_classes=-1) -> Tensor
  self: non_differentiable

- name: flip(Tensor self, int[] dims) -> Tensor
  self: grad.flip(dims)
  result: auto_linear

- name: roll(Tensor self, int[1] shifts, int[1] dims=[]) -> Tensor
  self: grad.roll(fmap(reverse_list(shifts), [](int64_t i){return -i;}), reverse_list(dims))
  result: auto_linear

- name: rot90(Tensor self, int k=1, int[] dims=[0,1]) -> Tensor
  self: grad.rot90(-k, dims)
  result: auto_linear

- name: take(Tensor self, Tensor index) -> Tensor
  self: take_backward(grad, self, index)
  index: non_differentiable
  result: auto_linear

- name: tan(Tensor self) -> Tensor
  self: grad * (1 + result.pow(2)).conj()
  result: auto_element_wise

- name: tanh(Tensor self) -> Tensor
  self: tanh_backward(grad, result)
  result: auto_element_wise

- name: topk(Tensor self, int k, int dim=-1, bool largest=True, bool sorted=True) -> (Tensor values, Tensor indices)
  self: value_selecting_reduction_backward(grad, dim, indices, self.sizes(), true)
  output_differentiability: [True, False]
  values: gather(self_t, dim, indices)

- name: trace(Tensor self) -> Tensor
  self: trace_backward(grad, self.sizes())
  result: auto_linear

- name: transpose.int(Tensor(a) self, int dim0, int dim1) -> Tensor(a)
  self: grad.transpose(dim0, dim1)
  result: auto_linear

- name: transpose_(Tensor(a!) self, int dim0, int dim1) -> Tensor(a!)
  self: grad.transpose(dim0, dim1)
  result: auto_linear

- name: triangular_solve(Tensor self, Tensor A, bool upper=True, bool transpose=False, bool unitriangular=False) -> (Tensor solution, Tensor cloned_coefficient)
  self, A: triangular_solve_backward(grad_solution, grad_cloned_coefficient, self, A, solution, upper, transpose, unitriangular, grad_input_mask)
  solution: triangular_solve_jvp(solution, A_p, A_t, self_t, upper, transpose, unitriangular)
  cloned_coefficient: A_t

- name: linalg_solve_triangular(Tensor self, Tensor B, *, bool upper, bool left=True, bool unitriangular=False) -> Tensor
  self, B: linalg_solve_triangular_backward(grad, self, result, upper, left, unitriangular, grad_input_mask)
  result: linalg_solve_triangular_forward_AD(self_t, B_t, self_p, result, upper, left, unitriangular)

- name: tril(Tensor self, int diagonal=0) -> Tensor
  self: grad.tril(diagonal)
  result: auto_linear

- name: triu(Tensor self, int diagonal=0) -> Tensor
  self: grad.triu(diagonal)
  result: auto_linear

- name: trunc(Tensor self) -> Tensor
  self: zeros_like(grad)
  result: auto_element_wise

# DO NOT define a backward for to_dense
# See [Note: Sometimes view derivatives]
# - name: to_dense(Tensor self, ScalarType? dtype=None) -> Tensor
#
- name: _to_dense(Tensor self, ScalarType? dtype=None) -> Tensor
  self: to_dense_backward(grad, self)

- name: to_sparse(Tensor self) -> Tensor
  self: grad.to_dense()

- name: to_sparse.sparse_dim(Tensor self, int sparse_dim) -> Tensor
  self: grad.to_dense()

- name: to_mkldnn(Tensor self, ScalarType? dtype=None) -> Tensor
  self: to_mkldnn_backward(grad, self)

- name: unfold(Tensor(a) self, int dimension, int size, int step) -> Tensor(a)
  self: unfold_backward(grad, self.sizes(), dimension, size, step)
  result: auto_linear

- name: unfold_backward(Tensor grad_in, int[] input_sizes, int dim, int size, int step) -> Tensor
  grad_in: grad.unfold(dim, size, step)
  result: auto_linear

- name: uniform_(Tensor(a!) self, float from=0, float to=1, *, Generator? generator=None) -> Tensor(a!)
  self: zeros_like(grad)
  result: self_t.zero_()

- name: _unique(Tensor self, bool sorted=True, bool return_inverse=False) -> (Tensor, Tensor)
  output_differentiability: [True, False]
  self: not_implemented("_unique")

- name: unique_dim(Tensor self, int dim, bool sorted=True, bool return_inverse=False, bool return_counts=False) -> (Tensor, Tensor, Tensor)
  output_differentiability: [True, False, False]
  self: not_implemented("unique_dim")

- name: unique_consecutive(Tensor self, bool return_inverse=False, bool return_counts=False, int? dim=None) -> (Tensor, Tensor, Tensor)
  output_differentiability: [True, False, False]
  self: not_implemented("unique_consecutive")

- name: unique_dim_consecutive(Tensor self, int dim, bool return_inverse=False, bool return_counts=False) -> (Tensor, Tensor, Tensor)
  output_differentiability: [True, False, False]
  self: not_implemented("unique_dim_consecutive")

- name: _unique2(Tensor self, bool sorted=True, bool return_inverse=False, bool return_counts=False) -> (Tensor, Tensor, Tensor)
  output_differentiability: [True, False, False]
  self: not_implemented("_unique2")

- name: _unsafe_view(Tensor self, int[] size) -> Tensor
  self: grad.reshape(self.sizes())
  result: auto_linear

- name: lift(Tensor self) -> Tensor
  self: grad
  result: auto_linear

- name: lift_fresh(Tensor(a) self) -> Tensor(a)
  self: grad
  result: auto_linear

- name: unsqueeze(Tensor(a) self, int dim) -> Tensor(a)
  self: grad.squeeze(dim)
  result: auto_linear

- name: unsqueeze_(Tensor(a!) self, int dim) -> Tensor(a!)
  self: grad.squeeze(dim)
  result: auto_linear

- name: var.correction(Tensor self, int[1]? dim, *, int? correction, bool keepdim=False) -> Tensor
  self: var_backward(grad, self, dim, correction, keepdim)
  # pointwise + sum
  result: at::real(var_backward(self_t.conj(), self_p, dim, correction, true).sum(dim.value_or(IntArrayRef({})), keepdim))

- name: var_mean.correction(Tensor self, int[1]? dim, *, int? correction, bool keepdim=False) -> (Tensor, Tensor)
  self: var_mean_backward(grads[0], grads[1], self, dim, correction, keepdim)
  result0: at::real(var_backward(self_t.conj(), self_p, dim, correction, true).sum(dim.value_or(IntArrayRef({})), keepdim))
  # linear
  result1: mean(self_t, dim.value_or(IntArrayRef({})), keepdim)

- name: view(Tensor(a) self, int[] size) -> Tensor(a)
  self: grad.reshape(self.sizes())
  result: auto_linear

- name: view.SymInt(Tensor(a) self, SymInt[] size) -> Tensor(a)
  # TODO: add proper double backward for view.SymInt
  # by SymIntizing `reshape`
  self: grad.reshape(c10::asIntArrayRefSlow(self.sym_sizes()))
  result: auto_linear

- name: view.dtype(Tensor(a) self, ScalarType dtype) -> Tensor(a)
  output_differentiability: [False]

- name: view_as_real(Tensor(a) self) -> Tensor(a)
  self: at::view_as_complex(grad.contiguous()) # gx0 + 1j * gx1
  result: at::view_as_real(self_t)

- name: view_as_complex(Tensor(a) self) -> Tensor(a)
  self: at::view_as_real(grad.contiguous().resolve_conj()) # [gx, gy]
  result: at::view_as_complex(self_t)

- name: where.self(Tensor condition, Tensor self, Tensor other) -> Tensor
  condition: non_differentiable
  self: where(condition, grad, 0)
  other: where(condition, 0, grad)
  result: where(condition, self_t, other_t)

# weight_norm_cuda_interface_backward does not have an explicitly defined derivative, so if we do happen
# to be running backward with create_graph=True, fall back to a backward function that uses
# differentiable ops.
- name: _weight_norm_interface(Tensor v, Tensor g, int dim=0) -> (Tensor, Tensor)
  v, g: "grad.defined() ? (GradMode::is_enabled() ? _weight_norm_differentiable_backward(grad.contiguous(), v, g, result1, dim) : _weight_norm_interface_backward(grad.contiguous(), v, g, result1, dim)) : std::tuple<Tensor, Tensor>()"

- name: zero_(Tensor(a!) self) -> Tensor(a!)
  self: zeros_like(grad)
  result: auto_linear

- name: sparse_mask(Tensor self, Tensor mask) -> Tensor
  self: grad.to_dense().sparse_mask(mask).to_dense()
  mask: non_differentiable

- name: _sparse_coo_tensor_with_dims_and_tensors(int sparse_dim, int dense_dim, int[] size, Tensor indices, Tensor values, *, ScalarType? dtype=None, Layout? layout=None, Device? device=None, bool? pin_memory=False) -> Tensor
  values: sparse_constructor_values_backward(grad, indices)

- name: _sparse_sum.dim(Tensor self, int[1] dim) -> Tensor
  self: at::_sparse_sum_backward(grad, self, dim)

- name: _standard_gamma(Tensor self, Generator? generator=None) -> Tensor
  self: grad * _standard_gamma_grad(self, result)

- name: _standard_gamma_grad(Tensor self, Tensor output) -> Tensor
  self: not_implemented("_standard_gamma_grad")

- name: values(Tensor(a) self) -> Tensor(a)
  self: at::_sparse_coo_tensor_unsafe(self.indices(), grad, self.sizes())._coalesced_(true)

# Why is _values() not differentiable?
# See NOTE [ Sparse: autograd and API ]
- name: _values(Tensor(a) self) -> Tensor(a)
  output_differentiability: [False]

# NN
- name: _trilinear(Tensor i1, Tensor i2, Tensor i3, int[] expand1, int[] expand2, int[] expand3, int[] sumdim, int unroll_dim=1) -> Tensor
  i1, i2, i3: _trilinear_backward(grad, i1, i2, i3, expand1, expand2, expand3, sumdim, grad_input_mask)
  result: "_trilinear(i1_t, i2_p, i3_p, expand1, expand2, expand3, sumdim, unroll_dim) +
           _trilinear(i1_p, i2_t, i3_p, expand1, expand2, expand3, sumdim, unroll_dim) +
           _trilinear(i1_p, i2_p, i3_t, expand1, expand2, expand3, sumdim, unroll_dim)"

- name: constant_pad_nd(Tensor self, int[] pad, Scalar value=0) -> Tensor
  self: constant_pad_nd_backward(grad, pad)
  result: constant_pad_nd(self_t, pad, 0)

- name: binary_cross_entropy(Tensor self, Tensor target, Tensor? weight=None, int reduction=Mean) -> Tensor
  self: binary_cross_entropy_backward(grad, self, target, weight, reduction)
  target: binary_cross_entropy_target_backward(grad, self, target, weight, reduction)
  result: "apply_loss_reduction(
               binary_cross_entropy_backward(self_t, self_p, target_p, weight, at::Reduction::None)
             + binary_cross_entropy_target_backward(target_t, self_p, target_p, weight, at::Reduction::None),
           reduction)"

- name: binary_cross_entropy_backward(Tensor grad_output, Tensor self, Tensor target, Tensor? weight=None, int reduction=Mean) -> Tensor
  self: binary_cross_entropy_double_backward(grad_output, grad, self, target, weight, reduction)
  target: binary_cross_entropy_double_backward_target(grad, grad_output, self, target, weight, reduction)
  grad_output: binary_cross_entropy_double_backward_grad_output(grad, self, target, weight, reduction)
  result: " binary_cross_entropy_double_backward(grad_output_p, self_t, self_p, target_p, weight, reduction)
          + binary_cross_entropy_double_backward_target(target_t, grad_output_p, self_p, target_p, weight, reduction)
          + binary_cross_entropy_double_backward_grad_output(grad_output_t, self_p, target_p, weight, reduction)"

- name: binary_cross_entropy_with_logits(Tensor self, Tensor target, Tensor? weight=None, Tensor? pos_weight=None, int reduction=Mean) -> Tensor
  self: binary_cross_entropy_with_logits_backward(grad, self, target, weight, pos_weight, reduction)
  target: binary_cross_entropy_with_logits_target_backward(grad, self, target, weight, pos_weight, reduction)
  result: "apply_loss_reduction(
               binary_cross_entropy_with_logits_backward(self_t, self_p, target_p, weight, pos_weight, at::Reduction::None)
             + binary_cross_entropy_with_logits_target_backward(target_t, self_p, target_p, weight, pos_weight, at::Reduction::None),
           reduction)"

- name: embedding(Tensor weight, Tensor indices, int padding_idx=-1, bool scale_grad_by_freq=False, bool sparse=False) -> Tensor
  indices: non_differentiable
  weight: embedding_backward(grad, indices, weight.size(0), padding_idx, scale_grad_by_freq, sparse)
  result: auto_linear

- name: embedding_dense_backward(Tensor grad_output, Tensor indices, int num_weights, int padding_idx, bool scale_grad_by_freq) -> Tensor
  grad_output: embedding_dense_double_backward(grad, indices, padding_idx)
  indices: non_differentiable
  result: auto_linear

- name: _embedding_bag(Tensor weight, Tensor indices, Tensor offsets, bool scale_grad_by_freq=False, int mode=0, bool sparse=False, Tensor? per_sample_weights=None, bool include_last_offset=False, int padding_idx=-1) -> (Tensor, Tensor, Tensor, Tensor)
  indices: non_differentiable
  offsets: non_differentiable
  weight: _embedding_bag_backward(grad, indices, offsets, result1, result2, result3, weight.size(0), scale_grad_by_freq, mode, sparse, per_sample_weights, padding_idx)
  per_sample_weights: _embedding_bag_per_sample_weights_backward(grad, weight, indices, offsets, result1, mode, padding_idx)

- name: _embedding_bag_dense_backward(Tensor grad, Tensor indices, Tensor offset2bag, Tensor bag_size, Tensor maximum_indices, int num_weights, bool scale_grad_by_freq, int mode, Tensor? per_sample_weights, int padding_idx=-1) -> Tensor
  indices: non_differentiable
  offset2bag: non_differentiable
  bag_size: non_differentiable
  maximum_indices: non_differentiable

- name: embedding_renorm_(Tensor(a!) self, Tensor indices, float max_norm, float norm_type) -> Tensor(a!)
  indices: non_differentiable
  self: not_implemented("embedding_renorm")

- name: mse_loss(Tensor self, Tensor target, int reduction=Mean) -> Tensor
  self: mse_loss_backward(grad, self, target, reduction)
  target: mse_loss_backward(grad, target, self, reduction)
  result: apply_loss_reduction(mse_loss_backward(self_t.conj(), self_p, target_p, at::Reduction::None).conj() + mse_loss_backward(target_t.conj(), target_p, self_p, at::Reduction::None).conj(), reduction)

- name: multi_margin_loss(Tensor self, Tensor target, Scalar p=1, Scalar margin=1, Tensor? weight=None, int reduction=Mean) -> Tensor
  self: multi_margin_loss_backward(grad, self, target, p, margin, weight, reduction)
  target: non_differentiable

- name: multilabel_margin_loss_forward(Tensor self, Tensor target, int reduction) -> (Tensor output, Tensor is_target)
  self: multilabel_margin_loss_backward(grad, self, target, reduction, is_target)
  target: non_differentiable

- name: nll_loss_forward(Tensor self, Tensor target, Tensor? weight, int reduction, int ignore_index) -> (Tensor output, Tensor total_weight)
  self: nll_loss_backward(grad, self, target, weight, reduction, ignore_index, total_weight)
  target: non_differentiable
  output: std::get<0>(nll_loss_forward(self_t, target, weight, reduction, ignore_index))

- name: nll_loss2d_forward(Tensor self, Tensor target, Tensor? weight, int reduction, int ignore_index) -> (Tensor output, Tensor total_weight)
  self: nll_loss2d_backward(grad, self, target, weight, reduction, ignore_index, total_weight)
  target: non_differentiable
  output: std::get<0>(nll_loss2d_forward(self_t, target, weight, reduction, ignore_index))

- name: smooth_l1_loss(Tensor self, Tensor target, int reduction=Mean, float beta=1.0) -> Tensor
  self: smooth_l1_loss_backward(grad, self, target, reduction, beta)
  target: smooth_l1_loss_backward(grad, target, self, reduction, beta)
  result: apply_loss_reduction(smooth_l1_loss_backward(self_t.conj(), self_p, target_p, at::Reduction::None, beta).conj() + smooth_l1_loss_backward(target_t.conj(), target_p, self_p, at::Reduction::None, beta).conj(), reduction)

- name: huber_loss(Tensor self, Tensor target, int reduction=Mean, float delta=1.0) -> Tensor
  self: huber_loss_backward(grad, self, target, reduction, delta)
  target: huber_loss_backward(grad, target, self, reduction, delta)
  result: apply_loss_reduction(huber_loss_backward(self_t.conj(), self_p, target_p, at::Reduction::None, delta).conj() + huber_loss_backward(target_t.conj(), target_p, self_p, at::Reduction::None, delta).conj(), reduction)

- name: soft_margin_loss(Tensor self, Tensor target, int reduction=Mean) -> Tensor
  self: soft_margin_loss_backward(grad, self, target, reduction)
  result: apply_loss_reduction(soft_margin_loss_backward(self_t.conj(), self_p, target, at::Reduction::None).conj(), reduction)

- name: relu(Tensor self) -> Tensor
  self: threshold_backward(grad, result, 0)
  result: auto_element_wise

- name: silu(Tensor self) -> Tensor
  self: "GradMode::is_enabled() ? infinitely_differentiable_silu_backward(grad, self) : silu_backward(grad, self)"
  result: auto_element_wise

- name: mish(Tensor self) -> Tensor
  self: "GradMode::is_enabled() ? infinitely_differentiable_mish_backward(grad, self) : mish_backward(grad, self)"
  result: auto_element_wise

- name: elu(Tensor self, Scalar alpha=1, Scalar scale=1, Scalar input_scale=1) -> Tensor
  self: elu_backward(grad, alpha, scale, input_scale, /* is_result */ false, self)
  result: auto_element_wise

- name: elu_(Tensor(a!) self, Scalar alpha=1, Scalar scale=1, Scalar input_scale=1) -> Tensor(a!)
  self: elu_backward(grad, alpha, scale, input_scale, /* is_result */ true, result)
  result: self_t.copy_(elu_backward(original_self_t, alpha, scale, input_scale, /* is_result */ true, result))

- name: celu(Tensor self, Scalar alpha=1.0) -> Tensor
  self: elu_backward(grad, alpha, 1, 1.0/alpha.toFloat(), /* is_result */ false, self)
  result: auto_element_wise

- name: celu_(Tensor(a!) self, Scalar alpha=1.0) -> Tensor(a!)
  self: elu_backward(grad, alpha, 1, 1.0/alpha.toFloat(), /* is_result */ true, result)
  result: self_t.copy_(elu_backward(original_self_t, alpha, 1, 1.0/alpha.toFloat(), /* is_result */ true, result))

- name: gelu(Tensor self, *, str approximate='none') -> Tensor
  self: gelu_backward(grad, self, approximate)
  result: auto_element_wise

- name: gelu_backward(Tensor grad_output, Tensor self, *, str approximate='none') -> Tensor
  grad_output: gelu_backward(grad, self, approximate)
  self: gelu_double_backward(grad, grad_output, self, approximate)
  result: gelu_backward(grad_output_t, self_p, approximate) + gelu_double_backward(self_t, grad_output_p, self_p, approximate)

- name: glu(Tensor self, int dim=-1) -> Tensor
  # TODO: glu_backward can benefit from forward result,
  # and forward ad/forward over reverse ad for that matter
  self: glu_backward(grad, self, dim)
  result: glu_jvp(result, self_p, self_t, dim)

- name: hardshrink(Tensor self, Scalar lambd=0.5) -> Tensor
  self: hardshrink_backward(grad, self, lambd)
  result: auto_element_wise

- name: hardshrink_backward(Tensor grad_out, Tensor self, Scalar lambd) -> Tensor
  grad_out: hardshrink_backward(grad, self, lambd)
  self: zeros_like(grad)
  result: at::where((self_p > lambd).logical_or(self_p < -lambd), grad_out_t, at::zeros({}, result.options()).expand_as(result))

- name: hardtanh(Tensor self, Scalar min_val=-1, Scalar max_val=1) -> Tensor
  self: hardtanh_backward(grad, self, min_val, max_val)
  result: auto_element_wise

- name: leaky_relu(Tensor self, Scalar negative_slope=0.01) -> Tensor
  self: leaky_relu_backward(grad, self, negative_slope, false)
  result: auto_element_wise

- name: leaky_relu_(Tensor(a!) self, Scalar negative_slope=0.01) -> Tensor(a!)
  self: leaky_relu_backward(grad, result, negative_slope, true)
  result: auto_element_wise

- name: log_sigmoid_forward(Tensor self) -> (Tensor output, Tensor buffer)
  self: log_sigmoid_backward(grad, self, buffer)
  output: auto_element_wise

- name: _log_softmax(Tensor self, int dim, bool half_to_float) -> Tensor
  self: _log_softmax_backward_data(grad, result, dim, self.scalar_type())
  result: self_t - logsumexp_jvp(self_p, self_t, {dim}, true)

- name: _sparse_log_softmax(Tensor self, int dim, bool half_to_float) -> Tensor
  self: _sparse_log_softmax_backward_data(grad, result, dim, self)

- name: _masked_softmax(Tensor self, Tensor mask, int? dim=None, int? mask_type=None) -> Tensor
  self: _masked_softmax_backward(grad, result, mask, dim)
  mask: non_differentiable

- name: prelu(Tensor self, Tensor weight) -> Tensor
  self, weight: "grad.defined() ? prelu_backward(grad, self, weight) : std::tuple<Tensor, Tensor>()"
  result: prelu_jvp(self_p, self_t, weight_p, weight_t)

- name: prelu_backward(Tensor grad_output, Tensor self, Tensor weight) -> (Tensor, Tensor)
  grad_output, self, weight: prelu_double_backward(grads[0], grads[1], grad_output, self, weight)
  result0: prelu_backward_self_jvp(self_p, weight_p, weight_t, grad_output_p, grad_output_t)
  result1: prelu_backward_weight_jvp(weight_p, self_p, self_t, grad_output_p, grad_output_t)

- name: rrelu_with_noise(Tensor self, Tensor noise, Scalar lower=0.125, Scalar upper=0.3333333333333333, bool training=False, Generator? generator=None) -> Tensor
  self: rrelu_with_noise_backward(grad, self, noise, lower, upper, training, false)
  result: auto_element_wise


- name: rrelu_with_noise_(Tensor(a!) self, Tensor noise, Scalar lower=0.125, Scalar upper=0.3333333333333333, bool training=False, Generator? generator=None) -> Tensor(a!)
  self: rrelu_with_noise_backward(grad, result, noise, lower, upper, training, true)

- name: _softmax(Tensor self, int dim, bool half_to_float) -> Tensor
  self: _softmax_backward_data(grad, result, dim, self.scalar_type())
  result: result * (self_t - logsumexp_jvp(self_p, self_t, {dim}, true))

- name: _sparse_softmax(Tensor self, int dim, bool half_to_float) -> Tensor
  self: _sparse_softmax_backward_data(grad, result, dim, self)

- name: _sparse_sparse_matmul(Tensor self, Tensor other) -> Tensor
  self: sparse_sparse_matmul_backward(grad, self, other, 0)
  other: sparse_sparse_matmul_backward(grad, self, other, 1)

- name: softplus(Tensor self, Scalar beta=1, Scalar threshold=20) -> Tensor
  self: softplus_backward(grad, self, beta, threshold)
  result: auto_element_wise

- name: softshrink(Tensor self, Scalar lambd=0.5) -> Tensor
  self: softshrink_backward(grad, self, lambd)
  result: auto_element_wise

- name: threshold(Tensor self, Scalar threshold, Scalar value) -> Tensor
  self: threshold_backward(grad, self, threshold)
  result: auto_element_wise

- name: threshold_(Tensor(a!) self, Scalar threshold, Scalar value) -> Tensor(a!)
  self: threshold_backward(grad, result, threshold)
  result: auto_element_wise

- name: reflection_pad1d(Tensor self, int[2] padding) -> Tensor
  self: reflection_pad1d_backward(grad, self, padding)
  result: auto_linear

- name: reflection_pad2d(Tensor self, int[4] padding) -> Tensor
  self: reflection_pad2d_backward(grad, self, padding)
  result: auto_linear

- name: reflection_pad3d(Tensor self, int[6] padding) -> Tensor
  self: reflection_pad3d_backward(grad, self, padding)
  result: auto_linear

- name: replication_pad1d(Tensor self, int[2] padding) -> Tensor
  self: replication_pad1d_backward(grad, self, padding)
  result: auto_linear

- name: replication_pad2d(Tensor self, int[4] padding) -> Tensor
  self: replication_pad2d_backward(grad, self, padding)
  result: auto_linear

- name: replication_pad3d(Tensor self, int[6] padding) -> Tensor
  self: replication_pad3d_backward(grad, self, padding)
  result: auto_linear

- name: upsample_linear1d(Tensor self, int[1] output_size, bool align_corners, float? scales=None) -> Tensor
  self: upsample_linear1d_backward(grad, output_size, self.sizes(), align_corners, scales)
  result: auto_linear

- name: upsample_bilinear2d(Tensor self, int[2] output_size, bool align_corners, float? scales_h=None, float? scales_w=None) -> Tensor
  self: upsample_bilinear2d_backward(grad, output_size, self.sizes(), align_corners, scales_h, scales_w)
  result: auto_linear

- name: _upsample_bilinear2d_aa(Tensor self, int[2] output_size, bool align_corners, float? scales_h=None, float? scales_w=None) -> Tensor
  self: _upsample_bilinear2d_aa_backward(grad, output_size, self.sizes(), align_corners, scales_h, scales_w)
  result: auto_linear

- name: upsample_bicubic2d(Tensor self, int[2] output_size, bool align_corners, float? scales_h=None, float? scales_w=None) -> Tensor
  self: upsample_bicubic2d_backward(grad, output_size, self.sizes(), align_corners, scales_h, scales_w)
  result: auto_linear

- name: _upsample_bicubic2d_aa(Tensor self, int[2] output_size, bool align_corners, float? scales_h=None, float? scales_w=None) -> Tensor
  self: _upsample_bicubic2d_aa_backward(grad, output_size, self.sizes(), align_corners, scales_h, scales_w)

- name: upsample_trilinear3d(Tensor self, int[3] output_size, bool align_corners, float? scales_d=None, float? scales_h=None, float? scales_w=None) -> Tensor
  self: upsample_trilinear3d_backward(grad, output_size, self.sizes(), align_corners, scales_d, scales_h, scales_w)
  result: auto_linear

- name: upsample_nearest1d(Tensor self, int[1] output_size, float? scales=None) -> Tensor
  self: upsample_nearest1d_backward(grad, output_size, self.sizes(), scales)
  result: auto_linear

- name: _upsample_nearest_exact1d(Tensor self, int[1] output_size, float? scales=None) -> Tensor
  self: _upsample_nearest_exact1d_backward(grad, output_size, self.sizes(), scales)
  result: auto_linear

- name: upsample_nearest2d(Tensor self, int[2] output_size, float? scales_h=None, float? scales_w=None) -> Tensor
  self: upsample_nearest2d_backward(grad, output_size, self.sizes(), scales_h, scales_w)
  result: auto_linear

- name: _upsample_nearest_exact2d(Tensor self, int[2] output_size, float? scales_h=None, float? scales_w=None) -> Tensor
  self: _upsample_nearest_exact2d_backward(grad, output_size, self.sizes(), scales_h, scales_w)
  result: auto_linear

- name: upsample_nearest3d(Tensor self, int[3] output_size, float? scales_d=None, float? scales_h=None, float? scales_w=None) -> Tensor
  self: upsample_nearest3d_backward(grad, output_size, self.sizes(), scales_d, scales_h, scales_w)
  result: auto_linear

- name: _upsample_nearest_exact3d(Tensor self, int[3] output_size, float? scales_d=None, float? scales_h=None, float? scales_w=None) -> Tensor
  self: _upsample_nearest_exact3d_backward(grad, output_size, self.sizes(), scales_d, scales_h, scales_w)
  result: auto_linear

- name: upsample_linear1d.vec(Tensor input, int[]? output_size, bool align_corners, float[]? scale_factors) -> Tensor
  input: upsample_linear1d_backward(grad, output_size, input.sizes(), align_corners, scale_factors)
  result: auto_linear

- name: upsample_bilinear2d.vec(Tensor input, int[]? output_size, bool align_corners, float[]? scale_factors) -> Tensor
  input: upsample_bilinear2d_backward(grad, output_size, input.sizes(), align_corners, scale_factors)
  result: auto_linear

- name: _upsample_bilinear2d_aa.vec(Tensor input, int[]? output_size, bool align_corners, float[]? scale_factors) -> Tensor
  input: _upsample_bilinear2d_aa_backward(grad, output_size, input.sizes(), align_corners, scale_factors)
  result: auto_linear

- name: upsample_trilinear3d.vec(Tensor input, int[]? output_size, bool align_corners, float[]? scale_factors) -> Tensor
  input: upsample_trilinear3d_backward(grad, output_size, input.sizes(), align_corners, scale_factors)
  result: auto_linear

- name: upsample_bicubic2d.vec(Tensor input, int[]? output_size, bool align_corners, float[]? scale_factors) -> Tensor
  input: upsample_bicubic2d_backward(grad, output_size, input.sizes(), align_corners, scale_factors)
  result: auto_linear

- name: _upsample_bicubic2d_aa.vec(Tensor input, int[]? output_size, bool align_corners, float[]? scale_factors) -> Tensor
  input: _upsample_bicubic2d_aa_backward(grad, output_size, input.sizes(), align_corners, scale_factors)

- name: upsample_nearest1d.vec(Tensor input, int[]? output_size, float[]? scale_factors) -> Tensor
  input: upsample_nearest1d_backward(grad, output_size, input.sizes(), scale_factors)
  result: auto_linear

- name: _upsample_nearest_exact1d.vec(Tensor input, int[]? output_size, float[]? scale_factors) -> Tensor
  input: _upsample_nearest_exact1d_backward(grad, output_size, input.sizes(), scale_factors)
  result: auto_linear

- name: upsample_nearest2d.vec(Tensor input, int[]? output_size, float[]? scale_factors) -> Tensor
  input: upsample_nearest2d_backward(grad, output_size, input.sizes(), scale_factors)
  result: auto_linear

- name: _upsample_nearest_exact2d.vec(Tensor input, int[]? output_size, float[]? scale_factors) -> Tensor
  input: _upsample_nearest_exact2d_backward(grad, output_size, input.sizes(), scale_factors)
  result: auto_linear

- name: upsample_nearest3d.vec(Tensor input, int[]? output_size, float[]? scale_factors) -> Tensor
  input: upsample_nearest3d_backward(grad, output_size, input.sizes(), scale_factors)
  result: auto_linear

- name: _upsample_nearest_exact3d.vec(Tensor input, int[]? output_size, float[]? scale_factors) -> Tensor
  input: _upsample_nearest_exact3d_backward(grad, output_size, input.sizes(), scale_factors)
  result: auto_linear

- name: pixel_shuffle(Tensor self, int upscale_factor) -> Tensor
  self: pixel_unshuffle(grad, upscale_factor)
  result: auto_linear

- name: pixel_unshuffle(Tensor self, int downscale_factor) -> Tensor
  self: pixel_shuffle(grad, downscale_factor)
  result: auto_linear

- name: _adaptive_avg_pool2d(Tensor self, int[2] output_size) -> Tensor
  self: _adaptive_avg_pool2d_backward(grad, self)
  result: auto_linear

- name: _adaptive_avg_pool3d(Tensor self, int[3] output_size) -> Tensor
  self: _adaptive_avg_pool3d_backward(grad, self)
  result: auto_linear

- name: adaptive_max_pool2d(Tensor self, int[2] output_size) -> (Tensor, Tensor)
  self: adaptive_max_pool2d_backward(grad, self, result1)
  result0: gather(self_t.flatten(-2), -1, result1.flatten(-2)).view_as(result1)
  output_differentiability: [True, False]

- name: adaptive_max_pool3d(Tensor self, int[3] output_size) -> (Tensor, Tensor)
  self: adaptive_max_pool3d_backward(grad, self, result1)
  result0: gather(self_t.flatten(-3), -1, result1.flatten(-3)).view_as(result1)
  output_differentiability: [True, False]

- name: avg_pool2d(Tensor self, int[2] kernel_size, int[2] stride=[], int[2] padding=0, bool ceil_mode=False, bool count_include_pad=True, int? divisor_override=None) -> Tensor
  self: avg_pool2d_backward(grad, self, kernel_size, stride, padding, ceil_mode, count_include_pad, divisor_override)
  result: auto_linear

- name: avg_pool3d(Tensor self, int[3] kernel_size, int[3] stride=[], int[3] padding=0, bool ceil_mode=False, bool count_include_pad=True, int? divisor_override=None) -> Tensor
  self: avg_pool3d_backward(grad, self, kernel_size, stride, padding, ceil_mode, count_include_pad, divisor_override)
  result: auto_linear

- name: fractional_max_pool2d(Tensor self, int[2] kernel_size, int[2] output_size, Tensor random_samples) -> (Tensor, Tensor)
  self: fractional_max_pool2d_backward(grad, self, kernel_size, output_size, result1)
  result0: gather(self_t.flatten(-2), -1, result1.flatten(-2)).view_as(result1)
  output_differentiability: [True, False]

- name: fractional_max_pool3d(Tensor self, int[3] kernel_size, int[3] output_size, Tensor random_samples) -> (Tensor, Tensor)
  self: fractional_max_pool3d_backward(grad, self, kernel_size, output_size, result1)
  result0: gather(self_t.flatten(-3), -1, result1.flatten(-3)).view_as(result1)
  output_differentiability: [True, False]

- name: linear(Tensor input, Tensor weight, Tensor? bias=None) -> Tensor
  input, weight, bias: linear_backward(input, grad, weight, grad_input_mask)

#mps
- name: _mps_max_pool2d(Tensor self, int[2] kernel_size, int[2] stride=[], int[2] padding=0, int[2] dilation=1, bool ceil_mode=False) -> Tensor
  self: mps_max_pool2d_backward(grad, self, kernel_size, stride, padding, dilation, ceil_mode)

- name: _mps_convolution(Tensor self, Tensor weight, Tensor? bias, int[] padding, int[] stride, int[] dilation, int groups) -> Tensor
  self, weight, bias: "grad.defined() ? mps_convolution_backward(self, grad, weight, padding, stride, dilation, groups, grad_input_mask) : std::tuple<Tensor, Tensor, Tensor>()"

- name: mps_convolution_backward(Tensor self, Tensor grad_output, Tensor weight, int[] padding, int[] stride, int[] dilation, int groups, bool[3] output_mask) -> (Tensor, Tensor, Tensor)
  grad_output, self, weight: _convolution_double_backward(grads[0], grads[1], grads[2], grad_output, weight, self, stride, padding, dilation, false, std::vector<int64_t>(padding.size(), 0), groups, grad_input_mask)

- name: _mps_linear(Tensor self, Tensor weight, Tensor? bias=None) -> Tensor
  self, weight, bias: mps_linear_backward(self, grad, weight, grad_input_mask)

- name: max_pool2d_with_indices(Tensor self, int[2] kernel_size, int[2] stride=[], int[2] padding=0, int[2] dilation=1, bool ceil_mode=False) -> (Tensor, Tensor)
  self: max_pool2d_with_indices_backward(grad, self, kernel_size, stride, padding, dilation, ceil_mode, result1)
  result0: gather(self_t.flatten(-2), -1, result1.flatten(-2)).view_as(result1)
  output_differentiability: [True, False]

- name: max_pool3d_with_indices(Tensor self, int[3] kernel_size, int[3] stride=[], int[3] padding=0, int[3] dilation=1, bool ceil_mode=False) -> (Tensor, Tensor)
  self: max_pool3d_with_indices_backward(grad, self, kernel_size, stride, padding, dilation, ceil_mode, result1)
  result0: gather(self_t.flatten(-3), -1, result1.flatten(-3)).view_as(result1)
  output_differentiability: [True, False]

- name: max_unpool2d(Tensor self, Tensor indices, int[2] output_size) -> Tensor
  self: max_pool_double_backward(grad, indices, 2)
  indices: non_differentiable
  result: auto_linear

- name: max_unpool3d(Tensor self, Tensor indices, int[3] output_size, int[3] stride, int[3] padding) -> Tensor
  self: max_pool_double_backward(grad, indices, 3)
  indices: non_differentiable
  result: auto_linear

- name: convolution(Tensor input, Tensor weight, Tensor? bias, int[] stride, int[] padding, int[] dilation, bool transposed, int[] output_padding, int groups) -> Tensor
  input, weight, bias: "grad.defined() ? convolution_backward(grad, input, weight, bias->sizes(), stride, padding, dilation, transposed, output_padding, groups, grad_input_mask) : std::tuple<Tensor, Tensor, Tensor>()"
  result: convolution_jvp(input_p, input_t, weight_p, weight_t, bias_p, bias_t, stride, padding, dilation, transposed, output_padding, groups)

# TorchScript serializes calls to _convolution so this entry is present until that is changed to use convolution.
# Note that the benchmark, deterministic, cudnn_enabled, and allow_tf32 flags are queried from the global context
# by convolution_backward instead of being passed along from the forward pass.
- name: _convolution(Tensor input, Tensor weight, Tensor? bias, int[] stride, int[] padding, int[] dilation, bool transposed, int[] output_padding, int groups, bool benchmark, bool deterministic, bool cudnn_enabled, bool allow_tf32) -> Tensor
  input, weight, bias: "grad.defined() ? convolution_backward(grad, input, weight, bias->sizes(), stride, padding, dilation, transposed, output_padding, groups, grad_input_mask) : std::tuple<Tensor, Tensor, Tensor>()"
  result: _convolution_jvp(input_p, input_t, weight_p, weight_t, bias_p, bias_t, stride, padding, dilation, transposed, output_padding, groups, benchmark, deterministic, cudnn_enabled, allow_tf32)

- name: convolution_backward(Tensor grad_output, Tensor input, Tensor weight, int[]? bias_sizes, int[] stride, int[] padding, int[] dilation, bool transposed, int[] output_padding, int groups, bool[3] output_mask) -> (Tensor, Tensor, Tensor)
  grad_output, input, weight: _convolution_double_backward(grads[0], grads[1], grads[2], grad_output, weight, input, stride, padding, dilation, transposed, output_padding, groups, grad_input_mask)
  result0: std::get<0>(convolution_backward(grad_output_p, input_p, weight_t, bias_sizes, stride, padding, dilation, transposed, output_padding, groups, {true, false, false})) + std::get<0>(convolution_backward(grad_output_t, input_p, weight_p, bias_sizes, stride, padding, dilation, transposed, output_padding, groups, {true, false, false}))
  result1: std::get<1>(convolution_backward(grad_output_p, input_t, weight_p, bias_sizes, stride, padding, dilation, transposed, output_padding, groups, {false, true, false})) + std::get<1>(convolution_backward(grad_output_t, input_p, weight_p, bias_sizes, stride, padding, dilation, transposed, output_padding, groups, {false, true, false}))
  result2: convolution_backward_jvp_grad_bias(grad_output_t, result2)

- name: convolution_overrideable(Tensor input, Tensor weight, Tensor? bias, int[] stride, int[] padding, int[] dilation, bool transposed, int[] output_padding, int groups) -> Tensor
  input, weight, bias: "grad.defined() ? convolution_backward_overrideable(grad, input, weight, stride, padding, dilation, transposed, output_padding, groups, grad_input_mask) : std::tuple<Tensor, Tensor, Tensor>()"

- name: convolution_backward_overrideable(Tensor grad_output, Tensor input, Tensor weight, int[] stride, int[] padding, int[] dilation, bool transposed, int[] output_padding, int groups, bool[3] output_mask) -> (Tensor grad_input, Tensor grad_weight, Tensor grad_bias)
  grad_output, input, weight: _convolution_double_backward(grads[0], grads[1], grads[2], grad_output, weight, input, stride, padding, dilation, transposed, output_padding, groups, grad_input_mask)

- name: slow_conv_transpose2d(Tensor self, Tensor weight, int[2] kernel_size, Tensor? bias=None, int[2] stride=1, int[2] padding=0, int[2] output_padding=0, int[2] dilation=1) -> Tensor
  self, weight, bias: "grad.defined() ? convolution_backward(grad, self, weight, bias->sizes(), stride, padding, dilation, true, output_padding, 1, grad_input_mask) : std::tuple<Tensor, Tensor, Tensor>()"

- name: slow_conv_transpose3d(Tensor self, Tensor weight, int[3] kernel_size, Tensor? bias=None, int[3] stride=1, int[3] padding=0, int[3] output_padding=0, int[3] dilation=1) -> Tensor
  self, weight, bias: "grad.defined() ? convolution_backward(grad, self, weight, bias->sizes(), stride, padding, dilation, true, output_padding, 1, grad_input_mask) : std::tuple<Tensor, Tensor, Tensor>()"

- name: _slow_conv2d_forward(Tensor self, Tensor weight, int[2] kernel_size, Tensor? bias, int[2] stride, int[2] padding) -> Tensor
  self, weight, bias: "grad.defined() ? _slow_conv2d_backward(grad, self, weight, kernel_size, stride, padding, grad_input_mask) : std::tuple<Tensor, Tensor, Tensor>()"

- name: _slow_conv2d_backward.output_mask(Tensor grad_output, Tensor self, Tensor weight, int[2] kernel_size, int[2] stride, int[2] padding, bool[3] output_mask) -> (Tensor grad_input, Tensor grad_weight, Tensor grad_bias)
  grad_output, self, weight: _convolution_double_backward(grads[0], grads[1], grads[2], grad_output, weight, self, stride, padding, {{1, 1}}, false, {{0, 0}}, 1, grad_input_mask)

- name: _conv_depthwise2d(Tensor self, Tensor weight, int[2] kernel_size, Tensor? bias, int[2] stride, int[2] padding, int[2] dilation) -> Tensor
  self, weight, bias: "grad.defined() ? convolution_backward(grad.contiguous(), self, weight, bias->sizes(), stride, padding, dilation, /*transposed=*/ false, /*output_padding=*/ {{0, 0}}, /*groups=*/ 1, grad_input_mask) : std::tuple<Tensor, Tensor, Tensor>()"

- name: conv_depthwise3d(Tensor self, Tensor weight, int[3] kernel_size, Tensor? bias, int[3] stride, int[3] padding, int[3] dilation) -> Tensor
  self, weight, bias: "grad.defined() ? convolution_backward(grad.contiguous(), self, weight, bias->sizes(), stride, padding, dilation, /*transposed=*/ false, /*output_padding=*/ {{0, 0, 0}}, /*groups=*/ 1, grad_input_mask) : std::tuple<Tensor, Tensor, Tensor>()"

- name: slow_conv3d_forward(Tensor self, Tensor weight, int[3] kernel_size, Tensor? bias, int[3] stride, int[3] padding) -> Tensor
  self, weight, bias: "grad.defined() ? convolution_backward(grad, self, weight, bias->sizes(), stride, padding, /*dilation=*/ {{1, 1, 1}}, false, /*output_padding=*/ {{0, 0, 0}}, 1, grad_input_mask) : std::tuple<Tensor, Tensor, Tensor>()"

- name: slow_conv_dilated2d(Tensor self, Tensor weight, int[2] kernel_size, Tensor? bias=None, int[2] stride=1, int[2] padding=0, int[2] dilation=1) -> Tensor
  self, weight, bias: "grad.defined() ? convolution_backward(grad, self, weight, bias->sizes(), stride, padding, dilation, false, std::vector<int64_t>(padding.size(), 0), 1, grad_input_mask) : std::tuple<Tensor, Tensor, Tensor>()"

- name: slow_conv_dilated3d(Tensor self, Tensor weight, int[3] kernel_size, Tensor? bias=None, int[3] stride=1, int[3] padding=0, int[3] dilation=1) -> Tensor
  self, weight, bias: "grad.defined() ? convolution_backward(grad, self, weight, bias->sizes(), stride, padding, dilation, false, std::vector<int64_t>(padding.size(), 0), 1, grad_input_mask) : std::tuple<Tensor, Tensor, Tensor>()"

- name: col2im(Tensor self, int[2] output_size, int[2] kernel_size, int[2] dilation, int[2] padding, int[2] stride) -> Tensor
  self: col2im_backward(grad, kernel_size, dilation, padding, stride)
  result: auto_linear

- name: im2col(Tensor self, int[2] kernel_size, int[2] dilation, int[2] padding, int[2] stride) -> Tensor
  self: im2col_backward(grad, {self.size(2), self.size(3)}, kernel_size, dilation, padding, stride)
  result: auto_linear

# NN double backwards support
- name: im2col_backward(Tensor grad_output, int[2] input_size, int[2] kernel_size, int[2] dilation, int[2] padding, int[2] stride) -> Tensor
  grad_output: im2col(grad, kernel_size, dilation, padding, stride)
  result: auto_linear

- name: col2im_backward(Tensor grad_output, int[2] kernel_size, int[2] dilation, int[2] padding, int[2] stride) -> Tensor
  grad_output: col2im(grad, {grad_output.size(2), grad_output.size(3)}, kernel_size, dilation, padding, stride)
  result: auto_linear

- name: _adaptive_avg_pool2d_backward(Tensor grad_output, Tensor self) -> Tensor
  grad_output: _adaptive_avg_pool2d(grad, { grad_output.size(-2), grad_output.size(-1) })
  self: zeros_like(self)
  result: _adaptive_avg_pool2d_backward(grad_output_t, self_p)

- name: _adaptive_avg_pool3d_backward(Tensor grad_output, Tensor self) -> Tensor
  grad_output: _adaptive_avg_pool3d(grad, { grad_output.size(-3), grad_output.size(-2), grad_output.size(-1) })
  self: zeros_like(self)
  result: _adaptive_avg_pool3d_backward(grad_output_t, self_p)

- name: adaptive_max_pool2d_backward(Tensor grad_output, Tensor self, Tensor indices) -> Tensor
  grad_output: max_pool_double_backward(grad, indices, 2)
  self: zeros_like(self)
  result: auto_linear

- name: adaptive_max_pool3d_backward(Tensor grad_output, Tensor self, Tensor indices) -> Tensor
  grad_output: max_pool_double_backward(grad, indices, 3)
  self: zeros_like(self)
  result: auto_linear

- name: avg_pool2d_backward(Tensor grad_output, Tensor self, int[2] kernel_size, int[2] stride, int[2] padding, bool ceil_mode, bool count_include_pad, int? divisor_override) -> Tensor
  grad_output: avg_pool2d(grad, kernel_size, stride, padding, ceil_mode, count_include_pad, divisor_override)
  self: zeros_like(self)
  result: avg_pool2d_backward(grad_output_t, self_p, kernel_size, stride, padding, ceil_mode, count_include_pad, divisor_override)

- name: avg_pool3d_backward(Tensor grad_output, Tensor self, int[3] kernel_size, int[3] stride, int[3] padding, bool ceil_mode, bool count_include_pad, int? divisor_override) -> Tensor
  grad_output: avg_pool3d(grad, kernel_size, stride, padding, ceil_mode, count_include_pad, divisor_override)
  self: zeros_like(self)
  result: avg_pool3d_backward(grad_output_t, self_p, kernel_size, stride, padding, ceil_mode, count_include_pad, divisor_override)

- name: elu_backward(Tensor grad_output, Scalar alpha, Scalar scale, Scalar input_scale, bool is_result, Tensor self_or_result) -> Tensor
  grad_output: elu_backward(grad, alpha, scale, input_scale, is_result, self_or_result)
  self_or_result: elu_double_backward(grad, grad_output, alpha, scale, input_scale, is_result, self_or_result)
  result: elu_backward(grad_output_t, alpha, scale, input_scale, is_result, self_or_result_p) + elu_double_backward(self_or_result_t, grad_output_p, alpha, scale, input_scale, is_result, self_or_result_p)

- name: fractional_max_pool2d_backward(Tensor grad_output, Tensor self, int[2] kernel_size, int[2] output_size, Tensor indices) -> Tensor
  grad_output: max_pool_double_backward(grad, indices, 2)
  self: zeros_like(self)
  result: auto_linear

- name: fractional_max_pool3d_backward(Tensor grad_output, Tensor self, int[3] kernel_size, int[3] output_size, Tensor indices) -> Tensor
  grad_output: max_pool_double_backward(grad, indices, 3)
  self: zeros_like(self)
  result: auto_linear

- name: glu_backward(Tensor grad_output, Tensor self, int dim) -> Tensor
  grad_output: glu_double_backward_grad_output(grad, self, dim)
  self: glu_double_backward(grad, grad_output, self, dim)
  result: glu_backward_jvp(result, grad_output_p, self_p, grad_output_t, self_t, dim)

- name: hardtanh_backward(Tensor grad_output, Tensor self, Scalar min_val, Scalar max_val) -> Tensor
  grad_output: hardtanh_backward(grad, self, min_val, max_val)
  self: zeros_like(grad)
  result: at::where((self_p > min_val).logical_and(self_p < max_val), grad_output_t, at::zeros({}, result.options()).expand_as(result))

- name: log_sigmoid_backward(Tensor grad_output, Tensor self, Tensor buffer) -> Tensor
  grad_output: log_sigmoid_backward(grad, self, buffer)
  self: log_sigmoid_double_backward(grad * grad_output, self)

- name: _log_softmax_backward_data(Tensor grad_output, Tensor output, int dim, ScalarType input_dtype) -> Tensor
  grad_output: grad.to(output.dtype()) - (grad.to(output.dtype()) * output.exp()).sum(dim, true)
  output: (-grad_output.sum(dim, true) * output.exp() * grad.to(output.dtype())).to(output.dtype())

- name: leaky_relu_backward(Tensor grad_output, Tensor self, Scalar negative_slope, bool self_is_result) -> Tensor
  # self_is_result is always false here since double backward call is an out-of-place call, self is input itself
  grad_output: leaky_relu_backward(grad, self, negative_slope, false)
  self: zeros_like(grad)
  # leaky_relu_backward(grad_output, self, negative_slope, false)
  # computes grad_output * at::where(self_p > 0, 1, negative_slope)
  # so the jvp formula is the following:
  # grad_output_t * at::where(self_p > 0, self_p.new_ones([]), negative_slope);
  #
  # leaky_relu_backward(grad_output, result, negative_slope, true)
  # computes grad_output * at::where(result > 0, 1, negative_slope)
  # under the assumption that `negative_slope` is positive (otherwise,
  # it is not possible to compute the gradient).
  #
  # so the jvp formula is the following:
  # grad_output_t * at::where(result_p > 0, result_p.new_ones([]), negative_slope);
  # with the assumption that negative_slope is positive.
  #
  # Combined together that results in the following optimized kernel which
  # also checks the assumption that negative_slope is positive when self_is_result
  # is True:
  result: leaky_relu_backward(grad_output_t, self_p, negative_slope, self_is_result)

- name: max_pool2d_with_indices_backward(Tensor grad_output, Tensor self, int[2] kernel_size, int[2] stride, int[2] padding, int[2] dilation, bool ceil_mode, Tensor indices) -> Tensor
  grad_output: max_pool_double_backward(grad, indices, 2)
  self: zeros_like(self)
  indices: non_differentiable
  result: auto_linear

- name: max_pool3d_with_indices_backward(Tensor grad_output, Tensor self, int[3] kernel_size, int[3] stride, int[3] padding, int[3] dilation, bool ceil_mode, Tensor indices) -> Tensor
  grad_output: max_pool_double_backward(grad, indices, 3)
  self: zeros_like(self)
  indices: non_differentiable
  result: auto_linear

- name: mse_loss_backward(Tensor grad_output, Tensor self, Tensor target, int reduction) -> Tensor
  grad_output: mse_loss_backward(grad, self, target, reduction)
  self: mse_loss_double_backward(grad * grad_output, self, reduction)
  target: -mse_loss_double_backward(grad * grad_output, target, reduction)
  result: "  mse_loss_double_backward(self_t * grad_output_p, self_p, reduction)
           - mse_loss_double_backward(target_t * grad_output_p, target_p, reduction)
           + mse_loss_backward(grad_output_t, self_p, target_p, reduction)
          "

- name: nll_loss_backward(Tensor grad_output, Tensor self, Tensor target, Tensor? weight, int reduction, int ignore_index, Tensor total_weight) -> Tensor
  grad_output: nll_loss(grad, target, weight, reduction, ignore_index)
  self: zeros_like(grad)
  target: non_differentiable

- name: nll_loss2d_backward(Tensor grad_output, Tensor self, Tensor target, Tensor? weight, int reduction, int ignore_index, Tensor total_weight) -> Tensor
  grad_output: nll_loss2d(grad, target, weight, reduction, ignore_index)
  self: zeros_like(grad)
  target: non_differentiable

- name: rrelu_with_noise_backward(Tensor grad_output, Tensor self, Tensor noise, Scalar lower, Scalar upper, bool training, bool self_is_result) -> Tensor
  # self_is_result is always false here since double backward call is an out-of-place call, self is input itself
  grad_output: rrelu_with_noise_backward(grad, self, noise, lower, upper, training, false)
  self: zeros_like(grad)
  result: rrelu_with_noise_backward(grad_output_t, self_p, noise, lower, upper, training, false)

- name: reflection_pad1d_backward(Tensor grad_output, Tensor self, int[2] padding) -> Tensor
  grad_output: reflection_pad1d(grad, padding)
  self: zeros_like(self)
  result: reflection_pad1d_backward(grad_output_t, self_p, padding)

- name: reflection_pad2d_backward(Tensor grad_output, Tensor self, int[4] padding) -> Tensor
  grad_output: reflection_pad2d(grad, padding)
  self: zeros_like(self)
  result: reflection_pad2d_backward(grad_output_t, self_p, padding)

- name: reflection_pad3d_backward(Tensor grad_output, Tensor self, int[6] padding) -> Tensor
  grad_output: reflection_pad3d(grad, padding)
  self: zeros_like(self)
  result: reflection_pad3d_backward(grad_output_t, self_p, padding)

- name: replication_pad1d_backward(Tensor grad_output, Tensor self, int[2] padding) -> Tensor
  grad_output: replication_pad1d(grad, padding)
  self: zeros_like(self)
  result: replication_pad1d_backward(grad_output_t, self_p, padding)

- name: replication_pad2d_backward(Tensor grad_output, Tensor self, int[4] padding) -> Tensor
  grad_output: replication_pad2d(grad, padding)
  self: zeros_like(self)
  result: replication_pad2d_backward(grad_output_t, self_p, padding)

- name: replication_pad3d_backward(Tensor grad_output, Tensor self, int[6] padding) -> Tensor
  grad_output: replication_pad3d(grad, padding)
  self: zeros_like(self)
  result: replication_pad3d_backward(grad_output_t, self_p, padding)

- name: sparse_sampled_addmm(Tensor self, Tensor mat1, Tensor mat2, *, Scalar beta=1, Scalar alpha=1) -> Tensor
  self: maybe_multiply(grad, beta.conj())
  mat1: maybe_multiply(grad.sparse_mask(self).mm(mat2.mH()), alpha.conj())
  mat2: maybe_multiply(mat1.mH().mm(grad.sparse_mask(self)), alpha.conj())

- name: smooth_l1_loss_backward(Tensor grad_output, Tensor self, Tensor target, int reduction, float beta) -> Tensor
  grad_output: smooth_l1_loss_backward(grad, self, target, reduction, beta)
  self: smooth_l1_loss_double_backward(grad * grad_output, self, target, reduction, beta)
  target: -smooth_l1_loss_double_backward(grad * grad_output, self, target, reduction, beta)
  result: "  smooth_l1_loss_double_backward(self_t * grad_output_p, self_p, target_p, reduction, beta)
           - smooth_l1_loss_double_backward(target_t * grad_output_p, self_p, target_p, reduction, beta)
           + smooth_l1_loss_backward(grad_output_t, self_p, target_p, reduction, beta)
          "

- name: huber_loss_backward(Tensor grad_output, Tensor self, Tensor target, int reduction, float delta) -> Tensor
  grad_output: huber_loss_double_backward_grad_output(grad, grad_output, self, target, reduction, delta)
  self: huber_loss_double_backward(grad * grad_output, self, target, reduction, delta)
  target: -huber_loss_double_backward(grad * grad_output, self, target, reduction, delta)

- name: softplus_backward(Tensor grad_output, Tensor self, Scalar beta, Scalar threshold) -> Tensor
  grad_output: softplus_backward(grad, self, beta, threshold)
  self: softplus_double_backward(grad * grad_output, self, beta, threshold)
  result: "softplus_backward(grad_output_t, self_p, beta, threshold)
         + softplus_double_backward(self_t * grad_output_p, self_p, beta, threshold)"

- name: _softmax_backward_data(Tensor grad_output, Tensor output, int dim, ScalarType input_dtype) -> Tensor
  grad_output: _softmax_backward_data(grad.to(output.dtype()), output, dim, input_dtype)
  output: softmax_double_backward(grad.to(output.dtype()), grad_output, dim, output).to(output.dtype())

- name: soft_margin_loss_backward(Tensor grad_output, Tensor self, Tensor target, int reduction) -> Tensor
  grad_output: soft_margin_loss_double_backward_grad_output(grad, grad_output, self, target, reduction)
  self: soft_margin_loss_double_backward(grad * grad_output, self, target, reduction)

- name: softshrink_backward(Tensor grad_output, Tensor self, Scalar lambd) -> Tensor
  grad_output: softshrink_backward(grad, self, lambd)
  self: zeros_like(grad)
  result: at::where((self_p > lambd).logical_or(self_p < -lambd), grad_output_t, at::zeros({}, result.options()).expand_as(result))

- name: threshold_backward(Tensor grad_output, Tensor self, Scalar threshold) -> Tensor
  grad_output: threshold_backward(grad, self, threshold)
  self: zeros_like(grad)
  result: zeros_like(self_t) + threshold_backward(grad_output_t, self_p, threshold)

- name: upsample_linear1d_backward(Tensor grad_output, int[1] output_size, int[3] input_size, bool align_corners, float? scales=None) -> Tensor
  grad_output: upsample_linear1d(grad, output_size, align_corners, scales)
  result: auto_linear

- name: upsample_bilinear2d_backward(Tensor grad_output, int[2] output_size, int[4] input_size, bool align_corners, float? scales_h=None, float? scales_w=None) -> Tensor
  grad_output: upsample_bilinear2d(grad, output_size, align_corners, scales_h, scales_w)
  result: auto_linear

- name: _upsample_bilinear2d_aa_backward(Tensor grad_output, int[2] output_size, int[4] input_size, bool align_corners, float? scales_h=None, float? scales_w=None) -> Tensor
  grad_output: _upsample_bilinear2d_aa(grad, output_size, align_corners, scales_h, scales_w)
  result: auto_linear

- name: upsample_bicubic2d_backward(Tensor grad_output, int[2] output_size, int[4] input_size, bool align_corners, float? scales_h=None, float? scales_w=None) -> Tensor
  grad_output: upsample_bicubic2d(grad, output_size, align_corners, scales_h, scales_w)
  result: auto_linear

- name: _upsample_bicubic2d_aa_backward(Tensor grad_output, int[2] output_size, int[4] input_size, bool align_corners, float? scales_h=None, float? scales_w=None) -> Tensor
  grad_output: _upsample_bicubic2d_aa(grad, output_size, align_corners, scales_h, scales_w)

- name: upsample_trilinear3d_backward(Tensor grad_output, int[3] output_size, int[5] input_size, bool align_corners, float? scales_d=None, float? scales_h=None, float? scales_w=None) -> Tensor
  grad_output: upsample_trilinear3d(grad, output_size, align_corners, scales_d, scales_h, scales_w)
  result: auto_linear

- name: upsample_nearest1d_backward(Tensor grad_output, int[1] output_size, int[3] input_size, float? scales=None) -> Tensor
  grad_output: upsample_nearest1d(grad, output_size, scales)
  result: auto_linear

- name: _upsample_nearest_exact1d_backward(Tensor grad_output, int[1] output_size, int[3] input_size, float? scales=None) -> Tensor
  grad_output: _upsample_nearest_exact1d(grad, output_size, scales)
  result: auto_linear

- name: upsample_nearest2d_backward(Tensor grad_output, int[2] output_size, int[4] input_size, float? scales_h=None, float? scales_w=None) -> Tensor
  grad_output: upsample_nearest2d(grad, output_size, scales_h, scales_w)
  result: auto_linear

- name: _upsample_nearest_exact2d_backward(Tensor grad_output, int[2] output_size, int[4] input_size, float? scales_h=None, float? scales_w=None) -> Tensor
  grad_output: _upsample_nearest_exact2d(grad, output_size, scales_h, scales_w)
  result: auto_linear

- name: upsample_nearest3d_backward(Tensor grad_output, int[3] output_size, int[5] input_size, float? scales_d=None, float? scales_h=None, float? scales_w=None) -> Tensor
  grad_output: upsample_nearest3d(grad, output_size, scales_d, scales_h, scales_w)
  result: auto_linear

- name: _upsample_nearest_exact3d_backward(Tensor grad_output, int[3] output_size, int[5] input_size, float? scales_d=None, float? scales_h=None, float? scales_w=None) -> Tensor
  grad_output: _upsample_nearest_exact3d(grad, output_size, scales_d, scales_h, scales_w)
  result: auto_linear

- name: upsample_linear1d_backward.vec(Tensor grad_output, int[]? output_size, int[] input_size, bool align_corners, float[]? scale_factors) -> Tensor
  grad_output: upsample_linear1d(grad, output_size, align_corners, scale_factors)
  result: auto_linear

- name: upsample_bilinear2d_backward.vec(Tensor grad_output, int[]? output_size, int[] input_size, bool align_corners, float[]? scale_factors) -> Tensor
  grad_output: upsample_bilinear2d(grad, output_size, align_corners, scale_factors)
  result: auto_linear

- name: _upsample_bilinear2d_aa_backward.vec(Tensor grad_output, int[]? output_size, int[] input_size, bool align_corners, float[]? scale_factors) -> Tensor
  grad_output: _upsample_bilinear2d_aa(grad, output_size, align_corners, scale_factors)
  result: auto_linear

- name: upsample_trilinear3d_backward.vec(Tensor grad_output, int[]? output_size, int[] input_size, bool align_corners, float[]? scale_factors) -> Tensor
  grad_output: upsample_trilinear3d(grad, output_size, align_corners, scale_factors)
  result: auto_linear

- name: upsample_bicubic2d_backward.vec(Tensor grad_output, int[]? output_size, int[] input_size, bool align_corners, float[]? scale_factors) -> Tensor
  grad_output: upsample_bicubic2d(grad, output_size, align_corners, scale_factors)
  result: auto_linear

- name: _upsample_bicubic2d_aa_backward.vec(Tensor grad_output, int[]? output_size, int[] input_size, bool align_corners, float[]? scale_factors) -> Tensor
  grad_output: _upsample_bicubic2d_aa(grad, output_size, align_corners, scale_factors)

- name: upsample_nearest1d_backward.vec(Tensor grad_output, int[]? output_size, int[] input_size, float[]? scale_factors) -> Tensor
  grad_output: upsample_nearest1d(grad, output_size, scale_factors)
  result: auto_linear

- name: _upsample_nearest_exact1d_backward.vec(Tensor grad_output, int[]? output_size, int[] input_size, float[]? scale_factors) -> Tensor
  grad_output: _upsample_nearest_exact1d(grad, output_size, scale_factors)
  result: auto_linear

- name: upsample_nearest2d_backward.vec(Tensor grad_output, int[]? output_size, int[] input_size, float[]? scale_factors) -> Tensor
  grad_output: upsample_nearest2d(grad, output_size, scale_factors)
  result: auto_linear

- name: _upsample_nearest_exact2d_backward.vec(Tensor grad_output, int[]? output_size, int[] input_size, float[]? scale_factors) -> Tensor
  grad_output: _upsample_nearest_exact2d(grad, output_size, scale_factors)
  result: auto_linear

- name: upsample_nearest3d_backward.vec(Tensor grad_output, int[]? output_size, int[] input_size, float[]? scale_factors) -> Tensor
  grad_output: upsample_nearest3d(grad, output_size, scale_factors)
  result: auto_linear

- name: _upsample_nearest_exact3d_backward.vec(Tensor grad_output, int[]? output_size, int[] input_size, float[]? scale_factors) -> Tensor
  grad_output: _upsample_nearest_exact3d(grad, output_size, scale_factors)
  result: auto_linear

- name: sigmoid_backward(Tensor grad_output, Tensor output) -> Tensor
  grad_output: sigmoid_backward(grad, output.conj())
  output: grad.conj() * grad_output * (-2 * output.conj() + 1)
  result: sigmoid_backward(grad_output_t, output_p) + output_t.conj() * grad_output_p * (-2 * output_p.conj() + 1)

- name: tanh_backward(Tensor grad_output, Tensor output) -> Tensor
  grad_output: tanh_backward(grad, output.conj())
  output: grad.conj() * (-2 * output.conj() * grad_output)
  result: tanh_backward(grad_output_t, output_p) + output_t.conj() * (-2 * output_p.conj() * grad_output_p)

# cudnn
- name: _cudnn_ctc_loss(Tensor log_probs, Tensor targets, int[] input_lengths, int[] target_lengths, int blank, bool deterministic, bool zero_infinity) -> (Tensor, Tensor)
  log_probs: _cudnn_ctc_loss_backward(grad, result0, result1, zero_infinity)

- name: cudnn_convolution_transpose(Tensor self, Tensor weight, int[] padding, int[] output_padding, int[] stride, int[] dilation, int groups, bool benchmark, bool deterministic, bool allow_tf32) -> Tensor
  self, weight: "_cudnn_convolution_backward(self, grad, weight, padding, output_padding, stride, dilation, true, groups, {grad_input_mask[0], grad_input_mask[1]})"

- name: _mps_convolution_transpose(Tensor self, Tensor weight, int[] padding, int[] output_padding, int[] stride, int[] dilation, int groups) -> Tensor
  self, weight: "grad.defined() ? mps_convolution_transpose_backward(self, grad, weight, padding, output_padding, stride, dilation, groups, grad_input_mask) : std::tuple<Tensor, Tensor>()"

- name: cudnn_convolution(Tensor self, Tensor weight, int[] padding, int[] stride, int[] dilation, int groups, bool benchmark, bool deterministic, bool allow_tf32) -> Tensor
  self, weight: "_cudnn_convolution_backward(self, grad, weight, padding, std::vector<int64_t>(padding.size(), 0), stride, dilation, false, groups, {grad_input_mask[0], grad_input_mask[1]})"

- name: cudnn_grid_sampler(Tensor self, Tensor grid) -> Tensor output
  self, grid: "grad.defined() ? cudnn_grid_sampler_backward(self, grid, grad) : std::tuple<Tensor, Tensor>()"

- name: cudnn_affine_grid_generator(Tensor theta, int N, int C, int H, int W) -> Tensor grid
  theta: cudnn_affine_grid_generator_backward(grad, N, C, H, W)

# NB: Why is the backwards here so complicated?  CuDNN cannot be used to compute
# backward in evaluation mode, because the math for backward in evaluation mode
# is different (since the forward math is different), and CuDNN does not support
# it.  And in any case, you shouldn't be using this bn in evaluation mode,
# because it should be merged into the previous convolution (left for future
# work.)
# NB2: The quotes around the gradient are needed to appease YAML parsing rules.
- name: cudnn_batch_norm(Tensor input, Tensor weight, Tensor? bias, Tensor? running_mean, Tensor? running_var, bool training, float exponential_average_factor, float epsilon) -> (Tensor, Tensor, Tensor, Tensor)
  input, weight, bias: "grad.defined() ? (training ? cudnn_batch_norm_backward(input, grad.contiguous(input.suggest_memory_format()), weight, running_mean, running_var, result1, result2, epsilon, retain_variables ? result3.clone() : result3) : native_batch_norm_backward(grad, input, weight, running_mean, running_var, result1, result2, training, epsilon, grad_input_mask)) : std::tuple<Tensor, Tensor, Tensor>()"
  result0: batch_norm_jvp(input_p, input_t, weight_p, weight_t, bias_p, bias_t, running_mean, running_var, result1, result2, training, epsilon)

# HACK: save_mean and save_var are going to be passed in as
# requires_grad variables (even though we'll never backprop through
# them) so we need to prevent the unpacking from triggering an error.
- name: cudnn_batch_norm_backward(Tensor input, Tensor grad_output, Tensor weight, Tensor? running_mean, Tensor? running_var, Tensor? save_mean, Tensor? save_var, float epsilon, Tensor reserveSpace) -> (Tensor, Tensor, Tensor)
  save_mean: not_implemented("cudnn_batch_norm_backward save_mean")
  save_var: not_implemented("cudnn_batch_norm_backward save_var")
  reserveSpace: not_implemented("cudnn_batch_norm_backward reserveSpace")
  input, weight, grad_output: batchnorm_double_backward(input, weight, grads[0], grads[1], grads[2], grad_output, running_mean, running_var, true, epsilon, save_mean, save_var, grad_input_mask)

# nnpack

- name: _nnpack_spatial_convolution(Tensor input, Tensor weight, Tensor? bias, int[2] padding, int[2] stride=1) -> Tensor
  # NNPACK does not support strided convolutions in the backwards path, which is the reason why we are using the closest available function that does here.
  input, weight, bias: "grad.defined() ? convolution_backward(grad, input, weight, bias->sizes(), stride, padding, std::vector<int64_t>(padding.size(), 1), false, std::vector<int64_t>(padding.size(), 0), 1, grad_input_mask) : std::tuple<Tensor, Tensor, Tensor>()"

#LSTM MPS
- name: _lstm_mps(Tensor input, Tensor[] hx, Tensor[] params, bool has_biases, int num_layers, float dropout, bool train, bool bidirectional, bool batch_first) -> (Tensor, Tensor, Tensor, Tensor, Tensor)
  output_differentiability: [True, True, True, False, False]
  input, hx, params: "lstm_mps_backward(grads[0], grads[1], grads[2], result3, result4, input, hx, params, has_biases, num_layers, dropout, train, bidirectional, batch_first)"

- name: lstm_mps_backward(Tensor grad_y, Tensor? grad_hy, Tensor? grad_cy, Tensor z_state, Tensor cell_state_fwd, Tensor input, Tensor[] hx, Tensor[] params, bool has_biases, int num_layers, float dropout, bool train, bool bidirectional, bool batch_first) -> (Tensor, Tensor[], Tensor[])



# Only frst three of _cudnn_rnn outputs can have gradients.
# _cudnn_rnn outputs: (output, hy, cy, reserve, weight_buf)
- name: _cudnn_rnn(Tensor input, Tensor[] weight, int weight_stride0, Tensor? weight_buf, Tensor hx, Tensor? cx, int mode, int hidden_size, int proj_size, int num_layers, bool batch_first, float dropout, bool train, bool bidirectional, int[] batch_sizes, Tensor? dropout_state) -> (Tensor, Tensor, Tensor, Tensor, Tensor)
  dropout_state: non_differentiable
  output_differentiability: [True, True, True, False, False]
  input, hx, cx, weight: "_cudnn_rnn_backward(input, weight, weight_stride0, result4, hx, cx, result0, grads[0], grads[1], grads[2], mode, hidden_size, proj_size, num_layers, batch_first, dropout, train, bidirectional, batch_sizes, dropout_state, retain_variables ? result3.clone() : result3, grad_input_mask)"

- name: _cudnn_rnn_backward(Tensor input, Tensor[] weight, int weight_stride0, Tensor weight_buf, Tensor hx, Tensor? cx, Tensor output, Tensor? grad_output, Tensor? grad_hy, Tensor? grad_cy, int mode, int hidden_size, int proj_size, int num_layers, bool batch_first, float dropout, bool train, bool bidirectional, int[] batch_sizes, Tensor? dropout_state, Tensor reserve, bool[4] output_mask) -> (Tensor, Tensor, Tensor, Tensor[])
  dropout_state: non_differentiable
  input: not_implemented("_cudnn_rnn_backward", kCudnnDoubleBackwardMsg)
  weight: not_implemented_list("_cudnn_rnn_backward", kCudnnDoubleBackwardMsg)
  hx: not_implemented("_cudnn_rnn_backward", kCudnnDoubleBackwardMsg)
  cx: not_implemented("_cudnn_rnn_backward", kCudnnDoubleBackwardMsg)
  output: not_implemented("_cudnn_rnn_backward", kCudnnDoubleBackwardMsg)
  grad_output: not_implemented("_cudnn_rnn_backward", kCudnnDoubleBackwardMsg)
  grad_hy: not_implemented("_cudnn_rnn_backward", kCudnnDoubleBackwardMsg)
  grad_cy: not_implemented("_cudnn_rnn_backward", kCudnnDoubleBackwardMsg)

# miopen

- name: miopen_convolution_transpose(Tensor self, Tensor weight, Tensor? bias, int[] padding, int[] output_padding, int[] stride, int[] dilation, int groups, bool benchmark, bool deterministic) -> Tensor
  self, weight, bias: "grad.defined() ? convolution_backward(grad, self, weight, bias->sizes(), stride, padding, dilation, true, output_padding, groups, grad_input_mask) : std::tuple<Tensor, Tensor, Tensor>()"

- name: miopen_convolution(Tensor self, Tensor weight, Tensor? bias, int[] padding, int[] stride, int[] dilation, int groups, bool benchmark, bool deterministic) -> Tensor
  self, weight, bias: "grad.defined() ? convolution_backward(grad, self, weight, bias->sizes(), stride, padding, dilation, false, std::vector<int64_t>(padding.size(), 0), groups, grad_input_mask) : std::tuple<Tensor, Tensor, Tensor>()"

- name: miopen_depthwise_convolution(Tensor self, Tensor weight, Tensor? bias, int[] padding, int[] stride, int[] dilation, int groups, bool benchmark, bool deterministic) -> Tensor
  self, weight, bias: "grad.defined() ? convolution_backward(grad, self, weight, bias->sizes(), stride, padding, dilation, false, std::vector<int64_t>(padding.size(), 0), groups, grad_input_mask) : std::tuple<Tensor, Tensor, Tensor>()"

- name: miopen_batch_norm(Tensor input, Tensor weight, Tensor? bias, Tensor? running_mean, Tensor? running_var, bool training, float exponential_average_factor, float epsilon) -> (Tensor, Tensor, Tensor)
  input, weight, bias: "grad.defined() ? (training ? miopen_batch_norm_backward(input, grad.contiguous(), weight, running_mean, running_var, result1, result2, epsilon) : native_batch_norm_backward(grad, input, weight, running_mean, running_var, result1, result2, training, epsilon, grad_input_mask)) : std::tuple<Tensor, Tensor, Tensor>()"

- name: miopen_batch_norm_backward(Tensor input, Tensor grad_output, Tensor weight, Tensor? running_mean, Tensor? running_var, Tensor? save_mean, Tensor? save_var, float epsilon) -> (Tensor, Tensor, Tensor)
  save_mean: not_implemented("miopen_batch_norm_backward save_mean")
  save_var: not_implemented("miopen_batch_norm_backward save_var")
  input, weight, grad_output: batchnorm_double_backward(input, weight, grads[0], grads[1], grads[2], grad_output, running_mean, running_var, true, epsilon, save_mean, save_var, grad_input_mask)

- name: miopen_rnn(Tensor input, Tensor[] weight, int weight_stride0, Tensor hx, Tensor? cx, int mode, int hidden_size, int num_layers, bool batch_first, float dropout, bool train, bool bidirectional, int[] batch_sizes, Tensor? dropout_state) -> (Tensor, Tensor, Tensor, Tensor, Tensor)
  dropout_state: non_differentiable
  output_differentiability: [True, True, True, False, False]
  input, hx, cx, weight: "miopen_rnn_backward(input, weight, weight_stride0, result4, hx, cx, result0, grads[0], grads[1], grads[2], mode, hidden_size, num_layers, batch_first, dropout, train, bidirectional, batch_sizes, dropout_state, retain_variables ? result3.clone() : result3, grad_input_mask)"

- name: miopen_rnn_backward(Tensor input, Tensor[] weight, int weight_stride0, Tensor weight_buf, Tensor hx, Tensor? cx, Tensor output, Tensor? grad_output, Tensor? grad_hy, Tensor? grad_cy, int mode, int hidden_size, int num_layers, bool batch_first, float dropout, bool train, bool bidirectional, int[] batch_sizes, Tensor? dropout_state, Tensor reserve, bool[4] output_mask) -> (Tensor, Tensor, Tensor, Tensor[])
  dropout_state: non_differentiable

# mkldnn
- name: mkldnn_convolution(Tensor self, Tensor weight, Tensor? bias, int[] padding, int[] stride, int[] dilation, int groups) -> Tensor
  self, weight, bias: "grad.defined() ? convolution_backward(grad, self, weight, bias->sizes(), stride, padding, dilation, /*transposed=*/ false, /*output_padding=*/ std::vector<int64_t>(padding.size(), 0), groups, grad_input_mask) : std::tuple<Tensor, Tensor, Tensor>()"

- name: mkldnn_linear(Tensor self, Tensor weight, Tensor? bias=None) -> Tensor
  self, weight, bias: mkldnn_linear_backward(self, grad, weight, grad_input_mask)

- name: mkldnn_max_pool2d(Tensor self, int[2] kernel_size, int[2] stride=[], int[2] padding=0, int[2] dilation=1, bool ceil_mode=False) -> Tensor
  self: mkldnn_max_pool2d_backward(grad, result, self, kernel_size, stride, padding, dilation, ceil_mode)

- name: mkldnn_max_pool3d(Tensor self, int[3] kernel_size, int[3] stride=[], int[3] padding=0, int[3] dilation=1, bool ceil_mode=False) -> Tensor
  self: mkldnn_max_pool3d_backward(grad, result, self, kernel_size, stride, padding, dilation, ceil_mode)

- name: mkldnn_adaptive_avg_pool2d(Tensor self, int[2] output_size) -> Tensor
  self: mkldnn_adaptive_avg_pool2d_backward(grad, self)

- name: _mkldnn_reshape(Tensor self, int[] shape) -> Tensor
  self: grad.reshape(self.sizes())

# Nested Tensor
- name: nested_tensor(Tensor[] list, ScalarType? dtype=None, Layout? layout=None, Device? device=None, bool? pin_memory=None) -> Tensor
  list: "grad.defined()? at::unbind(grad) : std::vector<Tensor>(list.size())"

- name: _nested_tensor_from_mask(Tensor t, Tensor mask, bool mask_check=True) -> Tensor
  t: grad.to_padded_tensor(0, t.sizes())
  mask: non_differentiable

- name: _nested_from_padded(Tensor padded, Tensor cpu_nested_shape_example, bool fuse_transform_0213=False) -> Tensor
  padded: _nested_from_padded_backward(grad, padded, fuse_transform_0213)
  cpu_nested_shape_example: non_differentiable

- name: to_padded_tensor(Tensor self, float padding, int[]? output_size=None) -> Tensor
  self: at::_nested_from_padded(grad, self._nested_tensor_size())
  padding: non_differentiable

# fft
- name: _fft_r2c(Tensor self, int[] dim, int normalization, bool onesided) -> Tensor
  self: fft_r2c_backward(grad, dim, normalization, onesided, self.size(dim.back()))
  result: auto_linear

- name: _fft_c2r(Tensor self, int[] dim, int normalization, int last_dim_size) -> Tensor
  self: fft_c2r_backward(grad, dim, normalization)
  result: auto_linear

- name: _fft_c2c(Tensor self, int[] dim, int normalization, bool forward) -> Tensor
  self: _fft_c2c(grad, dim, normalization, !forward)
  result: auto_linear

- name: unbind.int(Tensor(a -> *) self, int dim=0) -> Tensor(a)[]
  self: unbind_backward(grads, dim)
  result: auto_linear

- name: stack(Tensor[] tensors, int dim=0) -> Tensor
  tensors: "grad.defined() ? unbind(grad, dim) : std::vector<Tensor>(tensors.size())"
  result: stack_jvp(tensors, dim)

# fused RNN kernels

# Only frst two of _thnn_fused_lstm_cell outputs can have gradients.
# _thnn_fused_lstm_cell outputs: (hy, cy, workspace)
- name: _thnn_fused_lstm_cell(Tensor input_gates, Tensor hidden_gates, Tensor cx, Tensor? input_bias=None, Tensor? hidden_bias=None) -> (Tensor, Tensor, Tensor)
  output_differentiability: [True, True, False]
  input_gates, hidden_gates, cx, input_bias, hidden_bias: "GradMode::is_enabled() ? _thnn_differentiable_lstm_cell_backward(grads[0], grads[1], input_gates, hidden_gates, input_bias, hidden_bias, cx, result1) : _thnn_fused_lstm_cell_backward(grads[0], grads[1], cx, result1, result2, input_bias.defined())"

- name: _thnn_fused_gru_cell(Tensor input_gates, Tensor hidden_gates, Tensor hx, Tensor? input_bias=None, Tensor? hidden_bias=None) -> (Tensor, Tensor)
  input_gates, hidden_gates, hx, input_bias, hidden_bias: "grad.defined() ? (GradMode::is_enabled() ? _thnn_differentiable_gru_cell_backward(grad, input_gates, hidden_gates, hx, input_bias, hidden_bias) : _thnn_fused_gru_cell_backward(grad, result1, input_bias.defined())) : std::tuple<Tensor, Tensor, Tensor, Tensor, Tensor>()"

# PackedSequence helpers
- name: _pack_padded_sequence(Tensor input, Tensor lengths, bool batch_first) -> (Tensor, Tensor)
  input: _pack_padded_sequence_backward(grad, input.sizes(), result1, batch_first)

# TH wrappers
- name: eq.Scalar(Tensor self, Scalar other) -> Tensor
  output_differentiability: [False]

- name: eq.Tensor(Tensor self, Tensor other) -> Tensor
  output_differentiability: [False]

- name: ge.Scalar(Tensor self, Scalar other) -> Tensor
  output_differentiability: [False]

- name: ge.Tensor(Tensor self, Tensor other) -> Tensor
  output_differentiability: [False]

- name: gt.Scalar(Tensor self, Scalar other) -> Tensor
  output_differentiability: [False]

- name: gt.Tensor(Tensor self, Tensor other) -> Tensor
  output_differentiability: [False]

- name: le.Scalar(Tensor self, Scalar other) -> Tensor
  output_differentiability: [False]

- name: le.Tensor(Tensor self, Tensor other) -> Tensor
  output_differentiability: [False]

- name: lt.Scalar(Tensor self, Scalar other) -> Tensor
  output_differentiability: [False]

- name: lt.Tensor(Tensor self, Tensor other) -> Tensor
  output_differentiability: [False]

- name: ne.Scalar(Tensor self, Scalar other) -> Tensor
  output_differentiability: [False]

- name: ne.Tensor(Tensor self, Tensor other) -> Tensor
  output_differentiability: [False]

- name: multinomial(Tensor self, int num_samples, bool replacement=False, *, Generator? generator=None) -> Tensor
  output_differentiability: [False]

- name: nonzero(Tensor self) -> Tensor
  output_differentiability: [False]

- name: segment_reduce(Tensor data, str reduce, *, Tensor? lengths=None, Tensor? indices=None, Tensor? offsets=None, int axis=0, bool unsafe=False, Scalar? initial=None) -> Tensor
  data: _segment_reduce_backward(grad, result, data, reduce, lengths, offsets, axis, initial)

- name: _pin_memory(Tensor self, Device? device=None) -> Tensor
  self: grad

- name: _new_zeros_with_same_feature_meta(Tensor self, Tensor other, *, int self_num_batch_dims=0) -> Tensor
  self: non_differentiable
  other: non_differentiable
  output_differentiability: [False]

- name: _test_warn_in_autograd(Tensor self) -> Tensor
  self: warn_backwards(grad)

- name: _test_autograd_multiple_dispatch.fullcoverage(Tensor self) -> Tensor
  dispatch:
    Default:
      self: grad.expand(self.sizes()) + 1
      result: auto_linear
    AutogradNestedTensor:
      self: grad.mul(grad)
    AutogradCUDA:
      self: grad.expand(self.sizes()) * 2

- name: _test_autograd_multiple_dispatch.ntonly(Tensor self, bool b) -> Tensor
  dispatch:
    AutogradNestedTensor:
      self: grad.mul(grad).add(grad)

- name: _test_autograd_multiple_dispatch_view(Tensor(a) self) -> Tensor(a)
  dispatch:
    Default:
      self: grad.reshape_as(self)
    AutogradCUDA:
      self: grad.reshape_as(self) + 1

- name: _efficientzerotensor(int[] size, *, ScalarType? dtype=None, Layout? layout=None, Device? device=None, bool? pin_memory=None) -> Tensor
  output_differentiability: [False]

- name: scatter_reduce.two(Tensor self, int dim, Tensor index, Tensor src, str reduce, *, bool include_self=True) -> Tensor
  self, src: scatter_reduce_backward(grad, self, dim, index, src, reduce, include_self, result)
  index: non_differentiable

- name: special_airy_ai(Tensor x) -> Tensor
  x: non_differentiable

- name: special_bessel_j0(Tensor self) -> Tensor
  self: non_differentiable

- name: special_bessel_j1(Tensor self) -> Tensor
  self: non_differentiable

- name: special_bessel_y0(Tensor self) -> Tensor
  self: non_differentiable

- name: special_bessel_y1(Tensor self) -> Tensor
  self: non_differentiable

- name: special_chebyshev_polynomial_t(Tensor x, Tensor n) -> Tensor
  x: non_differentiable
  n: non_differentiable

- name: special_chebyshev_polynomial_t.x_scalar(Scalar x, Tensor n) -> Tensor
  n: non_differentiable

- name: special_chebyshev_polynomial_t.n_scalar(Tensor x, Scalar n) -> Tensor
  x: non_differentiable

- name: special_chebyshev_polynomial_u(Tensor x, Tensor n) -> Tensor
  x: non_differentiable
  n: non_differentiable

- name: special_chebyshev_polynomial_u.x_scalar(Scalar x, Tensor n) -> Tensor
  n: non_differentiable

- name: special_chebyshev_polynomial_u.n_scalar(Tensor x, Scalar n) -> Tensor
  x: non_differentiable

- name: special_chebyshev_polynomial_v(Tensor x, Tensor n) -> Tensor
  x: non_differentiable
  n: non_differentiable

- name: special_chebyshev_polynomial_v.x_scalar(Scalar x, Tensor n) -> Tensor
  n: non_differentiable

- name: special_chebyshev_polynomial_v.n_scalar(Tensor x, Scalar n) -> Tensor
  x: non_differentiable

- name: special_chebyshev_polynomial_w(Tensor x, Tensor n) -> Tensor
  x: non_differentiable
  n: non_differentiable

- name: special_chebyshev_polynomial_w.x_scalar(Scalar x, Tensor n) -> Tensor
  n: non_differentiable

- name: special_chebyshev_polynomial_w.n_scalar(Tensor x, Scalar n) -> Tensor
  x: non_differentiable

- name: special_hermite_polynomial_h(Tensor x, Tensor n) -> Tensor
  x: non_differentiable
  n: non_differentiable

- name: special_hermite_polynomial_h.x_scalar(Scalar x, Tensor n) -> Tensor
  n: non_differentiable

- name: special_hermite_polynomial_h.n_scalar(Tensor x, Scalar n) -> Tensor
  x: non_differentiable

- name: special_hermite_polynomial_he(Tensor x, Tensor n) -> Tensor
  x: non_differentiable
  n: non_differentiable

- name: special_hermite_polynomial_he.x_scalar(Scalar x, Tensor n) -> Tensor
  n: non_differentiable

- name: special_hermite_polynomial_he.n_scalar(Tensor x, Scalar n) -> Tensor
  x: non_differentiable

- name: special_laguerre_polynomial_l(Tensor x, Tensor n) -> Tensor
  x: non_differentiable
  n: non_differentiable

- name: special_laguerre_polynomial_l.x_scalar(Scalar x, Tensor n) -> Tensor
  n: non_differentiable

- name: special_laguerre_polynomial_l.n_scalar(Tensor x, Scalar n) -> Tensor
  x: non_differentiable

- name: special_legendre_polynomial_p(Tensor x, Tensor n) -> Tensor
  x: non_differentiable
  n: non_differentiable

- name: special_legendre_polynomial_p.x_scalar(Scalar x, Tensor n) -> Tensor
  n: non_differentiable

- name: special_legendre_polynomial_p.n_scalar(Tensor x, Scalar n) -> Tensor
  x: non_differentiable

- name: special_modified_bessel_i0(Tensor self) -> Tensor
  self: non_differentiable

- name: special_modified_bessel_i1(Tensor self) -> Tensor
  self: non_differentiable

- name: special_modified_bessel_k0(Tensor self) -> Tensor
  self: non_differentiable

- name: special_modified_bessel_k1(Tensor self) -> Tensor
  self: non_differentiable

- name: special_scaled_modified_bessel_k0(Tensor x) -> Tensor
  x: non_differentiable

- name: special_scaled_modified_bessel_k1(Tensor x) -> Tensor
  x: non_differentiable

- name: special_shifted_chebyshev_polynomial_t(Tensor x, Tensor n) -> Tensor
  x: non_differentiable
  n: non_differentiable

- name: special_shifted_chebyshev_polynomial_t.x_scalar(Scalar x, Tensor n) -> Tensor
  n: non_differentiable

- name: special_shifted_chebyshev_polynomial_t.n_scalar(Tensor x, Scalar n) -> Tensor
  x: non_differentiable

- name: special_shifted_chebyshev_polynomial_u(Tensor x, Tensor n) -> Tensor
  x: non_differentiable
  n: non_differentiable

- name: special_shifted_chebyshev_polynomial_u.x_scalar(Scalar x, Tensor n) -> Tensor
  n: non_differentiable

- name: special_shifted_chebyshev_polynomial_u.n_scalar(Tensor x, Scalar n) -> Tensor
  x: non_differentiable

- name: special_shifted_chebyshev_polynomial_v(Tensor x, Tensor n) -> Tensor
  x: non_differentiable
  n: non_differentiable

- name: special_shifted_chebyshev_polynomial_v.x_scalar(Scalar x, Tensor n) -> Tensor
  n: non_differentiable

- name: special_shifted_chebyshev_polynomial_v.n_scalar(Tensor x, Scalar n) -> Tensor
  x: non_differentiable

- name: special_shifted_chebyshev_polynomial_w(Tensor x, Tensor n) -> Tensor
  x: non_differentiable
  n: non_differentiable

- name: special_shifted_chebyshev_polynomial_w.x_scalar(Scalar x, Tensor n) -> Tensor
  n: non_differentiable

- name: special_shifted_chebyshev_polynomial_w.n_scalar(Tensor x, Scalar n) -> Tensor
  x: non_differentiable

- name: special_spherical_bessel_j0(Tensor x) -> Tensor
  x: non_differentiable<|MERGE_RESOLUTION|>--- conflicted
+++ resolved
@@ -917,21 +917,12 @@
   result: self_t / (1 + pow(2, other_p - self_p)) + other_t / (1 + pow(2, self_p - other_p))
 
 - name: xlogy.Tensor(Tensor self, Tensor other) -> Tensor
-<<<<<<< HEAD
   self: at::xlogy(grad, other)
   other: grad * self / other
   result: at::xlogy(self_t, other_p) + other_t * self_p / other_p
 
 - name: xlogy.Scalar_Self(Scalar self, Tensor other) -> Tensor
   other: grad * self / other
-=======
-  self: grad * at::xlogy((self != 0), other)
-  other: grad * at::where(other.isnan() | (self != 0), self / other, 0)
-  result: self_t * at::xlogy((self_p != 0), other_p) + other_t * self_p / other_p
-
-- name: xlogy.Scalar_Self(Scalar self, Tensor other) -> Tensor
-  other: grad * at::where(other.isnan() | (!self.equal(0)), self / other, 0)
->>>>>>> a9ba3fe1
   result: auto_element_wise
 
 - name: xlogy.Scalar_Other(Tensor self, Scalar other) -> Tensor

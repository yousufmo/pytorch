--- conflicted
+++ resolved
@@ -2709,6 +2709,9 @@
                     f"ratio: {compression_ratio:.2f}"
                 )
 
+            if self.args.print_compilation_time:
+                print(compilation_time)
+
             if experiment.func is speedup_experiment:
                 experiment_kwargs["compilation_latency"] = compilation_time
                 experiment_kwargs["compression_ratio"] = compression_ratio
@@ -3115,6 +3118,11 @@
         "--print-memory",
         action="store_true",
         help="print extra memory statistics",
+    )
+    parser.add_argument(
+        "--print-compilation-time",
+        action="store_true",
+        help="print compilation latency"
     )
     parser.add_argument(
         "--print-dataframe-summary",
@@ -3514,10 +3522,7 @@
             "Wav2Vec2ForCTC",
             "Wav2Vec2ForPreTraining",
             "sam",
-<<<<<<< HEAD
-=======
             "sam_fast",
->>>>>>> 5b900745
             "resnet50_quantized_qat",
             "mobilenet_v2_quantized_qat",
         }:

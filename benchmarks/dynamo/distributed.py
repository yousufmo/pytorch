import argparse
import logging
import os
from functools import partial

import torch
import torch._dynamo as dynamo
import torch.utils._pytree as pytree
from torch._dynamo.testing import reduce_to_scalar_loss
from torch.nn.parallel import DistributedDataParallel as DDP
from torch.profiler import profile, ProfilerActivity, record_function

try:
    from .common import timed
    from .dist_util import apply_fsdp, cleanup, get_model, model_iter_fn, setup
except ImportError:
    from common import timed
    from dist_util import apply_fsdp, cleanup, get_model, model_iter_fn, setup

log = logging.getLogger(__name__)


def torchviz_model(args, model, inputs, rank):
    from torchviz import make_dot

    outputs = model(*inputs)
    loss = reduce_to_scalar_loss(outputs)
    parameter_names = dict(model.named_parameters())
    dot = make_dot(loss, params=parameter_names, show_attrs=True, show_saved=True)
    if rank == 0:
        dot.render("torchviz.dot")


def profile_model(args, model, inputs, rank):
    with profile(activities=[ProfilerActivity.CPU, ProfilerActivity.CUDA]) as prof:
        for i in range(args.repeat):
            with record_function("Forward"):
                outputs = model(*inputs)
                loss = reduce_to_scalar_loss(outputs)
            with record_function("Backward"):
                loss.backward()
    if rank == 0:
        prof.export_chrome_trace(args.trace_file)


def run_model(args, model, inputs, key):
    rank = int(os.getenv("RANK", 0))
    world_size = int(os.getenv("WORLD_SIZE", 1))
    # result_q = []

    setup(rank, world_size)
    if args.device == "cuda":
        # needed for FSDP
        torch.cuda.set_device(rank)

    dev_rank = f"{args.device}:{rank}"
    model = model.to(dev_rank)

    def move_tensor(maybe_tensor):
        if torch.is_tensor(maybe_tensor):
            return maybe_tensor.to(dev_rank)
        return maybe_tensor

    inputs = pytree.tree_map(move_tensor, inputs)

    if args.fsdp:
        model = apply_fsdp(
            args,
            model,
            use_checkpointing=args.fsdp_checkpoint,
            use_wrap_policy=args.fsdp_wrap,
        )
    elif args.ddp:
        model = DDP(model)

    if args.verbose:
        print(model)

    if args.dynamo:
        dynamo.reset()
        if args.verbose:
            dynamo.config.verbose = True
            dynamo.config.log_level = logging.DEBUG
<<<<<<< HEAD
        if args.dynamo_no_optimize_ddp:
            dynamo.config.optimize_ddp = False
        if args.dynamo == "inductor" and args.fsdp:
            torch._inductor.config.triton.cudagraphs = False
            log.warn("disabling inductor cudagraphs for compatibility with FSDP")
=======
        if args.dynamo_optimize_ddp:
            dynamo.config.optimize_ddp = True
>>>>>>> 9c6521c1

        def print_compile(gm, ex):
            print(
                f"print_compile:\n{str(gm.graph)}\n-----------------------------------------"
            )
            return gm

        dynamo_ctx = dynamo.optimize(
            print_compile if args.dynamo == "print" else args.dynamo
        )
        model = dynamo_ctx(model)

    # warmup
    _ = timed(model, model_iter_fn, inputs, times=3, return_result=False)
    t_total = timed(
        model, model_iter_fn, inputs, times=args.repeat, return_result=False
    )
    if args.torchviz:
        torchviz_model(args, model, inputs, rank)
    if args.profile:
        profile_model(args, model, inputs, rank)

    cleanup()
    return t_total


if __name__ == "__main__":
    parser = argparse.ArgumentParser()
    parser.add_argument("--device", default="cuda")
    parser.add_argument(
        "--dynamo",
        default=None,
        help="if set to a str, uses dynamo[str] backend. else, eager",
    )
    parser.add_argument("--verbose", action="store_true")
    parser.add_argument("--batch_size", default=None)
    parser.add_argument(
        "--torchviz", action="store_true", help="Dump autograd graph with torchviz"
    )
    parser.add_argument("--profile", action="store_true", help="Run the profiler")
    parser.add_argument("--trace_file", default="profile.json", help="Run the profiler")
    parser.add_argument("--repeat", default=10, help="Repeats for timing run")
    parser.add_argument(
        "--dynamo_optimize_ddp",
        action="store_true",
        help="Enable dynamo's ddp optimizer",
    )
    parser.add_argument(
        "--fsdp_checkpoint",
        action="store_true",
        help="whether to use gradient checkpointing via model-specific policy",
    )
    parser.add_argument(
        "--fsdp_wrap",
        action="store_true",
        help="whether to apply fsdp to submodules via model-specific policy",
    )

    dist_arg = parser.add_mutually_exclusive_group()
    dist_arg.add_argument("--ddp", action="store_true")
    dist_arg.add_argument("--fsdp", action="store_true")

    model_arg = parser.add_mutually_exclusive_group(required=True)
    model_arg.add_argument(
        "--torchbench_model", help="name of torchbench model, e.g. hf_Bert"
    )
    model_arg.add_argument(
        "--toy_model", action="store_true", help="use toy model instead"
    )
    args = parser.parse_args()

    model_name = args.torchbench_model
    if args.toy_model:
        model_name = "ToyModel"
    model, inputs = get_model(args)

    fn = partial(run_model, args, model, inputs)

    world_size = os.getenv("WORLD_SIZE", 1)
    t_total = fn(f"{model_name}_{world_size}")
    print(f"mean latency {t_total / args.repeat} across {args.repeat} runs")<|MERGE_RESOLUTION|>--- conflicted
+++ resolved
@@ -81,16 +81,11 @@
         if args.verbose:
             dynamo.config.verbose = True
             dynamo.config.log_level = logging.DEBUG
-<<<<<<< HEAD
-        if args.dynamo_no_optimize_ddp:
-            dynamo.config.optimize_ddp = False
+        if args.dynamo_optimize_ddp:
+            dynamo.config.optimize_ddp = True
         if args.dynamo == "inductor" and args.fsdp:
             torch._inductor.config.triton.cudagraphs = False
             log.warn("disabling inductor cudagraphs for compatibility with FSDP")
-=======
-        if args.dynamo_optimize_ddp:
-            dynamo.config.optimize_ddp = True
->>>>>>> 9c6521c1
 
         def print_compile(gm, ex):
             print(

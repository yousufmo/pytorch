--- conflicted
+++ resolved
@@ -4,10 +4,7 @@
 import unittest
 
 import torch
-<<<<<<< HEAD
 import torch.xpu._gpu_trace as gpu_trace
-from torch.testing._internal.common_utils import NoTest, run_tests, TEST_XPU, TestCase
-=======
 from torch.testing._internal.common_device_type import (
     instantiate_device_type_tests,
     onlyXPU,
@@ -23,7 +20,6 @@
     TEST_XPU,
     TestCase,
 )
->>>>>>> 29facc0f
 
 if not TEST_XPU:
     print("XPU not available, skipping tests", file=sys.stderr)

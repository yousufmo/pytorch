--- conflicted
+++ resolved
@@ -81,12 +81,8 @@
 # also tracks currently supported optimizers
 KERNEL_COUNTS = {
     Adam: KernelCounts(multitensor=2, singletensor=8),
-<<<<<<< HEAD
-    NAdam: KernelCounts(multitensor=2, singletensor=12),
-=======
     AdamW: KernelCounts(multitensor=2, singletensor=8),
     NAdam: KernelCounts(multitensor=2, singletensor=8),
->>>>>>> 530e13cf
     Rprop: KernelCounts(multitensor=1, singletensor=4),
     RMSprop: KernelCounts(multitensor=2, singletensor=8),
     Adadelta: KernelCounts(multitensor=2, singletensor=8),

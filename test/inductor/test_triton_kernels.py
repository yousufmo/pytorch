# Owner(s): ["module: inductor"]
# flake8: noqa: E731
# Skip do not assign a lambda expression, use a def
from unittest.mock import patch

import torch
import torch._dynamo.testing

import torch._inductor.test_case
from torch._dynamo import config
from torch._dynamo.testing import make_test_cls_with_patches

from torch._higher_order_ops.triton_kernel_wrap import (
    generate_ttir,
    triton_kernel_wrapper_functional,
    triton_kernel_wrapper_mutation,
)
from torch._inductor import metrics
from torch._inductor.utils import run_and_get_code
from torch.testing._internal import common_utils
from torch.testing._internal.common_utils import skipIfRocm

# Defines all the kernels for tests
from torch.testing._internal.triton_utils import *  # noqa: F403

if HAS_CUDA:
    import triton
    from triton import language as tl


# Define shared triton constants here.
CONSTANT_C = 4
STRING_CONSTANT_C = "CONSTANT_C"
BOOL_CONSTANT_C = True


class KernelTests(torch._inductor.test_case.TestCase):
    @requires_cuda
    def test_triton_kernel_with_kernel_param(self):
        @triton.jit
        def pass_kernel(kernel):
            pass

        @torch.compile(backend="eager")
        def f(x):
            grid = (x.numel(),)
            pass_kernel[grid](kernel=x)

        t1 = torch.rand(5, device="cuda")
        f(t1)
        # No need to assert anything, the goal is to make sure dynamo does
        # not crash

    @requires_cuda
    def test_triton_kernel_higher_order_func(self):
        from torch._higher_order_ops.triton_kernel_wrap import kernel_side_table

        add_kernel_id = kernel_side_table.add_kernel(add_kernel)

        t1 = torch.rand(5, device="cuda")
        t2 = torch.rand(5, device="cuda")

        torch_add = t1 + t2

        # Test higher order function with mutation
        output = torch.zeros_like(t1)
        n_elements = output.numel()
        constant_args_idx = kernel_side_table.add_constant_args(
            {"n_elements": n_elements, "BLOCK_SIZE": 16}
        )
        grid = lambda meta: (triton.cdiv(n_elements, meta["BLOCK_SIZE"]),)
        triton_kernel_wrapper_mutation(
            kernel_idx=add_kernel_id,
            constant_args_idx=constant_args_idx,
            grid=[grid],
            kwargs={
                "in_ptr0": t1,
                "in_ptr1": t2,
                "out_ptr": output,
            },
        )
        self.assertEqual(output, torch_add)
        # Make sure it is modified
        self.assertNotEqual(output, torch.zeros_like(t1))

        # Test higher order function without mutation
        output = torch.zeros_like(t1)
        out_dict = triton_kernel_wrapper_functional(
            kernel_idx=add_kernel_id,
            constant_args_idx=constant_args_idx,
            grid=[grid],
            kwargs={
                "in_ptr0": t1,
                "in_ptr1": t2,
                "out_ptr": output,
            },
            tensors_to_clone=["in_ptr0", "in_ptr1", "out_ptr"],
        )
        self.assertEqual(out_dict["out_ptr"], torch_add)
        # Make sure it is NOT modified
        self.assertEqual(output, torch.zeros_like(t1))

    @requires_cuda
    @skipIfRocm
    def test_triton_kernel_functionalize(self):
        from functorch import make_fx
        from torch._higher_order_ops.triton_kernel_wrap import kernel_side_table
        from torch._subclasses.functional_tensor import (
            CppFunctionalizeAPI,
            FunctionalTensorMode,
            PythonFunctionalizeAPI,
        )

        kernel_side_table.reset_table()

        def f(x, output):
            out = triton_kernel_wrapper_functional(
                kernel_idx=kernel_side_table.add_kernel(mul2_kernel),
                constant_args_idx=kernel_side_table.add_constant_args(
                    {"n_elements": output.numel(), "BLOCK_SIZE": 16}
                ),
                grid=[(x.numel(),)],
                kwargs={
                    "in_ptr0": x,
                    "out_ptr": output,
                },
                tensors_to_clone=["in_ptr0", "out_ptr"],
            )
            return out["out_ptr"]

        t1 = torch.rand(5, device="cuda")
        t2 = torch.rand(5, device="cuda")
        with FunctionalTensorMode():
            gm = make_fx(PythonFunctionalizeAPI().functionalize(f))(t1, t2)
        # Make sure t2 was not modified
        self.assertNotEqual(gm(t1, t2), t2)

        gm = make_fx(CppFunctionalizeAPI().functionalize(f))(t1, t2)
        # Make sure t2 was not modified
        self.assertNotEqual(gm(t1, t2), t2)

        gm = make_fx(torch.func.functionalize(f))(t1, t2)
        # Make sure t2 was not modified
        self.assertNotEqual(gm(t1, t2), t2)

        gm = make_fx(f, tracing_mode="fake")(t1, t2)
        self.assertExpectedInline(
            gm.code.strip(),
            """\
def forward(self, x_1, output_1):
    triton_kernel_wrapper_functional_proxy = torch._higher_order_ops.triton_kernel_wrap.triton_kernel_wrapper_functional(kernel_idx = 0, constant_args_idx = 3, grid = [(5,)], kwargs = {'in_ptr0': x_1, 'out_ptr': output_1}, tensors_to_clone = ['in_ptr0', 'out_ptr']);  x_1 = output_1 = None
    getitem = triton_kernel_wrapper_functional_proxy['in_ptr0']
    getitem_1 = triton_kernel_wrapper_functional_proxy['out_ptr'];  triton_kernel_wrapper_functional_proxy = None
    return getitem_1""",
        )

    @requires_cuda
    @skipIfRocm
    def test_triton_kernel_mutation_type(self):
        from torch._higher_order_ops.triton_kernel_wrap import kernel_side_table
        from torch._subclasses.fake_tensor import FakeTensorMode
        from torch._subclasses.functional_tensor import (
            FunctionalTensor,
            FunctionalTensorMode,
        )

        def prep():
            x = torch.ones(4, device="cuda", requires_grad=True)
            with FunctionalTensorMode():
                x_func = FunctionalTensor.to_functional(x)
            self.assertTrue(torch._is_functional_tensor(x_func.elem))
            return x_func

        # normal mutation only
        with FakeTensorMode():
            x_func = prep()

            with FunctionalTensorMode():
                x_func.mul_(2)

            self.assertFalse(
                torch._functionalize_are_all_mutations_hidden_from_autograd(x_func.elem)
            )

        # triton kernel mutation only
        with FakeTensorMode():
            x_func = prep()

            with FunctionalTensorMode():
                triton_kernel_wrapper_mutation(
                    kernel_idx=kernel_side_table.add_kernel(mul2_inplace_kernel),
                    constant_args_idx=kernel_side_table.add_constant_args(
                        {"n_elements": x_func.numel(), "BLOCK_SIZE": 16}
                    ),
                    grid=[(x_func.numel(),)],
                    kwargs={
                        "ptr": x_func,
                    },
                )

            self.assertTrue(
                torch._functionalize_are_all_mutations_hidden_from_autograd(x_func.elem)
            )

        # normal mutation + triton kernel mutation
        with FakeTensorMode():
            x_func = prep()

            with FunctionalTensorMode():
                x_func.mul_(2)
                triton_kernel_wrapper_mutation(
                    kernel_idx=kernel_side_table.add_kernel(mul2_inplace_kernel),
                    constant_args_idx=kernel_side_table.add_constant_args(
                        {"n_elements": x_func.numel(), "BLOCK_SIZE": 16}
                    ),
                    grid=[(x_func.numel(),)],
                    kwargs={
                        "ptr": x_func,
                    },
                )

            self.assertFalse(
                torch._functionalize_are_all_mutations_hidden_from_autograd(x_func.elem)
            )

    @requires_cuda
    @common_utils.parametrize("dynamic", [False, True])
    @common_utils.parametrize("backend", ["eager", "aot_eager", "inductor"])
    def test_triton_kernel_with_views(self, dynamic, backend):
        def call_triton_take_view(x: torch.Tensor):
            output = torch.zeros_like(x)
            n_elements = output.numel()
            grid = lambda meta: (triton.cdiv(n_elements, meta["BLOCK_SIZE"]),)
            mul2_kernel[grid](x, output, n_elements, BLOCK_SIZE=16)
            return output

        def call_triton_return_view(x: torch.Tensor):
            output = torch.zeros_like(x)
            n_elements = output.numel()
            grid = lambda meta: (triton.cdiv(n_elements, meta["BLOCK_SIZE"]),)
            mul2_kernel[grid](x, output, n_elements, BLOCK_SIZE=16)
            return output.view(4, 4)

        t = torch.rand(4, 4, device="cuda")
        t_view = t.view(16)

        compiled_func = torch.compile(
            call_triton_take_view, backend=backend, fullgraph=True, dynamic=dynamic
        )
        self.assertEqual(2 * t_view, compiled_func(t_view))
        self.assertEqual(2 * t, compiled_func(t_view).view(4, 4))

        compiled_func = torch.compile(
            call_triton_return_view, backend=backend, fullgraph=True, dynamic=dynamic
        )
        self.assertEqual(2 * t_view, compiled_func(t).view(16))
        self.assertEqual(2 * t, compiled_func(t))

    @requires_cuda
    @common_utils.parametrize("grad_fn", [torch.no_grad, torch.enable_grad])
    @common_utils.parametrize("backend", ["eager", "aot_eager", "inductor"])
    def test_triton_kernel_with_grad_option(self, grad_fn, backend):
        def call_triton(x: torch.Tensor):
            with grad_fn():
                output = torch.zeros_like(x)
                n_elements = output.numel()
                grid = lambda meta: (triton.cdiv(n_elements, meta["BLOCK_SIZE"]),)
                mul2_kernel[grid](x, output, n_elements, BLOCK_SIZE=16)
                return output

        t = torch.rand(5, device="cuda")
        compiled_func = torch.compile(call_triton, backend=backend, fullgraph=True)
        self.assertEqual(2 * t, compiled_func(t))

    @requires_cuda
    @common_utils.parametrize("backend", ["eager", "aot_eager", "inductor"])
    def test_triton_kernel_inner_triton_function(self, backend):
        def f(x: torch.Tensor):
            @triton.jit
            def pow2_kernel(
                in_ptr0,
                out_ptr,
                n_elements,
                BLOCK_SIZE: "tl.constexpr",
            ):
                pid = tl.program_id(axis=0)
                block_start = pid * BLOCK_SIZE
                offsets = block_start + tl.arange(0, BLOCK_SIZE)
                mask = offsets < n_elements
                x = tl.load(in_ptr0 + offsets, mask=mask)
                output = x * x
                tl.store(out_ptr + offsets, output, mask=mask)

            output = torch.zeros_like(x)
            n_elements = output.numel()
            grid = lambda meta: (triton.cdiv(n_elements, meta["BLOCK_SIZE"]),)
            pow2_kernel[grid](x, output, n_elements, BLOCK_SIZE=16)
            return output

        t = torch.rand(5, device="cuda")

        compiled_func = torch.compile(f, backend=backend, fullgraph=True)
        # TODO(oulgen): NYI - Support this
        # self.assertEqual(t * t, compiled_func(t))

    @requires_cuda
    @common_utils.parametrize("grad", [False, True])
    @common_utils.parametrize("dynamic", [False, True])
    @patch.object(torch._inductor.config, "implicit_fallbacks", False)
    def test_triton_kernel_no_clones(self, grad, dynamic):
        from torch._inductor.utils import run_and_get_code

        def call_triton(x: torch.Tensor, y: torch.Tensor, output: torch.Tensor):
            n_elements = output.numel()

            tmp = torch.add(x, 1)
            grid = (x.numel(),)
            add_kernel.run(
                x, y, output, n_elements, warmup=False, grid=grid, BLOCK_SIZE=16
            )

            return output, tmp

        t1 = torch.rand(5, device="cuda", requires_grad=grad)
        t2 = torch.rand(5, device="cuda", requires_grad=grad)
        o1 = torch.zeros_like(t1, requires_grad=grad)

        torch_add = call_triton(t1, t2, o1)
        metrics.reset()
        o2 = torch.zeros_like(t1, requires_grad=grad)
        test, codes = run_and_get_code(
            torch.compile(call_triton, dynamic=dynamic), t1, t2, o2
        )
        if not grad:
            self.assertEqual(metrics.generated_kernel_count, 1)
        self.assertEqual(torch_add, test)
        # These two asserts are not optimal since it requires original aten
        # to be in the metadata, so there might be false negatives
        self.assertTrue("aten.copy" not in codes[0])
        self.assertTrue("aten.clone" not in codes[0])
        # The following checks that there are only the tensor output is in
        # the compiled graph
        if dynamic and grad:
            self.assertTrue("return (buf0, s0, )" in codes[0])
        else:
            self.assertTrue("return (buf0, )" in codes[0])

    @requires_cuda
    @skipIfRocm
    def test_triton_kernel_caching(self):
        from torch._inductor.utils import run_and_get_code

        def add_in_loop(
            x: torch.Tensor,
            y: torch.Tensor,
        ):
            output = torch.zeros_like(x)
            n_elements = output.numel()
            grid = lambda meta: (triton.cdiv(n_elements, meta["BLOCK_SIZE"]),)
            add_kernel_autotuned[grid](x, y, output, n_elements)
            return output

        def call_triton_add(
            x: torch.Tensor,
            y: torch.Tensor,
        ):
            for i in range(4):
                x = add_in_loop(x, y)
            return x

        t1 = torch.ones(5, device="cuda")
        t2 = torch.ones(5, device="cuda")

        test, (code,) = run_and_get_code(torch.compile(call_triton_add), t1, t2)
        self.assertEqual(test, 5 * torch.ones(5, device="cuda"))
        self.assertTrue("add_kernel_autotuned_1.run" not in code)

    @requires_cuda
    @skipIfRocm
    def test_triton_kernel_caching_duplicate(self):
        from torch._inductor.utils import run_and_get_code

        class C:
            @triton.jit
            def pass_kernel(
                in_ptr0,
                out_ptr,
                n_elements,
                BLOCK_SIZE: "tl.constexpr",
            ):
                pid = tl.program_id(axis=0)
                block_start = pid * BLOCK_SIZE
                offsets = block_start + tl.arange(0, BLOCK_SIZE)
                mask = offsets < n_elements
                x = tl.load(in_ptr0 + offsets, mask=mask)
                tl.store(out_ptr + offsets, x, mask=mask)

        class D:
            @triton.jit
            def pass_kernel(
                in_ptr0,
                out_ptr,
                n_elements,
                BLOCK_SIZE: "tl.constexpr",
            ):
                pid = tl.program_id(axis=0)
                block_start = pid * BLOCK_SIZE
                offsets = block_start + tl.arange(0, BLOCK_SIZE)
                mask = offsets < n_elements
                x = tl.load(in_ptr0 + offsets, mask=mask)
                tl.store(out_ptr + offsets, x, mask=mask)

        def call_triton(x: torch.Tensor):
            output1 = torch.zeros_like(x)
            output2 = torch.zeros_like(x)
            n_elements = output1.numel()
            grid = (n_elements,)
            C.pass_kernel[grid](x, output1, n_elements, BLOCK_SIZE=16)
            D.pass_kernel[grid](x, output2, n_elements, BLOCK_SIZE=16)
            return output1 + output2

        t = torch.ones(5, device="cuda")
        test, (code,) = run_and_get_code(torch.compile(call_triton), t)
        # Make sure we emitted two kernels here
        self.assertTrue("pass_kernel_0.run" in code)
        self.assertTrue("pass_kernel_1.run" in code)

    @requires_cuda
    @skipIfRocm
    def test_triton_kernel_various_args(self):
        @triton.autotune(
            configs=[triton.Config({"BLOCK_SIZE": 128})],
            key=[],
        )
        @triton.jit
        def pass_kernel(
            out_ptr,
            n_elements,
            dummy_None,
            dummy_empty,
            dummy_float,
            BLOCK_SIZE: "tl.constexpr",
            RANDOM_SIZE: "tl.constexpr",
        ):
            pass

        @torch.compile
        def call_triton(output):
            n_elements = output.numel()
            grid = (n_elements,)
            pass_kernel[grid](
                output,
                n_elements,
                None,
                torch.empty_like(output),
                3.1415926,
                RANDOM_SIZE=0,
            )
            return output

        output = torch.randn(5, device="cuda")
        # Make sure this does not crash
        call_triton(output)

    @requires_cuda
    @skipIfRocm
    def test_triton_kernel_dependancies(self):
        def call_triton(
            x: torch.Tensor,
            y: torch.Tensor,
        ):
            output = torch.zeros_like(x)
            n_elements = output.numel()
            grid = lambda meta: (triton.cdiv(n_elements, meta["BLOCK_SIZE"]),)
            add_kernel_autotuned[grid](x, y, output, n_elements)
            output2 = torch.zeros_like(output)
            add_kernel_autotuned[grid](output, y, output2, n_elements)
            output3 = torch.add(output2, 1)
            return output3

        t1 = torch.rand(5, device="cuda")
        t2 = torch.rand(5, device="cuda")
        torch_result = call_triton(t1, t2)
        compiled_result = torch.compile(call_triton)(t1, t2)
        self.assertEqual(torch_result, compiled_result)

    @requires_cuda
    @skipIfRocm
    def test_triton_kernel_reinplace_inplaceable_pass(self):
        def call_triton(
            x: torch.Tensor,
            y: torch.Tensor,
        ):
            output = torch.zeros_like(x)
            n_elements = output.numel()
            grid = lambda meta: (triton.cdiv(n_elements, meta["BLOCK_SIZE"]),)
            add_kernel_autotuned[grid](x, y, output, n_elements)
            add_kernel_autotuned[grid](output, x, output, n_elements)
            return output

        t1 = torch.rand(5, device="cuda")
        t2 = torch.rand(5, device="cuda")
        torch_result = call_triton(t1, t2)
        compiled_result = torch.compile(call_triton)(t1, t2)
        self.assertEqual(torch_result, compiled_result)

    @requires_cuda
    @common_utils.parametrize("grad", [False, True])
    def test_triton_kernel_multi_kernel(self, grad):
        @triton.jit
        def mul2_and_add_and_zero_negatives_kernel(
            in_ptr0,
            in_ptr1,
            out_ptr,
            n_elements,
            BLOCK_SIZE: "tl.constexpr",
            ACTIVATION: "tl.constexpr",
        ):
            pid = tl.program_id(axis=0)
            block_start = pid * BLOCK_SIZE
            offsets = block_start + tl.arange(0, BLOCK_SIZE)
            mask = offsets < n_elements
            indirection_kernel(
                in_ptr0,
                in_ptr0,
                n_elements,
                BLOCK_SIZE=BLOCK_SIZE,
                ACTIVATION="mul2_inplace_kernel",
            )
            indirection_kernel(
                in_ptr1,
                in_ptr1,
                n_elements,
                BLOCK_SIZE=BLOCK_SIZE,
                ACTIVATION="mul2_inplace_kernel",
            )
            x = tl.load(in_ptr0 + offsets, mask=mask)
            y = tl.load(in_ptr1 + offsets, mask=mask)
            output = x + y
            if ACTIVATION == "zero_negs":
                output = zero_negs(output)
            tl.store(out_ptr + offsets, output, mask=mask)

        @torch.compile
        def call_triton(
            x: torch.Tensor,
            y: torch.Tensor,
            xi: torch.Tensor,
            yi: torch.Tensor,
            output: torch.Tensor,
            outputi: torch.Tensor,
        ):
            n_elements = output.numel()

            grid = (x.numel(),)
            mul2_and_add_and_zero_negatives_kernel[grid](
                x, y, output, n_elements, BLOCK_SIZE=16, ACTIVATION="zero_negs"
            )
            mul2_and_add_and_zero_negatives_kernel[grid](
                xi, yi, outputi, n_elements, BLOCK_SIZE=16, ACTIVATION=None
            )

            return (output, outputi)

        t1 = torch.tensor(
            [-2.0, -1.0, 0.0, 1.0, 2.0], device="cuda", requires_grad=grad
        )
        t2 = torch.tensor(
            [-2.0, -1.0, 0.0, 1.0, 2.0], device="cuda", requires_grad=grad
        )
        float_result = 2 * t1 + 2 * t2
        float_result = float_result.where(float_result >= 0, 0.0)

        t1i = torch.randint(-2, 2, (5,), device="cuda")
        t2i = torch.randint(-2, 2, (5,), device="cuda")
        o = torch.zeros_like(t1, requires_grad=grad)
        oi = torch.zeros_like(t1i)
        int_result = 2 * t1i + 2 * t2i

        (result, resulti) = call_triton(t1, t2, t1i, t2i, o, oi)
        self.assertEqual(float_result, result)
        self.assertEqual(int_result, resulti)

    @requires_cuda
    def test_triton_kernel_constants(self):
        @triton.jit
        def mulC_kernel(
            in_ptr0,
            out_ptr,
            n_elements,
            BLOCK_SIZE: "tl.constexpr",
            CONSTANT_NAME: "tl.constexpr",
        ):
            pid = tl.program_id(axis=0)
            block_start = pid * BLOCK_SIZE
            offsets = block_start + tl.arange(0, BLOCK_SIZE)
            mask = offsets < n_elements
            x = tl.load(in_ptr0 + offsets, mask=mask)
            if CONSTANT_NAME.value == STRING_CONSTANT_C:
                output = CONSTANT_C * x
            if BOOL_CONSTANT_C:
                output *= CONSTANT_C
            tl.store(out_ptr + offsets, output, mask=mask)

        def call_triton(
            x: torch.Tensor,
        ):
            output = torch.zeros_like(x)
            n_elements = output.numel()

            grid = (x.numel(),)
            mulC_kernel[grid](
                x, output, n_elements, BLOCK_SIZE=16, CONSTANT_NAME="CONSTANT_C"
            )
            return output

        # Triton kernels capture global constants by their parse time value
        # not runtime value
        global CONSTANT_C
        prev_c = CONSTANT_C
        # If the behavior of triton kernels change, this test will fail
        CONSTANT_C = 10
        assert CONSTANT_C != prev_c

        t = torch.randn(5, device="cuda")
        torch_result = call_triton(t)
        compiled_result = torch.compile(call_triton)(t)

        self.assertEqual(torch_result, compiled_result)

        # reset back
        CONSTANT_C = prev_c

    @requires_cuda
    @skipIfRocm
    @common_utils.parametrize("grad", [False, True])
    @common_utils.parametrize("dynamic", [False, True])
    @common_utils.parametrize("backend", ["eager", "aot_eager", "inductor"])
    @common_utils.parametrize("grid_type", [1, 2, 3])
    def test_triton_kernel_autotune(self, grad, dynamic, backend, grid_type):
        def call_triton(x: torch.Tensor, y: torch.Tensor, output: torch.Tensor):
            n_elements = output.numel()

            def grid_fn(meta):
                return (triton.cdiv(n_elements, meta["BLOCK_SIZE"]),)

            if grid_type == 1:
                grid = (n_elements,)
            elif grid_type == 2:
                grid = lambda meta: (triton.cdiv(n_elements, meta["BLOCK_SIZE"]),)
            elif grid_type == 3:
                grid = grid_fn

            add_kernel_autotuned[grid](x, y, output, n_elements)
            return output

        t1 = torch.rand(256, device="cuda", requires_grad=grad)
        t2 = torch.rand(256, device="cuda", requires_grad=grad)
        output = torch.zeros_like(t1, requires_grad=grad)

        torch_add = call_triton(t1, t2, output)
        compiled_func = torch.compile(
            call_triton, backend=backend, fullgraph=True, dynamic=dynamic
        )

        output2 = torch.zeros_like(t1, requires_grad=grad)
        self.assertEqual(compiled_func(t1, t2, output2), torch_add)

    @requires_cuda
    @skipIfRocm
    @common_utils.parametrize("grad", [False, True])
    @common_utils.parametrize("dynamic", [False, True])
    @common_utils.parametrize("backend", ["eager", "aot_eager", "inductor"])
    @common_utils.parametrize("grid_type", [1, 2, 3])
    def test_triton_kernel_2d_autotune(self, grad, dynamic, backend, grid_type):
        def call_triton(x: torch.Tensor, y: torch.Tensor, output: torch.Tensor):
            x_elements = output.size()[0]
            y_elements = output.size()[1]

            def grid_fn(meta):
                return (
                    triton.cdiv(x_elements, meta["BLOCK_SIZE_X"]),
                    triton.cdiv(y_elements, meta["BLOCK_SIZE_Y"]),
                )

            if grid_type == 1:
                grid = (x_elements, y_elements)
            elif grid_type == 2:
                grid = lambda meta: (
                    triton.cdiv(x_elements, meta["BLOCK_SIZE_X"]),
                    triton.cdiv(y_elements, meta["BLOCK_SIZE_Y"]),
                )
            elif grid_type == 3:
                grid = grid_fn

            add_kernel_2d_autotuned[grid](x, y, output, x_elements, y_elements)
            return output

        t1 = torch.rand((512, 256), device="cuda", requires_grad=grad)
        t2 = torch.rand((512, 256), device="cuda", requires_grad=grad)
        output = torch.zeros_like(t1, requires_grad=grad)

        torch_result = call_triton(t1, t2, output)
        compiled_func = torch.compile(
            call_triton, backend=backend, fullgraph=True, dynamic=dynamic
        )
        output2 = torch.zeros_like(t1, requires_grad=grad)
        self.assertEqual(compiled_func(t1, t2, output2), torch_result)

    @requires_cuda
    @common_utils.parametrize("grad", [False, True])
    @common_utils.parametrize("dynamic", [False, True])
    @common_utils.parametrize("backend", ["eager", "aot_eager", "inductor"])
    @patch.object(torch._inductor.config, "implicit_fallbacks", False)
    def test_triton_kernel_native(self, grad, dynamic, backend):
        def call_triton_add(
            x: torch.Tensor,
            y: torch.Tensor,
            output: torch.Tensor,
            grid_type: int,
            num=1,
            positional=False,
        ):
            n_elements = output.numel()

            def grid_fn(meta):
                return (triton.cdiv(num, meta["BLOCK_SIZE"]),)

            if grid_type == 0:
                grid = (x.numel(),)
            elif grid_type == 1:
                grid = lambda meta: (triton.cdiv(n_elements, meta["BLOCK_SIZE"]),)
            else:
                grid = grid_fn

            if positional:
                add_kernel[grid](x, y, output, n_elements, 16)
            else:
                add_kernel[grid](x, y, output, n_elements, BLOCK_SIZE=16)

            return output

        t1 = torch.rand(5, device="cuda", requires_grad=grad)
        t2 = torch.rand(5, device="cuda", requires_grad=grad)
        o1 = torch.zeros_like(t1, requires_grad=grad)

        torch_add = t1 + t2

        # No Dynamo -- Make sure triton kernel works
        self.assertEqual(call_triton_add(t1, t2, o1, 1), torch_add)
        # No Dynamo -- Make sure triton kernel works (with positional BLOCK_SIZE)
        o2 = torch.zeros_like(t1, requires_grad=grad)
        self.assertEqual(call_triton_add(t1, t2, o2, 1, True), torch_add)

        # With Dynamo
        compiled_func = torch.compile(
            call_triton_add, backend=backend, fullgraph=True, dynamic=dynamic
        )
        # With simple kernel
        o3 = torch.zeros_like(t1, requires_grad=grad)
        self.assertEqual(compiled_func(t1, t2, o3, 0), torch_add)
        # With lambda kernel
        o4 = torch.zeros_like(t1, requires_grad=grad)
        self.assertEqual(compiled_func(t1, t2, o4, 1), torch_add)
        # With lambda kernel (with positional BLOCK_SIZE)
        o5 = torch.zeros_like(t1, requires_grad=grad)
        self.assertEqual(compiled_func(t1, t2, o5, 1, 1, True), torch_add)
        # With user defined function kernel
        o6 = torch.zeros_like(t1, requires_grad=grad)
        self.assertEqual(compiled_func(t1, t2, o6, 2, 200), torch_add)

    @requires_cuda
    def test_triton_kernel_mutation_not_mark_dirty(self):
        @torch.compile
        def f(x):
            n_elements = x.numel()
            add_kernel[(n_elements,)](x, x, x, n_elements, 16)
            return x

        x = torch.randn(5, device="cuda", requires_grad=True)
        x_cloned = x.clone()
        out = x_cloned.sin()
        f(x_cloned)
        out.sum().backward()

    @requires_cuda
    def test_triton_kernel_matmul_tracking(self):
        @triton.jit
        def ones_kernel(x_ptr, n_elements, BLOCK_SIZE: "tl.constexpr"):
            pid = tl.program_id(axis=0)
            block_start = pid * BLOCK_SIZE
            offsets = block_start + tl.arange(0, BLOCK_SIZE)
            mask = offsets < n_elements
            x = 1.0
            tl.store(x_ptr + offsets, x, mask=mask)

        @torch.compile
        def f(x):
            out = torch.zeros_like(x)
            ones_kernel[(4,)](out, 16, BLOCK_SIZE=16)
            return torch.mm(out, x) + 10

        x = torch.randn(4, 4, device="cuda")
        torch_out = f(x)
        python_out = torch.mm(torch.ones(4, 4, device="cuda"), x) + 10
        self.assertEqual(torch_out, python_out)

    @requires_cuda
    def test_triton_kernel_strided_input(self):
        def f(inp):
            # left has strides [256, 1]
            left, right = torch.split(inp, [128, 128], dim=1)
            out = torch.empty_like(left)
            X_BLOCK_SIZE, Y_BLOCK_SIZE = 32, 16
            grid = (left.size(1) // X_BLOCK_SIZE, left.size(0) // Y_BLOCK_SIZE)
            double_strided_kernel[grid](
                in_ptr=left,
                out_ptr=out,
                in_y_stride=left.stride(0),
                out_y_stride=out.stride(0),
                X_BLOCK_SIZE=X_BLOCK_SIZE,
                Y_BLOCK_SIZE=Y_BLOCK_SIZE,
            )
            return out

        inp = torch.randn(64, 256, device="cuda")

        eager_out = f(inp)
        compiled_out = torch.compile(f)(inp)
        self.assertEqual(compiled_out, eager_out)

    @requires_cuda
    def test_triton_kernel_strided_input_nonzero_offset(self):
        def f(inp):
            # right has strides [256, 1] and storage offset 128
            left, right = torch.split(inp, [128, 128], dim=1)
            out = torch.empty_like(right)
            X_BLOCK_SIZE, Y_BLOCK_SIZE = 32, 16
            grid = (right.size(1) // X_BLOCK_SIZE, right.size(0) // Y_BLOCK_SIZE)
            double_strided_kernel[grid](
                in_ptr=right,
                out_ptr=out,
                in_y_stride=right.stride(0),
                out_y_stride=out.stride(0),
                X_BLOCK_SIZE=X_BLOCK_SIZE,
                Y_BLOCK_SIZE=Y_BLOCK_SIZE,
            )
            return out

        inp = torch.randn(64, 256, device="cuda")

        eager_out = f(inp)
        compiled_out = torch.compile(f)(inp)
        self.assertEqual(compiled_out, eager_out)

    @requires_cuda
    def test_triton_kernel_slice_and_view_input(self):
        def f(inp):
            # left has strides [256, 1]
            left = inp[:, :128]
            left = left.view(64, 4, 32)
            out = torch.empty_like(left)
            X_BLOCK_SIZE, Y_BLOCK_SIZE = 32, 16
            grid = (
                (left.size(1) * left.size(2)) // X_BLOCK_SIZE,
                left.size(0) // Y_BLOCK_SIZE,
            )
            double_strided_kernel[grid](
                in_ptr=left,
                out_ptr=out,
                in_y_stride=left.stride(0),
                out_y_stride=out.stride(0),
                X_BLOCK_SIZE=X_BLOCK_SIZE,
                Y_BLOCK_SIZE=Y_BLOCK_SIZE,
            )
            return out + left

        inp = torch.randn(64, 256, device="cuda")

        eager_out = f(inp)
        compiled_out = torch.compile(f)(inp)
        self.assertEqual(compiled_out, eager_out)

    @requires_cuda
    def test_triton_kernel_fallback(self):
        def f(x, y):
            out = torch.zeros_like(x)
            out2 = torch.zeros_like(x)
            # torch.mm is ExternKernelOut
            add_kernel[(4,)](x, torch.mm(x, y), out, 4, 16)
            # torch.sort creates fallback kernel and hence MultiOutput
            add_kernel[(4,)](x, torch.sort(y).values, out, 4, 16)
            return out, out2

        x = torch.randn(4, 4, device="cuda")
        y = torch.randn(4, 4, device="cuda")
        eager_out = f(x, y)
        compiled_out = torch.compile(f)(x, y)
        self.assertEqual(compiled_out, eager_out)

    @requires_cuda
    @skipIfRocm
    def test_triton_kernel_out_of_order(self):
        @triton.jit
        def add_kernel(
            in_ptr0,
            in_ptr1,
            BLOCK_SIZE: "tl.constexpr",
            out_ptr,
            n_elements,
        ):
            pid = tl.program_id(axis=0)
            block_start = pid * BLOCK_SIZE
            offsets = block_start + tl.arange(0, BLOCK_SIZE)
            mask = offsets < n_elements
            x = tl.load(in_ptr0 + offsets, mask=mask)
            y = tl.load(in_ptr1 + offsets, mask=mask)
            output = x + y
            tl.store(out_ptr + offsets, output, mask=mask)

        def f(x, y):
            out = torch.zeros_like(x)
            n_elements = x.numel()
            add_kernel[(n_elements,)](x, y, 4, out, n_elements)
            return out

        x = torch.randn(4, device="cuda")
        y = torch.randn(4, device="cuda")
        eager_out = f(x, y)
        compiled_out = torch.compile(f)(x, y)
        self.assertEqual(compiled_out, eager_out)

    @requires_cuda
    @skipIfRocm
    @torch._dynamo.config.patch(capture_dynamic_output_shape_ops=True)
    @torch._dynamo.config.patch(capture_scalar_outputs=True)
    @common_utils.parametrize("backend", ["eager", "aot_eager", "inductor"])
    def test_triton_kernel_unbacked_shape_tensor(self, backend):
        @triton.jit
        def square(
            in_ptr,
            out_ptr,
            n_elements,
            BLOCK_SIZE: "tl.constexpr",
        ):
            pid = tl.program_id(axis=0)
            block_start = pid * BLOCK_SIZE
            offsets = block_start + tl.arange(0, BLOCK_SIZE)
            mask = offsets < n_elements
            x = tl.load(in_ptr + offsets, mask=mask)
            output = x * x
            tl.store(out_ptr + offsets, output, mask=mask)

        def f(x):
            x = x[x > 2]
            n_elements = x.numel()
            output = torch.zeros_like(x)
            grid = lambda meta: (triton.cdiv(n_elements, meta["BLOCK_SIZE"]),)
            square[grid](x, output, n_elements, BLOCK_SIZE=16)
            return output

        x = torch.randn(4, device="cuda")
        eager_out = f(x)
        compiled_out = torch.compile(f, fullgraph=True, backend=backend)(x)
        self.assertEqual(compiled_out, eager_out)

    @requires_cuda
    @skipIfRocm
    @common_utils.parametrize("dynamic", [False, True])
    def test_triton_kernel_equal_to_1_arg(self, dynamic):
        @triton.jit
        def add_kernel_half_n_elements(
            in_ptr0,
            in_ptr1,
            out_ptr,
            half_n_elements,
            BLOCK_SIZE: "tl.constexpr",
        ):
            pid = tl.program_id(axis=0)
            block_start = pid * BLOCK_SIZE
            offsets = block_start + tl.arange(0, BLOCK_SIZE)
            mask = offsets < half_n_elements * 2
            x = tl.load(in_ptr0 + offsets, mask=mask)
            y = tl.load(in_ptr1 + offsets, mask=mask)
            output = x + y
            tl.store(out_ptr + offsets, output, mask=mask)

        def f(x, y):
            out = torch.empty_like(x)
            half_n_elements = x.numel() // 2
            add_kernel_half_n_elements[(half_n_elements,)](
                x, y, out, half_n_elements, BLOCK_SIZE=16
            )
            return out

        x = torch.randn(2, device="cuda")
        y = torch.randn(2, device="cuda")
        eager_out = f(x, y)
        compiled_out, sources = run_and_get_code(
            torch.compile(f, dynamic=dynamic), x, y
        )

        if dynamic:
            # when half_n_elements passed to the Triton kernel is
            # dynamic, equal_to_1 specializaiton can't be enforced
            self.assertTrue("equal_to_1=()" in sources[0])
        else:
            self.assertTrue("equal_to_1=(3,)" in sources[0])
        self.assertEqual(compiled_out, eager_out)

    @requires_cuda
    @skipIfRocm
    @common_utils.parametrize("size", [4, 16])
    @common_utils.parametrize("dynamic", [False, True])
    def test_triton_kernel_different_shapes(self, size, dynamic):
        from torch._inductor.utils import run_and_get_code

        def f(x, y, xx, yy):
            n_elements = x.numel()
            output_1 = torch.zeros_like(x)
            grid = lambda meta: (triton.cdiv(n_elements, meta["BLOCK_SIZE"]),)
            add_kernel[grid](x, y, output_1, n_elements, BLOCK_SIZE=4)

            n_elements = xx.numel()
            output_2 = torch.zeros_like(xx)
            grid = lambda meta: (triton.cdiv(n_elements, meta["BLOCK_SIZE"]),)
            add_kernel[grid](xx, yy, output_2, n_elements, BLOCK_SIZE=4)

            return output_1, output_2

        x = torch.rand(size, device="cuda")
        y = torch.rand(size, device="cuda")
        xx = torch.rand(size, size, device="cuda")
        yy = torch.rand(size, size, device="cuda")
        args = [x, y, xx, yy]

        eager_out = f(*args)
        compiled_out, (code,) = run_and_get_code(
            torch.compile(f, fullgraph=True, dynamic=dynamic, backend="inductor"), *args
        )
        if size == 4 and not dynamic:
            # Produce 2 kernels due to divisibility
            self.assertTrue("add_kernel_0.run" in code)
            self.assertTrue("add_kernel_1.run" in code)
        else:
            # size == 16 or dynamic
            # Only one kernel
            self.assertTrue("add_kernel_0.run" in code)
            self.assertTrue("add_kernel_1.run" not in code)

        self.assertEqual(compiled_out, eager_out)

    @requires_cuda
    @skipIfRocm
    def test_triton_kernel_reset_to_zero(self):
        @triton.autotune(
            configs=[
                triton.Config({"BLOCK_SIZE": 128}, num_stages=3, num_warps=8),
                triton.Config({"BLOCK_SIZE": 64}, num_stages=3, num_warps=8),
            ],
            key=["n_elements"],
            reset_to_zero=["out_ptr"],
        )
        @triton.jit
        def add_kernel_autotuned_reset(
            in_ptr0,
            in_ptr1,
            out_ptr,
            n_elements,
            BLOCK_SIZE: "tl.constexpr",
        ):
            pid = tl.program_id(axis=0)
            block_start = pid * BLOCK_SIZE
            offsets = block_start + tl.arange(0, BLOCK_SIZE)
            mask = offsets < n_elements
            x = tl.load(in_ptr0 + offsets, mask=mask)
            y = tl.load(in_ptr1 + offsets, mask=mask)
            output = x + y
            tl.store(out_ptr + offsets, output, mask=mask)

        @torch.compile(fullgraph=True)
        def f(x, y):
            output = torch.zeros_like(x)
            n_elements = output.numel()
            grid = lambda meta: (triton.cdiv(n_elements, meta["BLOCK_SIZE"]),)
            add_kernel_autotuned_reset[grid](x, y, output, n_elements)
            return output

        x = torch.randn(4, device="cuda")
        msg = "Only configs and keys are supported for triton.autotune"
        with self.assertRaisesRegex(torch._dynamo.exc.Unsupported, msg):
            f(x, x)

    @requires_cuda
    @skipIfRocm
<<<<<<< HEAD
    def test_triton_kernel_special_kwargs_with_autotune(self):
        @triton.autotune(
            configs=[
                triton.Config({"BLOCK_SIZE": 128}),
                triton.Config({"BLOCK_SIZE": 64}),
            ],
            key=["n_elements"],
        )
        @triton.jit
        def add_kernel(
            in_ptr0,
            in_ptr1,
            out_ptr,
=======
    @common_utils.parametrize("dynamic", [False, True])
    @common_utils.parametrize("backend", ["eager", "aot_eager", "inductor"])
    def test_triton_kernel_triton_dtype(self, dynamic, backend):
        @triton.jit
        def add_kernel_with_dtype(
            in_ptr0,
            in_ptr1,
            out_ptr,
            dtype: "tl.constexpr",
>>>>>>> 5f15ef2a
            n_elements,
            BLOCK_SIZE: "tl.constexpr",
        ):
            pid = tl.program_id(axis=0)
            block_start = pid * BLOCK_SIZE
            offsets = block_start + tl.arange(0, BLOCK_SIZE)
            mask = offsets < n_elements
<<<<<<< HEAD
            x = tl.load(in_ptr0 + offsets, mask=mask)
            y = tl.load(in_ptr1 + offsets, mask=mask)
            output = x + y
            tl.store(out_ptr + offsets, output, mask=mask)

        @torch.compile(fullgraph=True)
        def f(x, y):
            output = torch.zeros_like(x)
            n_elements = output.numel()
            grid = lambda meta: (triton.cdiv(n_elements, meta["BLOCK_SIZE"]),)
            add_kernel[grid](
                x,
                y,
                output,
                n_elements,
                num_warps=8,
                num_stages=3,
                num_ctas=2,
=======
            x = tl.load(in_ptr0 + offsets, mask=mask).to(dtype)
            y = tl.load(in_ptr1 + offsets, mask=mask).to(dtype)
            output = x + y
            tl.store(out_ptr + offsets, output, mask=mask)

        def f(x, y, dtype_torch, dtype_triton):
            output = torch.zeros_like(x).to(dtype=dtype_torch)
            n_elements = output.numel()
            grid = lambda meta: (triton.cdiv(n_elements, meta["BLOCK_SIZE"]),)
            add_kernel_with_dtype[grid](
                x, y, output, dtype_triton, n_elements, BLOCK_SIZE=4
>>>>>>> 5f15ef2a
            )
            return output

        x = torch.randn(4, device="cuda")
<<<<<<< HEAD
        f(x, x)

    @requires_cuda
    @skipIfRocm
    def test_triton_kernel_special_kwargs_without_autotune(self):
        @triton.jit
        def add_kernel(
            in_ptr0,
            in_ptr1,
            out_ptr,
            n_elements,
            BLOCK_SIZE: "tl.constexpr",
        ):
            pid = tl.program_id(axis=0)
            block_start = pid * BLOCK_SIZE
            offsets = block_start + tl.arange(0, BLOCK_SIZE)
            mask = offsets < n_elements
            x = tl.load(in_ptr0 + offsets, mask=mask)
            y = tl.load(in_ptr1 + offsets, mask=mask)
            output = x + y
            tl.store(out_ptr + offsets, output, mask=mask)

        @torch.compile(fullgraph=True)
        def f(x, y):
            output = torch.zeros_like(x)
            n_elements = output.numel()
            grid = lambda meta: (triton.cdiv(n_elements, meta["BLOCK_SIZE"]),)
            add_kernel[grid](
                x,
                y,
                output,
                n_elements,
                BLOCK_SIZE=128,
                num_warps=8,
                num_stages=3,
                num_ctas=2,
            )
            return output

        x = torch.randn(4, device="cuda")
        f(x, x)
=======
        y = torch.randn(4, device="cuda")
        args_list = (
            [x, y, torch.float32, tl.float32],
            [x, y, torch.bfloat16, tl.bfloat16],
        )
        for args in args_list:
            eager_out = f(*args)
            compiled_out = torch.compile(
                f, fullgraph=True, backend=backend, dynamic=dynamic
            )(*args)
            self.assertEqual(compiled_out, eager_out)
>>>>>>> 5f15ef2a


def make_mutation_test(fn):
    @requires_cuda
    @requires_lark
    @skipIfRocm
    def test_fn(self):
        from torch._higher_order_ops.triton_kernel_wrap import identify_mutated_tensors

        kernel, inputs, outputs = fn()
        self.assertListEqual(
            identify_mutated_tensors(kernel, inputs),
            outputs,
        )

    return test_fn


# Triton codegen suffers from scoping issues.
# Define helpers here
if HAS_CUDA:

    @triton.jit
    def helper_id(p):
        return p

    @triton.jit
    def helper_add_and_out(x, y, out_ptr):
        return x + y, out_ptr


class MutationTests(torch._inductor.test_case.TestCase):
    # Tests injected below

    @make_mutation_test
    def test_out_of_order_kernel():
        @triton.jit
        def add_kernel_out_of_order(
            in_ptr0,
            n_elements,
            in_ptr1,
            out_ptr,
            BLOCK_SIZE: "tl.constexpr",
        ):
            pid = tl.program_id(axis=0)
            block_start = pid * BLOCK_SIZE
            offsets = block_start + tl.arange(0, BLOCK_SIZE)
            mask = offsets < n_elements
            x = tl.load(in_ptr0 + offsets, mask=mask)
            y = tl.load(in_ptr1 + offsets, mask=mask)
            output = x + y
            tl.store(out_ptr + offsets, output, mask=mask)

        t = torch.randn(4)
        return (
            add_kernel_out_of_order,
            {
                "in_ptr0": t,
                "n_elements": 4,
                "in_ptr1": t,
                "out_ptr": t,
                "BLOCK_SIZE": 4,
            },
            ["out_ptr"],
        )

    @make_mutation_test
    def test_out_of_order_kernel_call():
        @triton.jit
        def add_kernel_out_of_order_fn1(
            in_ptr0,
            n_elements,
            in_ptr1,
            out_ptr,
            BLOCK_SIZE: "tl.constexpr",
        ):
            pid = tl.program_id(axis=0)
            block_start = pid * BLOCK_SIZE
            offsets = block_start + tl.arange(0, BLOCK_SIZE)
            mask = offsets < n_elements
            add_kernel_out_of_order_fn2(
                in_ptr0, in_ptr1, n_elements, out_ptr, BLOCK_SIZE=BLOCK_SIZE
            )

        t = torch.randn(4)
        return (
            add_kernel_out_of_order_fn1,
            {
                "in_ptr0": t,
                "n_elements": 4,
                "in_ptr1": t,
                "out_ptr": t,
                "BLOCK_SIZE": 4,
            },
            ["out_ptr"],
        )

    @make_mutation_test
    def test_reduce_sum():
        @triton.jit
        def reduce_sum_kernel(a_ptr, c_ptr, stride_am, stride_an):
            offs_am = tl.arange(0, 4)
            offs_an = tl.arange(0, 4)
            a_ptrs = a_ptr + (
                offs_am[:, None] * stride_am + offs_an[None, :] * stride_an
            )
            a = tl.load(a_ptrs)
            m = tl.sum(a, axis=1)
            tl.store(c_ptr + tl.arange(0, 4), m)

        t = torch.randn(4)
        kernel = reduce_sum_kernel
        kwargs = {
            "a_ptr": t,
            "c_ptr": t,
            "stride_am": 4,
            "stride_an": 4,
        }

        # TODO(aakhundov): tt.reduce is now supported, but only
        # in the new MLIR-based Triton analysis pass (not in the
        # old TTIR string parsing-based one). remove this gating
        # and use ["c_ptr"] as `expected` after the new Triton
        # pin lands both in OSS and internally.
        ttir_module, _ = generate_ttir(kernel, kwargs)
        if hasattr(ttir_module, "walk"):
            # with MLIR-based Triton analysis pass
            expected = ["c_ptr"]
        else:
            # with TTIR string parsing-based Triton analysis pass
            expected = ["a_ptr", "c_ptr"]

        return (
            kernel,
            kwargs,
            expected,
        )

    @make_mutation_test
    def test_argmax():
        @triton.jit
        def argmax_kernel(a_ptr, c_ptr, stride_am, stride_an):
            offs_am = tl.arange(0, 4)
            offs_an = tl.arange(0, 4)
            a_ptrs = a_ptr + (
                offs_am[:, None] * stride_am + offs_an[None, :] * stride_an
            )
            a = tl.load(a_ptrs)
            m = tl.argmax(a, axis=1)
            tl.store(c_ptr + tl.arange(0, 4), m)

        t = torch.randn(4)
        kernel = argmax_kernel
        kwargs = {
            "a_ptr": t,
            "c_ptr": t,
            "stride_am": 4,
            "stride_an": 4,
        }

        # TODO(aakhundov): tt.reduce is now supported, but only
        # in the new MLIR-based Triton analysis pass (not in the
        # old TTIR string parsing-based one). remove this gating
        # and use ["c_ptr"] as `expected` after the new Triton
        # pin lands both in OSS and internally.
        ttir_module, _ = generate_ttir(kernel, kwargs)
        if hasattr(ttir_module, "walk"):
            # with MLIR-based Triton analysis pass
            expected = ["c_ptr"]
        else:
            # with TTIR string parsing-based Triton analysis pass
            expected = ["a_ptr", "c_ptr"]

        return (
            kernel,
            kwargs,
            expected,
        )

    @make_mutation_test
    def test_cumsum():
        @triton.jit
        def cumsum_kernel(in_ptr, out_ptr, XBLOCK: tl.constexpr, RBLOCK: tl.constexpr):
            rindex = tl.arange(0, RBLOCK)[None, :]
            xindex = tl.arange(0, XBLOCK)[:, None]
            data = tl.load(in_ptr + rindex)
            scan = tl.cumsum(data, 1)
            expected_max = tl.sum(data, 1)
            tl.device_assert(scan <= expected_max)
            tl.store(out_ptr + xindex * RBLOCK + rindex, scan)

        t = torch.randn(4)
        kernel = cumsum_kernel
        kwargs = {
            "in_ptr": t,
            "out_ptr": t,
            "XBLOCK": 4,
            "RBLOCK": 16,
        }

        # TODO(aakhundov): tt.scan is now supported, but only
        # in the new MLIR-based Triton analysis pass (not in the
        # old TTIR string parsing-based one). remove this gating
        # and use ["out_ptr"] as `expected` after the new Triton
        # pin lands both in OSS and internally.
        ttir_module, _ = generate_ttir(kernel, kwargs)
        if hasattr(ttir_module, "walk"):
            # with MLIR-based Triton analysis pass
            expected = ["out_ptr"]
        else:
            # with TTIR string parsing-based Triton analysis pass
            expected = ["in_ptr", "out_ptr"]

        return (
            kernel,
            kwargs,
            expected,
        )

    @make_mutation_test
    def test_fn_call_one_return():
        @triton.jit
        def add_kernel_with_fn_call(
            in_ptr0,
            in_ptr1,
            n_elements,
            out_ptr,
            BLOCK_SIZE: "tl.constexpr",
        ):
            pid = tl.program_id(axis=0)
            block_start = pid * BLOCK_SIZE
            offsets = block_start + tl.arange(0, BLOCK_SIZE)
            mask = offsets < n_elements
            x = tl.load(in_ptr0 + offsets, mask=mask)
            y = tl.load(in_ptr1 + offsets, mask=mask)
            output = x + y
            out = helper_id(out_ptr)
            tl.store(out + offsets, output, mask=mask)

        t = torch.randn(4)
        return (
            add_kernel_with_fn_call,
            {
                "in_ptr0": t,
                "in_ptr1": t,
                "n_elements": 4,
                "out_ptr": t,
                "BLOCK_SIZE": 4,
            },
            ["out_ptr"],
        )

    @make_mutation_test
    def test_fn_call_multi_return():
        @triton.jit
        def add_kernel_with_fn_call(
            in_ptr0,
            in_ptr1,
            n_elements,
            out_ptr,
            BLOCK_SIZE: "tl.constexpr",
        ):
            pid = tl.program_id(axis=0)
            block_start = pid * BLOCK_SIZE
            offsets = block_start + tl.arange(0, BLOCK_SIZE)
            mask = offsets < n_elements
            x = tl.load(in_ptr0 + offsets, mask=mask)
            y = tl.load(in_ptr1 + offsets, mask=mask)
            output, out = helper_add_and_out(x, y, out_ptr)
            tl.store(out + offsets, output, mask=mask)

        t = torch.randn(4)
        return (
            add_kernel_with_fn_call,
            {
                "in_ptr0": t,
                "in_ptr1": t,
                "n_elements": 4,
                "out_ptr": t,
                "BLOCK_SIZE": 4,
            },
            ["out_ptr"],
        )

    @make_mutation_test
    def test_nested_cond_op_kernel():
        @triton.jit
        def nested_cond_op_kernel(
            in_ptr0,
            in_ptr1,
            out_ptr,
            n_elements,
            BLOCK_SIZE: "tl.constexpr",
        ):
            pid = tl.program_id(axis=0)
            block_start = pid * BLOCK_SIZE
            offsets = block_start + tl.arange(0, BLOCK_SIZE)
            mask = offsets < n_elements
            x = tl.load(in_ptr0 + offsets, mask=mask)
            y = tl.load(in_ptr1 + offsets, mask=mask)
            if tl.program_id(0) == 0:
                if tl.program_id(1) == 0:
                    output = x + y
                    tl.store(out_ptr + offsets, output, mask=mask)
            else:
                pass

        t = torch.randn(4)
        return (
            nested_cond_op_kernel,
            {
                "in_ptr0": t,
                "in_ptr1": t,
                "out_ptr": t,
                "n_elements": 4,
                "BLOCK_SIZE": 4,
            },
            ["out_ptr"],
        )

    @make_mutation_test
    def test_add_for_loop():
        @triton.jit
        def add_4_times_kernel(
            in_ptr0,
            in_ptr1,
            out_ptr,
            n_elements,
            BLOCK_SIZE: "tl.constexpr",
        ):
            pid = tl.program_id(axis=0)
            block_start = pid * BLOCK_SIZE
            offsets = block_start + tl.arange(0, BLOCK_SIZE)
            mask = offsets < n_elements
            x = tl.load(in_ptr0 + offsets, mask=mask)
            y = tl.load(in_ptr1 + offsets, mask=mask)
            output = tl.zeros((n_elements,), dtype=tl.float32)
            for i in range(4):
                output += x + y
            tl.store(out_ptr + offsets, output, mask=mask)

        t = torch.randn(4)
        return (
            add_4_times_kernel,
            {
                "in_ptr0": t,
                "in_ptr1": t,
                "out_ptr": t,
                "n_elements": 4,
                "BLOCK_SIZE": 4,
            },
            ["out_ptr"],
        )

    @make_mutation_test
    def test_add_for_loop2():
        @triton.jit
        def add_1_time_kernel(
            in_ptr0,
            in_ptr1,
            out_ptr,
            n_elements,
            BLOCK_SIZE: "tl.constexpr",
        ):
            pid = tl.program_id(axis=0)
            block_start = pid * BLOCK_SIZE
            offsets = block_start + tl.arange(0, BLOCK_SIZE)
            mask = offsets < n_elements
            x = tl.load(in_ptr0 + offsets, mask=mask)
            y = tl.load(in_ptr1 + offsets, mask=mask)
            for i in range(0, BLOCK_SIZE):
                i = tl.multiple_of(i, 1)
            output = x + y
            tl.store(out_ptr + offsets, output, mask=mask)

        t = torch.randn(4)
        return (
            add_1_time_kernel,
            {
                "in_ptr0": t,
                "in_ptr1": t,
                "out_ptr": t,
                "n_elements": 4,
                "BLOCK_SIZE": 4,
            },
            ["out_ptr"],
        )

    @make_mutation_test
    def test_add_nested_for_loop():
        @triton.jit
        def add_4_times_kernel(
            in_ptr0,
            in_ptr1,
            out_ptr,
            n_elements,
            BLOCK_SIZE: "tl.constexpr",
        ):
            pid = tl.program_id(axis=0)
            block_start = pid * BLOCK_SIZE
            offsets = block_start + tl.arange(0, BLOCK_SIZE)
            mask = offsets < n_elements
            x = tl.load(in_ptr0 + offsets, mask=mask)
            y = tl.load(in_ptr1 + offsets, mask=mask)
            output = tl.zeros((n_elements,), dtype=tl.float32)
            for i in range(2):
                for j in range(2):
                    output += x + y
            tl.store(out_ptr + offsets, output, mask=mask)

        t = torch.randn(4)
        return (
            add_4_times_kernel,
            {
                "in_ptr0": t,
                "in_ptr1": t,
                "out_ptr": t,
                "n_elements": 4,
                "BLOCK_SIZE": 4,
            },
            ["out_ptr"],
        )

    @make_mutation_test
    def test_add_nested_for_loop_multi_return():
        @triton.jit
        def add_4_times_kernel(
            in_ptr0,
            in_ptr1,
            out_ptr,
            n_elements,
            BLOCK_SIZE: "tl.constexpr",
        ):
            pid = tl.program_id(axis=0)
            block_start = pid * BLOCK_SIZE
            offsets = block_start + tl.arange(0, BLOCK_SIZE)
            mask = offsets < n_elements
            x = tl.load(in_ptr0 + offsets, mask=mask)
            y = tl.load(in_ptr1 + offsets, mask=mask)
            output1 = tl.zeros((n_elements,), dtype=tl.float32)
            output2 = tl.zeros((n_elements,), dtype=tl.float32)
            for i in range(2):
                for j in range(2):
                    output1 += y
                    output2 += x
            output = output1 + output2
            tl.store(out_ptr + offsets, output, mask=mask)

        t = torch.randn(4)
        return (
            add_4_times_kernel,
            {
                "in_ptr0": t,
                "in_ptr1": t,
                "out_ptr": t,
                "n_elements": 4,
                "BLOCK_SIZE": 4,
            },
            ["out_ptr"],
        )

    @make_mutation_test
    def test_labels():
        @triton.jit
        def kernel_with_label(
            in_ptr0,
            in_ptr1,
            out_ptr,
            n_elements,
            BLOCK_SIZE: "tl.constexpr",
        ):
            pid = tl.program_id(axis=0)
            if pid > 1:
                return
            block_start = pid * BLOCK_SIZE
            offsets = block_start + tl.arange(0, BLOCK_SIZE)
            mask = offsets < n_elements
            x = tl.load(in_ptr0 + offsets, mask=mask)
            y = tl.load(in_ptr1 + offsets, mask=mask)
            output = x + y
            tl.store(out_ptr + offsets, output, mask=mask)

        t = torch.randn(4)
        return (
            kernel_with_label,
            {
                "in_ptr0": t,
                "in_ptr1": t,
                "out_ptr": t,
                "n_elements": 4,
                "BLOCK_SIZE": 4,
            },
            ["out_ptr"],
        )

    @make_mutation_test
    def test_for_loop_arg():
        @triton.jit
        def fwd_kernel(
            X_ptr,
            W1_ptr,
            b1_ptr,
            O_ptr,
            M: tl.constexpr,
            C1: tl.constexpr,
            C2: tl.constexpr,
            BLOCK_SIZE_M: tl.constexpr,
            BLOCK_SIZE_C2: tl.constexpr,
        ):
            # Get program ids
            pid_m = tl.program_id(0)

            # Compute offsets
            offs_c1 = tl.arange(0, C1)
            offs_m = pid_m * BLOCK_SIZE_M + tl.arange(0, BLOCK_SIZE_M)

            # Load input data
            x_block_ptr = X_ptr + offs_m[:, None] * C1 + offs_c1[None, :]
            x = tl.load(x_block_ptr)

            # Compute gating
            for c2 in range(0, tl.cdiv(C2, BLOCK_SIZE_C2)):
                # Compute block pointers
                offs_c2 = c2 * BLOCK_SIZE_C2 + tl.arange(0, BLOCK_SIZE_C2)
                o_block_ptr = O_ptr + offs_m[:, None] * C2 + offs_c2[None, :]
                w1_block_ptr = W1_ptr + offs_c1[:, None] * C2 + offs_c2[None, :]
                b1_block_ptr = b1_ptr + offs_c2

                # Compute output
                w = tl.load(w1_block_ptr)
                b = tl.load(b1_block_ptr)
                o = tl.dot(x, w, allow_tf32=False)
                o += b[None, :]

                # Store output
                tl.store(o_block_ptr, o)

        t = torch.randn(64)
        return (
            fwd_kernel,
            {
                "X_ptr": t,
                "W1_ptr": t,
                "b1_ptr": t,
                "O_ptr": t,
                "M": 64,
                "C1": 64,
                "C2": 64,
                "BLOCK_SIZE_M": 64,
                "BLOCK_SIZE_C2": 64,
            },
            ["O_ptr"],
        )


if HAS_CUDA and HAS_LARK:
    t = torch.randn(4)
    tt = torch.randn(4, 1)
    tests = [
        [
            add_kernel,
            {
                "in_ptr0": t,
                "in_ptr1": t,
                "out_ptr": t,
                "n_elements": 4,
                "BLOCK_SIZE": 4,
            },
            ["out_ptr"],
        ],
        [
            add_kernel_2d_autotuned,
            {
                "in_ptr0": t,
                "in_ptr1": t,
                "out_ptr": t,
                "x_elements": 4,
                "y_elements": 4,
            },
            ["out_ptr"],
        ],
        [
            indirection_kernel,
            {
                "in_ptr0": t,
                "out_ptr": t,
                "n_elements": 4,
                "BLOCK_SIZE": 4,
                "ACTIVATION": "mul2_inplace_kernel",
            },
            ["in_ptr0", "out_ptr"],
        ],
        [
            indirection_kernel,
            {
                "in_ptr0": t,
                "out_ptr": t,
                "n_elements": 4,
                "BLOCK_SIZE": 4,
                "ACTIVATION": "add_kernel",
            },
            ["out_ptr"],
        ],
        [
            mul2_inplace_kernel,
            {"ptr": t, "n_elements": 4, "BLOCK_SIZE": 4},
            ["ptr"],
        ],
        # Cant optimize since the kernel contains a tl.inline_asm_elementwise
        [
            inline_asm_kernel,
            {"X": t, "Y": t, "Z": t, "n": 4, "BLOCK": 4},
            ["X", "Y", "Z"],
        ],
        [
            add_kernel_with_block_ptr,
            {
                "x_ptr": t,
                "y_ptr": t,
                "output_ptr": t,
                "n_elements": 4,
                "BLOCK_SIZE": 4,
            },
            ["output_ptr"],
        ],
        [
            kernel_with_block_ptr_2d,
            {
                "x_ptr": tt,
                "output_ptr": tt,
                "n_elements": 4,
                "BLOCK_SIZE": 4,
            },
            ["output_ptr"],
        ],
        [
            add_kernel_with_import,
            {
                "in_ptr0": t,
                "in_ptr1": t,
                "out_ptr": t,
                "n_elements": 4,
                "BLOCK_SIZE": 4,
            },
            ["out_ptr"],
        ],
        [
            atomic_add_kernel,
            {
                "in_ptr0": t,
                "in_ptr1": t,
                "out_ptr": t,
                "n_elements": 4,
                "BLOCK_SIZE": 4,
            },
            ["out_ptr"],
        ],
        [
            add_4_times_kernel,
            {
                "in_ptr0": t,
                "in_ptr1": t,
                "out_ptr": t,
                "n_elements": 4,
                "BLOCK_SIZE": 4,
            },
            ["out_ptr"],
        ],
        [
            cond_op_kernel,
            {
                "in_ptr0": t,
                "in_ptr1": t,
                "out_ptr": t,
                "n_elements": 4,
                "BLOCK_SIZE": 4,
            },
            ["out_ptr"],
        ],
    ]
    for kernel, inputs, outputs in tests:
        fn = make_mutation_test(
            # Add default arguments to avoid Python lambda capture pitfall
            # This forces the capture at lambda creation
            lambda kernel=kernel, inputs=inputs, outputs=outputs: (
                kernel,
                inputs,
                outputs,
            )
        )
        name = f"test_mutations_{kernel.fn.__name__}"
        # Poor way to make test names be unique
        while name in MutationTests.__dict__:
            name += "1"

        setattr(MutationTests, name, fn)


common_utils.instantiate_parametrized_tests(KernelTests)

no_opt_test_class = make_test_cls_with_patches(
    KernelTests,
    "NoOptimization",
    "_no_optimizations",
    (config, "optimize_user_defined_triton_kernels", False),
)

globals()[no_opt_test_class.__name__] = no_opt_test_class
no_opt_test_class.__module__ = __name__

if __name__ == "__main__":
    from torch._inductor.test_case import run_tests

    run_tests()<|MERGE_RESOLUTION|>--- conflicted
+++ resolved
@@ -1093,7 +1093,49 @@
 
     @requires_cuda
     @skipIfRocm
-<<<<<<< HEAD
+    @common_utils.parametrize("dynamic", [False, True])
+    @common_utils.parametrize("backend", ["eager", "aot_eager", "inductor"])
+    def test_triton_kernel_triton_dtype(self, dynamic, backend):
+        @triton.jit
+        def add_kernel_with_dtype(
+            in_ptr0,
+            in_ptr1,
+            out_ptr,
+            dtype: "tl.constexpr",
+            n_elements,
+            BLOCK_SIZE: "tl.constexpr",
+        ):
+            pid = tl.program_id(axis=0)
+            block_start = pid * BLOCK_SIZE
+            offsets = block_start + tl.arange(0, BLOCK_SIZE)
+            mask = offsets < n_elements
+            x = tl.load(in_ptr0 + offsets, mask=mask).to(dtype)
+            y = tl.load(in_ptr1 + offsets, mask=mask).to(dtype)
+            output = x + y
+            tl.store(out_ptr + offsets, output, mask=mask)
+
+        def f(x, y, dtype_torch, dtype_triton):
+            output = torch.zeros_like(x).to(dtype=dtype_torch)
+            n_elements = output.numel()
+            grid = lambda meta: (triton.cdiv(n_elements, meta["BLOCK_SIZE"]),)
+            add_kernel_with_dtype[grid](
+                x, y, output, dtype_triton, n_elements, BLOCK_SIZE=4
+            )
+            return output
+
+        x = torch.randn(4, device="cuda")
+        y = torch.randn(4, device="cuda")
+        args_list = (
+            [x, y, torch.float32, tl.float32],
+            [x, y, torch.bfloat16, tl.bfloat16],
+        )
+        for args in args_list:
+            eager_out = f(*args)
+            compiled_out = torch.compile(
+                f, fullgraph=True, backend=backend, dynamic=dynamic
+            )(*args)
+            self.assertEqual(compiled_out, eager_out)
+
     def test_triton_kernel_special_kwargs_with_autotune(self):
         @triton.autotune(
             configs=[
@@ -1107,17 +1149,6 @@
             in_ptr0,
             in_ptr1,
             out_ptr,
-=======
-    @common_utils.parametrize("dynamic", [False, True])
-    @common_utils.parametrize("backend", ["eager", "aot_eager", "inductor"])
-    def test_triton_kernel_triton_dtype(self, dynamic, backend):
-        @triton.jit
-        def add_kernel_with_dtype(
-            in_ptr0,
-            in_ptr1,
-            out_ptr,
-            dtype: "tl.constexpr",
->>>>>>> 5f15ef2a
             n_elements,
             BLOCK_SIZE: "tl.constexpr",
         ):
@@ -1125,7 +1156,6 @@
             block_start = pid * BLOCK_SIZE
             offsets = block_start + tl.arange(0, BLOCK_SIZE)
             mask = offsets < n_elements
-<<<<<<< HEAD
             x = tl.load(in_ptr0 + offsets, mask=mask)
             y = tl.load(in_ptr1 + offsets, mask=mask)
             output = x + y
@@ -1144,24 +1174,10 @@
                 num_warps=8,
                 num_stages=3,
                 num_ctas=2,
-=======
-            x = tl.load(in_ptr0 + offsets, mask=mask).to(dtype)
-            y = tl.load(in_ptr1 + offsets, mask=mask).to(dtype)
-            output = x + y
-            tl.store(out_ptr + offsets, output, mask=mask)
-
-        def f(x, y, dtype_torch, dtype_triton):
-            output = torch.zeros_like(x).to(dtype=dtype_torch)
-            n_elements = output.numel()
-            grid = lambda meta: (triton.cdiv(n_elements, meta["BLOCK_SIZE"]),)
-            add_kernel_with_dtype[grid](
-                x, y, output, dtype_triton, n_elements, BLOCK_SIZE=4
->>>>>>> 5f15ef2a
             )
             return output
 
         x = torch.randn(4, device="cuda")
-<<<<<<< HEAD
         f(x, x)
 
     @requires_cuda
@@ -1203,19 +1219,6 @@
 
         x = torch.randn(4, device="cuda")
         f(x, x)
-=======
-        y = torch.randn(4, device="cuda")
-        args_list = (
-            [x, y, torch.float32, tl.float32],
-            [x, y, torch.bfloat16, tl.bfloat16],
-        )
-        for args in args_list:
-            eager_out = f(*args)
-            compiled_out = torch.compile(
-                f, fullgraph=True, backend=backend, dynamic=dynamic
-            )(*args)
-            self.assertEqual(compiled_out, eager_out)
->>>>>>> 5f15ef2a
 
 
 def make_mutation_test(fn):

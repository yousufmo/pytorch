--- conflicted
+++ resolved
@@ -333,10 +333,7 @@
     test_failures.update(
         {
             "test_cumsum_dynamic_shapes": TestFailure(("cpu", "cuda")),
-<<<<<<< HEAD
-=======
             "test_cumsum_no_mask_dynamic_shapes": TestFailure(("cpu", "cuda")),
->>>>>>> 8a3c2410
             "test_split_cumsum_dynamic_shapes": TestFailure(("cpu", "cuda")),
             "test_split_cumsum_low_prec_dynamic_shapes": TestFailure(("cpu", "cuda")),
             "test_split_cumprod_dynamic_shapes": TestFailure(("cpu", "cuda")),

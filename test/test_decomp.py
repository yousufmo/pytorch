--- conflicted
+++ resolved
@@ -514,67 +514,6 @@
                     "only backwards is decomposed, but dtype doesn't support AD"
                 )
 
-<<<<<<< HEAD
-    def test_slice(self):
-        class SampleInput:
-            def __init__(self, input, args, kwargs={}):
-                self.input = input
-                self.args = args
-                self.kwargs = kwargs
-
-        class SliceOpInfo:
-            name = "fake slice"
-            supports_autograd = False
-            decomp_aten_name = "aten.slice.Tensor"
-            def op(self, *args, **kwargs):
-                return torch.ops.aten.slice(*args, **kwargs)
-
-            def get_op(self):
-                return torch.ops.aten.slice
-
-            def sample_inputs(self, device, dtype, requires_grad):
-                for i in [
-                    SampleInput(
-                        input=torch.ones(3, device=device, dtype=dtype, requires_grad=requires_grad),
-                        args=(0,),
-                    ),
-                    SampleInput(
-                        input=torch.randn((20,30,40), device=device, dtype=dtype, requires_grad=requires_grad),
-                        args=(),
-                        kwargs={
-                            'dim': 1,
-                            'start': 1,
-                            'end': -2,
-                        }
-                    ),
-                    SampleInput(
-                        input=torch.randn((20,30,40), device=device, dtype=dtype, requires_grad=requires_grad),
-                        args=(),
-                        kwargs={
-                            'dim': 1,
-                            'start': 1,
-                            'end': -2,
-                            'step': 3,
-                        }
-                    ),
-                    SampleInput(
-                        input=torch.randn((20,30,40), device=device, dtype=dtype, requires_grad=requires_grad),
-                        args=(),
-                        kwargs={
-                            'dim': 0,
-                            'start': -10,
-                            'end': -2,
-                            'step': 2,
-                        }
-                    ),
-                ]:
-                    yield i
-        slice = SliceOpInfo()
-        # evice, dtype, op, *, run_all):
-        self.do_cross_ref('cpu', torch.float, slice, run_all=True)
-
-=======
->>>>>>> f0570354
 instantiate_device_type_tests(TestDecomp, globals())
 
 # input=torch.tensor([[[1,2,3],[4,5,6]],[[7,8,9],[10,11,12]]])

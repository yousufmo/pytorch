--- conflicted
+++ resolved
@@ -26,6 +26,7 @@
 from torch._higher_order_ops.torchbind import enable_torchbind_tracing
 from torch._subclasses.fake_tensor import FakeTensor, FakeTensorMode
 from torch.export import Dim, export, load, save
+import torch.export._trace
 from torch.fx.experimental.symbolic_shapes import is_concrete_int
 from torch.testing._internal.common_utils import (
     find_library_location,
@@ -233,7 +234,6 @@
 @unittest.skipIf(IS_WINDOWS, "Windows not supported for this test")
 @unittest.skipIf(not torchdynamo.is_dynamo_supported(), "dynamo doesn't support")
 class TestDeserialize(TestCase):
-<<<<<<< HEAD
     def setUp(self):
         if IS_SANDCASTLE or IS_FBCODE:
             torch.ops.load_library(
@@ -247,11 +247,6 @@
                 lib_file_path = find_library_location('torchbind_test.dll')
             torch.ops.load_library(str(lib_file_path))
 
-    def check_graph(self, fn, inputs, dynamic_shapes=None, _check_meta=True, strict=True) -> None:
-        """Export a graph, serialize it, deserialize it, and compare the results."""
-        ep = torch.export.export(fn, copy.deepcopy(inputs), {}, dynamic_shapes=dynamic_shapes, strict=strict)
-        ep.graph.eliminate_dead_code()
-=======
     def _check_graph_nodes(self, gm1, gm2, _check_meta=True):
         # TODO: The _check_meta flag bypasses checking for
         # source_fn/nn_module_stack as there is an issue with
@@ -289,7 +284,6 @@
                 else:
                     # For expressions like 's0 < 10' can only compare through string
                     self.assertEqual(str(val1), str(val2))
->>>>>>> 356f38d3
 
                 # Check "stack_trace" metadata
                 self.assertEqual(
@@ -326,13 +320,26 @@
                     node2.meta.get("source_fn_stack", None),
                 )
 
-    def check_graph(self, fn, inputs, dynamic_shapes=None, _check_meta=True, use_pre_dispatch=True) -> None:
+    def check_graph(self, fn, inputs, dynamic_shapes=None, _check_meta=True, use_pre_dispatch=True, strict=True) -> None:
         """Export a graph, serialize it, deserialize it, and compare the results."""
         def _check_graph(pre_dispatch):
             if pre_dispatch:
-                ep = torch.export._trace._export(fn, copy.deepcopy(inputs), {}, dynamic_shapes=dynamic_shapes, pre_dispatch=True)
+                ep = torch.export._trace._export(
+                    fn,
+                    copy.deepcopy(inputs),
+                    {},
+                    dynamic_shapes=dynamic_shapes,
+                    pre_dispatch=True,
+                    strict=strict
+                )
             else:
-                ep = torch.export.export(fn, copy.deepcopy(inputs), {}, dynamic_shapes=dynamic_shapes)
+                ep = torch.export.export(
+                    fn,
+                    copy.deepcopy(inputs),
+                    {},
+                    dynamic_shapes=dynamic_shapes,
+                    strict=strict
+                )
             ep.graph.eliminate_dead_code()
 
             serialized_artifact = serialize(ep, opset_version={"aten": 0})

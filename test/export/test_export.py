--- conflicted
+++ resolved
@@ -128,12 +128,7 @@
         inp = ([torch.ones(1, 3)], torch.ones(1, 3))
         self._test_export_same_as_eager(f, inp)
 
-<<<<<<< HEAD
     @testing.expectedFailureRetraceability
-=======
-    # TODO: torch._dynamo.exc.Unsupported: call_function UserDefinedObjectVariable(add) [TensorVariable()] {}
-    @unittest.expectedFailure
->>>>>>> de4b2e59
     def test_external_call_non_strict_real_tensor(self):
         class ExternalMethod:
             def add(self, x):
@@ -1069,6 +1064,7 @@
             )
         )
 
+    @testing.expectedFailureNonStrict
     def test_mixed_input(self):
         def func(a, b, alpha: int):
             return torch.add(a, b, alpha=alpha)
@@ -1213,6 +1209,7 @@
         ):
             _ = exported(torch.ones(7, 5), 6.0)
 
+    @testing.expectedFailureNonStrict
     def test_runtime_assert_for_prm_str(self):
 
         def g(a, b, mode):
@@ -1313,6 +1310,7 @@
         with self.assertRaisesRegex(RuntimeError, "shape\[1\] is specialized at 5"):
             torch.export.export(exported_v2, (torch.randn(2, 2),))
 
+    @testing.expectedFailureNonStrict
     def test_retrace_graph_level_meta_preservation(self):
         class Foo(torch.nn.Module):
             def __init__(self):

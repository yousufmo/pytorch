--- conflicted
+++ resolved
@@ -277,9 +277,6 @@
         res = opt_kwargs_fn(x)
         self.assertEqual(res, ref)
 
-<<<<<<< HEAD
-    def _test_tp_compile_comm_reordering_helper(self):
-=======
     @unittest.skipIf(not has_triton(), "Inductor+gpu needs triton and recent GPU arch")
     @skip_if_lt_x_gpu(1)
     # TODO: somehow inductor bg compile threads are causing hangs at exit with distributed work dtor
@@ -287,7 +284,6 @@
     @patch.object(torch._inductor.config, "reorder_for_compute_comm_overlap", True)
     @run_with_both_funcol_impls_with_arg
     def test_tp_compile_comm_reordering(self, use_native_funcol):
->>>>>>> 8e68c2a6
         class FakeAttention(nn.Module):
             def __init__(self):
                 super().__init__()
@@ -348,60 +344,6 @@
         out.sum().backward()
         self.assertEqual(cnt.frame_count, 1)
 
-<<<<<<< HEAD
-        return run_and_get_triton_code(compiled_model, inp)
-
-    @unittest.skipIf(not has_triton(), "Inductor+gpu needs triton and recent GPU arch")
-    @skip_if_lt_x_gpu(1)
-    # TODO: somehow inductor bg compile threads are causing hangs at exit with distributed work dtor
-    @patch.object(torch._inductor.config, "compile_threads", 1)
-    @patch.object(torch._inductor.config, "reorder_for_compute_comm_overlap", True)
-    def test_tp_compile_comm_reordering(self):
-        code = self._test_tp_compile_comm_reordering_helper()
-        # Check that `buf2` is correctly waited on before first use.
-        # fmt: off
-        FileCheck() \
-            .check("buf1_work = dist.all_gather_into_tensor(buf1[0]") \
-            .check("buf2 = buf1[0]") \
-            .check("buf2 = _wait_tensor(buf2)") \
-            .check("extern_kernels.mm(buf2,") \
-            .run(code)
-
-
-class TestDTensorCompileWithNativeFunCol(TestDTensorCompile):
-    def setUp(self) -> None:
-        self._prev_native_funcol_enabled = funcol.native_funcol_enabled()
-        funcol.enable_native_funcol()
-        super().setUp()
-
-    def tearDown(self) -> None:
-        super().tearDown()
-        if not self._prev_native_funcol_enabled:
-            funcol.disable_native_funcol()
-
-    @unittest.skipIf(not has_triton(), "Inductor+gpu needs triton and recent GPU arch")
-    @skip_if_lt_x_gpu(1)
-    @patch.object(torch._inductor.config, "compile_threads", 1)
-    @patch.object(torch._inductor.config, "reorder_for_compute_comm_overlap", True)
-    def test_tp_compile_comm_reordering(self):
-        code = self._test_tp_compile_comm_reordering_helper()
-        # NOTE(yifu): I'm not sure whether the original test is expecting
-        # reordering or the lack of it. Anyway with native funcol, the
-        # generated code exhibits consistent behavior.
-        FileCheck().check(
-            "buf0 = torch.ops._c10d_functional.all_gather_into_tensor.default(primals_9"
-        ).check("buf1 = torch.ops._c10d_functional.wait_tensor.default(buf0").check(
-            "extern_kernels.mm(buf0,"
-        ).check(
-            "extern_kernels.mm(buf0,"
-        ).check(
-            "extern_kernels.mm(buf0,"
-        ).run(
-            code
-        )
-
-
-=======
         code = run_and_get_triton_code(compiled_model, inp)
         if use_native_funcol:
             FileCheck().check(
@@ -423,7 +365,6 @@
 
 
 @instantiate_parametrized_tests
->>>>>>> 8e68c2a6
 class TestDTensorCompileE2E(DTensorTestBase):
     @property
     def world_size(self):
@@ -627,11 +568,5 @@
         self.assertEqual(y_ref.grad, y.grad)
 
 
-<<<<<<< HEAD
-instantiate_parametrized_tests(TestDTensorCompileE2E)
-
-
-=======
->>>>>>> 8e68c2a6
 if __name__ == "__main__":
     run_tests()
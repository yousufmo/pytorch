# Owner(s): ["module: c10d"]
import unittest
from typing import List

import torch
import torch.distributed as dist
from torch._C import FileCheck
from torch._dynamo.utils import same
from torch._inductor.utils import fresh_inductor_cache, run_and_get_triton_code
<<<<<<< HEAD
from torch.fx.experimental.proxy_tensor import make_fx
=======
>>>>>>> 1565d58a
from torch.testing._internal.common_distributed import (
    MultiProcessTestCase,
    requires_nccl,
    skip_if_lt_x_gpu,
)
from torch.testing._internal.common_utils import run_tests
from torch.utils._triton import has_triton


def load_test_module(name):
    import sys
    from importlib.machinery import SourceFileLoader
    from pathlib import Path
    from unittest import mock

    testdir = Path(__file__).absolute().parent.parent
    with mock.patch("sys.path", [*sys.path, str(testdir)]):
        return SourceFileLoader(
            name, str(testdir / f"{name.replace('.', '/')}.py")
        ).load_module()


<<<<<<< HEAD
AOTInductorModelRunner = load_test_module(
    "inductor.test_aot_inductor"
).AOTInductorModelRunner

=======
AOTIRunnerUtil = load_test_module("inductor.test_aot_inductor_utils").AOTIRunnerUtil

import sys
>>>>>>> 1565d58a

if not dist.is_available():
    print("distributed package not available, skipping tests", file=sys.stderr)
    sys.exit(0)


@requires_nccl()
class C10DFunctionalNativeTest(MultiProcessTestCase):
    def setUp(self) -> None:
        super().setUp()
        self._spawn_processes()

    @property
    def world_size(self) -> int:
        return 2

    @property
    def ranks(self) -> List[int]:
        return list(range(self.world_size))

    @property
    def device(self) -> torch.device:
        return torch.device(f"cuda:{self.rank}")

    def _init_process_group(self) -> None:
        # Allow testing aoti after torch.compile
        torch._inductor.config.triton.store_cubin = True
        torch._inductor.config.debug = True

        torch.cuda.set_device(self.device)
        store = dist.FileStore(self.file_name, self.world_size)
        dist.init_process_group(
            backend="nccl",
            world_size=self.world_size,
            rank=self.rank,
            store=store,
        )
        torch._C._distributed_c10d._register_process_group("default", dist.group.WORLD)

    @skip_if_lt_x_gpu(2)
    def test_all_reduce(self) -> None:
        self._init_process_group()

        input = torch.full((10, 10), float(self.rank), device=self.device)
        output = torch.ops._c10d_functional.all_reduce(
            input,
            "avg",
            "default",
        )
        output = torch.ops._c10d_functional.wait_tensor(output)
        assert id(output) != id(input)
        expect = sum(self.ranks) / self.world_size
        assert output.eq(expect).all()

    @skip_if_lt_x_gpu(2)
    def test_all_reduce_(self) -> None:
        self._init_process_group()

        input = torch.full((10, 10), float(self.rank), device=self.device)
        output = torch.ops._c10d_functional.all_reduce_(
            input,
            "avg",
            "default",
        )
        output = torch.ops._c10d_functional.wait_tensor(output)
        assert id(output) == id(input)
        expect = sum(self.ranks) / self.world_size
        assert output.eq(expect).all()

    @skip_if_lt_x_gpu(2)
    def test_all_reduce_coalesced(self) -> None:
        self._init_process_group()

        inputs = [
            torch.full((i, i), float(self.rank * i), device=self.device)
            for i in range(10)
        ]
        outputs = torch.ops._c10d_functional.all_reduce_coalesced(
            inputs,
            "avg",
            "default",
        )
        for i, (output, input) in enumerate(zip(outputs, inputs)):
            output = torch.ops._c10d_functional.wait_tensor(output)
            assert id(output) != id(input)
            assert output.eq(sum(self.ranks) / self.world_size * i).all()

    @skip_if_lt_x_gpu(2)
    def test_all_reduce_coalesced_(self) -> None:
        self._init_process_group()

        inputs = [
            torch.full((i, i), float(self.rank * i), device=self.device)
            for i in range(10)
        ]
        outputs = torch.ops._c10d_functional.all_reduce_coalesced_(
            inputs,
            "avg",
            "default",
        )
        for i, (output, input) in enumerate(zip(outputs, inputs)):
            output = torch.ops._c10d_functional.wait_tensor(output)
            assert id(output) == id(input)
            assert output.eq(sum(self.ranks) / self.world_size * i).all()

    @skip_if_lt_x_gpu(2)
    def test_all_gather_into_tensor(self) -> None:
        self._init_process_group()

        input = torch.full((10, 10), float(self.rank), device=self.device)
        output = torch.ops._c10d_functional.all_gather_into_tensor(
            input,
            self.world_size,
            "default",
        )
        output = torch.ops._c10d_functional.wait_tensor(output)
        expect = torch.cat(
            [
                torch.full((10, 10), float(rank), device=self.device)
                for rank in self.ranks
            ]
        )
        assert torch.allclose(output, expect)
        assert output.eq(expect).all()

    @skip_if_lt_x_gpu(2)
    def test_all_gather_into_tensor_coalesced(self) -> None:
        self._init_process_group()

        inputs = [
            torch.full((10, 10), float(self.rank * i), device=self.device)
            for i in range(10)
        ]
        outputs = torch.ops._c10d_functional.all_gather_into_tensor_coalesced(
            inputs,
            self.world_size,
            "default",
        )
        for i, output in enumerate(outputs):
            output = torch.ops._c10d_functional.wait_tensor(output)
            expect = torch.cat(
                [
                    torch.full((10, 10), float(rank) * i, device=self.device)
                    for rank in self.ranks
                ]
            )
            assert output.eq(expect).all()

    @skip_if_lt_x_gpu(2)
    def test_reduce_scatter_tensor(self) -> None:
        self._init_process_group()

        input = torch.tensor(self.ranks, device=self.device)
        output = torch.ops._c10d_functional.reduce_scatter_tensor(
            input,
            "avg",
            self.world_size,
            "default",
        )
        output = torch.ops._c10d_functional.wait_tensor(output)
        assert output.eq(self.rank).all()

    @skip_if_lt_x_gpu(2)
    def test_reduce_scatter_tensor_coalesced(self) -> None:
        self._init_process_group()

        inputs = [torch.tensor(self.ranks, device=self.device) * i for i in range(10)]
        outputs = torch.ops._c10d_functional.reduce_scatter_tensor_coalesced(
            inputs,
            "avg",
            self.world_size,
            "default",
        )
        for i, output in enumerate(outputs):
            output = torch.ops._c10d_functional.wait_tensor(output)
            assert output.eq(self.rank * i).all()

    @skip_if_lt_x_gpu(2)
    def test_all_to_all_single(self) -> None:
        self._init_process_group()
        torch.cuda.set_device(self.device)

        torch.manual_seed(42)
        send_sz_matrix = torch.randint(0, 20, (self.world_size, self.world_size))

        input_split_sizes = send_sz_matrix[self.rank].tolist()
        output_split_sizes = send_sz_matrix[:, self.rank].tolist()
        input = torch.full((sum(input_split_sizes),), float(self.rank)).cuda()

        output = torch.ops._c10d_functional.all_to_all_single(
            input,
            output_split_sizes,
            input_split_sizes,
            "default",
        )
        output = torch.ops._c10d_functional.wait_tensor(output)
        expect = torch.cat(
            [
                torch.full((sz,), float(rank)).cuda()
                for rank, sz in enumerate(output_split_sizes)
            ]
        )
        assert output.eq(expect).all()

    @unittest.skipIf(not has_triton(), "Inductor+gpu needs triton and recent GPU arch")
    @torch._inductor.config.patch(debug=True)
    @fresh_inductor_cache()
    def test_inductor_all_reduce_single(self):
        self._init_process_group()

        def func(arg: torch.Tensor) -> torch.Tensor:
            buf0 = arg + 42
            # Expect in-place with inductor allocated buf
            ar0 = torch.ops._c10d_functional.all_reduce(buf0, "avg", "default")
            ar0 = torch.ops._c10d_functional.wait_tensor(ar0)
            # Expect no in-place with graph input
            ar1 = torch.ops._c10d_functional.all_reduce(arg, "avg", "default")
            ar1 = torch.ops._c10d_functional.wait_tensor(ar1)
            return ar0, ar1

        arg = torch.rand(4, 4, device=self.device)
        compiled = torch.compile(func)

        code = run_and_get_triton_code(compiled, arg)
        (
            FileCheck()
            .check("buf0 = empty(")
            .check("buf5 = empty(")
            # Expect in-place with inductor allocated buf
            .check("torch.ops._c10d_functional.all_reduce_.default(buf0")
            .check("torch.ops._c10d_functional.wait_tensor.default(buf0")
            # Expect no in-place with graph input (buf5 is a clone)
            .check("torch.ops._c10d_functional.all_reduce_.default(buf5")
            .check("torch.ops._c10d_functional.wait_tensor.default(buf5")
            # Expect no extra copy on return
            .check("return (buf0, buf5, )")
            .run(code)
        )
        out = compiled(arg)
        correct = func(arg)
        assert same(out, correct), f"{out} va {correct}"

        # Test aoti
<<<<<<< HEAD
        out = AOTInductorModelRunner.run("cuda", func, (arg,))
=======
        out = AOTIRunnerUtil.run("cuda", func, (arg,))
>>>>>>> 1565d58a
        torch.cuda.synchronize()

    @unittest.skipIf(not has_triton(), "Inductor+gpu needs triton and recent GPU arch")
    @torch._inductor.config.patch(debug=True)
    @fresh_inductor_cache()
    def test_inductor_all_reduce_coalesced(self):
        self._init_process_group()

        def func(args: List[torch.Tensor]) -> torch.Tensor:
            bufs = [arg + 42 for arg in args]
            # Expect in-place with inductor allocated buf
            ar0 = torch.ops._c10d_functional.all_reduce_coalesced(
                bufs, "avg", "default"
            )
            ar0 = [torch.ops._c10d_functional.wait_tensor(out) for out in ar0]
            # Expect no in-place with graph input
            ar1 = torch.ops._c10d_functional.all_reduce_coalesced(
                args, "avg", "default"
            )
            ar1 = [torch.ops._c10d_functional.wait_tensor(out) for out in ar1]
            return ar0, ar1

        args = [torch.rand(4, 4, device=self.device) for _ in range(2)]
        compiled = torch.compile(func)
        code = run_and_get_triton_code(compiled, args)
        (
            FileCheck()
            .check("buf0 = empty(")
            .check("buf5 = empty(")
            .check("buf1 = empty(")
            .check("buf6 = empty(")
            # Expect in-place with inductor allocated buf
            .check(
                "torch.ops._c10d_functional.all_reduce_coalesced_"
                ".default([buf0, buf1]"
            )
            # Expect no in-place with graph input (buf5, buf6 are clones)
            .check(
                "torch.ops._c10d_functional.all_reduce_coalesced_"
                ".default([buf5, buf6]"
            )
            .check("torch.ops._c10d_functional.wait_tensor.default(buf0")
            .check("torch.ops._c10d_functional.wait_tensor.default(buf1")
            .check("torch.ops._c10d_functional.wait_tensor.default(buf5")
            .check("torch.ops._c10d_functional.wait_tensor.default(buf6")
            # Expect no extra copy on return
            .check("return (buf0, buf1, buf5, buf6, )")
            .run(code)
        )
        out = compiled(args)
        correct = func(args)
        assert same(out, correct), f"{out} va {correct}"

        # Test aoti
<<<<<<< HEAD
        out = AOTInductorModelRunner.run("cuda", func, (args,))
=======
        out = AOTIRunnerUtil.run("cuda", func, (args,))
>>>>>>> 1565d58a
        torch.cuda.synchronize()

    @unittest.skipIf(not has_triton(), "Inductor+gpu needs triton and recent GPU arch")
    @torch._inductor.config.patch(debug=True)
    @fresh_inductor_cache()
    def test_inductor_reuse_buffer_after_inplace_collective(self):
        self._init_process_group()

        def func(arg: torch.Tensor) -> torch.Tensor:
            # Expect allocation
            buf0 = arg + 42
            ar0 = torch.ops._c10d_functional.all_reduce(buf0, "avg", "default")
            ar0 = torch.ops._c10d_functional.wait_tensor(ar0)
            # Expect allocation
            buf1 = torch.mm(arg, ar0)
            # Expect buf0 to be reused
            buf2 = torch.mm(arg, buf1)
            return buf1, buf2

        arg = torch.rand(4, 4, device=self.device)
        compiled = torch.compile(func)
        code = run_and_get_triton_code(compiled, arg)
        (
            FileCheck()
            # Expect allocation
            .check("buf0 = empty(")
            .check("torch.ops._c10d_functional.all_reduce_.default(buf0")
            .check("torch.ops._c10d_functional.wait_tensor.default(buf0")
            # Expect allocation
            .check("buf5 = empty(")
            .check("extern_kernels.mm(arg0_1, buf0, out=buf5")
            # Expect buf0 to be reused
            .check("buf6 = buf0; del buf0  # reuse")
            .check("extern_kernels.mm(arg0_1, buf5, out=buf6")
            # Expect no extra copy on return
            .check("return (buf5, buf6, )")
            .run(code)
        )
        out = compiled(arg)
        correct = func(arg)
        assert same(out, correct), f"{out} va {correct}"

    @unittest.skipIf(not has_triton(), "Inductor+gpu needs triton and recent GPU arch")
    @torch._inductor.config.patch(debug=True)
    @fresh_inductor_cache()
    def test_inductor_all_gather_into_tensor_single(self):
        self._init_process_group()

        def func(arg: torch.Tensor) -> torch.Tensor:
            ag0 = torch.ops._c10d_functional.all_gather_into_tensor(
                arg, self.world_size, "default"
            )
            ag0 = torch.ops._c10d_functional.wait_tensor(ag0)
            return ag0

        arg = torch.rand(4, 4, device=self.device)
        compiled = torch.compile(func)
        code = run_and_get_triton_code(compiled, arg)
        (
            FileCheck()
            .check(
                "buf0 = torch.ops._c10d_functional.all_gather_into_tensor.default(arg0_1"
            )
            .check("torch.ops._c10d_functional.wait_tensor.default(buf0")
            # Expect no extra copy on return
            .check("return (buf0, )")
            .run(code)
        )
        out = compiled(arg)
        correct = func(arg)
        assert same(out, correct), f"{out} va {correct}"

        # Test aoti
<<<<<<< HEAD
        out = AOTInductorModelRunner.run("cuda", func, (arg,))
=======
        out = AOTIRunnerUtil.run("cuda", func, (arg,))
>>>>>>> 1565d58a
        torch.cuda.synchronize()

    @unittest.skipIf(not has_triton(), "Inductor+gpu needs triton and recent GPU arch")
    @torch._inductor.config.patch(debug=True)
    @fresh_inductor_cache()
    def test_inductor_all_gather_into_tensor_coalesced(self):
        self._init_process_group()

        def func(args: List[torch.Tensor]) -> torch.Tensor:
            ag0 = torch.ops._c10d_functional.all_gather_into_tensor_coalesced(
                args, self.world_size, "default"
            )
            ag0 = [torch.ops._c10d_functional.wait_tensor(out) for out in ag0]
            return ag0

        args = [torch.rand(4, 4, device=self.device) for _ in range(4)]
        compiled = torch.compile(func)
        code = run_and_get_triton_code(compiled, args)
        (
            FileCheck()
            .check(
                "buf0 = torch.ops._c10d_functional.all_gather_into_tensor_coalesced"
                ".default([arg0_1, arg1_1, arg2_1, arg3_1]"
            )
            .check("buf1 = buf0[0]")
            .check("buf2 = buf0[1]")
            .check("buf3 = buf0[2]")
            .check("buf4 = buf0[3]")
            .check("torch.ops._c10d_functional.wait_tensor.default(buf1")
            .check("torch.ops._c10d_functional.wait_tensor.default(buf2")
            .check("torch.ops._c10d_functional.wait_tensor.default(buf3")
            .check("torch.ops._c10d_functional.wait_tensor.default(buf4")
            # Expect no extra copy on return
            .check("return (buf1, buf2, buf3, buf4, )")
            .run(code)
        )
        out = compiled(args)
        correct = func(args)
        assert same(out, correct), f"{out} va {correct}"

        # Test aoti
<<<<<<< HEAD
        out = AOTInductorModelRunner.run("cuda", func, (args,))
=======
        out = AOTIRunnerUtil.run("cuda", func, (args,))
>>>>>>> 1565d58a
        torch.cuda.synchronize()

    @unittest.skipIf(not has_triton(), "Inductor+gpu needs triton and recent GPU arch")
    @torch._inductor.config.patch(debug=True)
    @fresh_inductor_cache()
    def test_inductor_reduce_scatter_tensor_single(self):
        self._init_process_group()

        def func(arg: torch.Tensor) -> torch.Tensor:
            rs0 = torch.ops._c10d_functional.reduce_scatter_tensor(
                arg, "avg", self.world_size, "default"
            )
            rs0 = torch.ops._c10d_functional.wait_tensor(rs0)
            return rs0

        arg = torch.rand(4, 4, device=self.device)
        compiled = torch.compile(func)
        code = run_and_get_triton_code(compiled, arg)
        (
            FileCheck()
            .check(
                "buf0 = torch.ops._c10d_functional.reduce_scatter_tensor.default(arg0_1"
            )
            .check("torch.ops._c10d_functional.wait_tensor.default(buf0")
            # Expect no extra copy on return
            .check("return (buf0, )")
            .run(code)
        )
        out = compiled(arg)
        correct = func(arg)
        assert same(out, correct), f"{out} va {correct}"

        # Test aoti
<<<<<<< HEAD
        out = AOTInductorModelRunner.run("cuda", func, (arg,))
=======
        out = AOTIRunnerUtil.run("cuda", func, (arg,))
>>>>>>> 1565d58a
        torch.cuda.synchronize()

    @unittest.skipIf(not has_triton(), "Inductor+gpu needs triton and recent GPU arch")
    @torch._inductor.config.patch(debug=True)
    @fresh_inductor_cache()
    def test_inductor_reduce_scatter_tensor_coalesced(self):
        self._init_process_group()

        def func(args: List[torch.Tensor]) -> torch.Tensor:
            rs0 = torch.ops._c10d_functional.reduce_scatter_tensor_coalesced(
                args, "avg", self.world_size, "default"
            )
            rs0 = [torch.ops._c10d_functional.wait_tensor(out) for out in rs0]
            return rs0

        args = [torch.rand(4, 4, device=self.device) for _ in range(4)]
        compiled = torch.compile(func)
        code = run_and_get_triton_code(compiled, args)
        (
            FileCheck()
            .check(
                "buf0 = torch.ops._c10d_functional.reduce_scatter_tensor_coalesced"
                ".default([arg0_1, arg1_1, arg2_1, arg3_1]"
            )
            .check("buf1 = buf0[0]")
            .check("buf2 = buf0[1]")
            .check("buf3 = buf0[2]")
            .check("buf4 = buf0[3]")
            .check("torch.ops._c10d_functional.wait_tensor.default(buf1")
            .check("torch.ops._c10d_functional.wait_tensor.default(buf2")
            .check("torch.ops._c10d_functional.wait_tensor.default(buf3")
            .check("torch.ops._c10d_functional.wait_tensor.default(buf4")
            # Expect no extra copy on return
            .check("return (buf1, buf2, buf3, buf4, )")
            .run(code)
        )
        out = compiled(args)
        correct = func(args)
        assert same(out, correct), f"{out} va {correct}"

        # Test aoti
<<<<<<< HEAD
        out = AOTInductorModelRunner.run("cuda", func, (args,))
=======
        out = AOTIRunnerUtil.run("cuda", func, (args,))
>>>>>>> 1565d58a
        torch.cuda.synchronize()

    @unittest.skipIf(not has_triton(), "Inductor+gpu needs triton and recent GPU arch")
    @fresh_inductor_cache()
    def test_inductor_all_to_all_single(self):
        torch._inductor.config.debug = True
        self._init_process_group()
        torch.cuda.set_device(self.device)

        def _tolist_with_constrain_as_size(tensor):
            lst = tensor.tolist()
            for elem in lst:
                torch._constrain_as_size(elem)
            return lst

        def func(
            input: torch.Tensor,
            output_split_sizes: torch.Tensor,
            input_split_sizes: torch.Tensor,
        ) -> torch.Tensor:
            output = torch.ops._c10d_functional.all_to_all_single(
                input,
                _tolist_with_constrain_as_size(output_split_sizes),
                _tolist_with_constrain_as_size(input_split_sizes),
                "default",
            )
            return torch.ops._c10d_functional.wait_tensor(output)

        torch.manual_seed(42)
        send_sz_matrix = torch.randint(0, 20, (self.world_size, self.world_size))

        input_split_sizes = send_sz_matrix[self.rank]
        output_split_sizes = send_sz_matrix[:, self.rank].contiguous()
        input = torch.full((input_split_sizes.sum().item(),), float(self.rank)).cuda()

        with torch._dynamo.config.patch(
            dynamic_shapes=True,
            capture_dynamic_output_shape_ops=True,
            capture_scalar_outputs=True,
        ):
            compiled = torch.compile(func, dynamic=True)
            code = run_and_get_triton_code(
                compiled, input, output_split_sizes, input_split_sizes
            )
        (
            FileCheck()
            .check_regex(
                "torch.ops._c10d_functional.all_to_all_single.default\\("
                "arg\\d+_\\d+, \\[i\\d+, i\\d+\\], \\[i\\d+, i\\d+\\]"
            )
            .check("torch.ops._c10d_functional.wait_tensor.default(")
            .run(code)
        )
        out = compiled(input, output_split_sizes, input_split_sizes)
        correct = func(input, output_split_sizes, input_split_sizes)
        assert same(out, correct), f"{out} va {correct}"

<<<<<<< HEAD
    @skip_if_lt_x_gpu(2)
    def test_all_reduce__functionalization_and_reinplace(self) -> None:
        self._init_process_group()

        def func(arg: torch.Tensor) -> torch.Tensor:
            ar0 = torch.ops._c10d_functional.all_reduce_(arg, "avg", "default")
            return torch.ops._c10d_functional.wait_tensor(ar0)

        arg = torch.tensor(self.ranks, device=self.device)

        # Verify correct functionalization
        gm = make_fx(torch.func.functionalize(func))(arg)
        targets = {node.target for node in gm.graph.nodes}
        assert torch.ops._c10d_functional.all_reduce.default in targets
        assert torch.ops._c10d_functional.all_reduce_.default not in targets
        assert torch.ops.aten.copy_.default in targets

        # Verify correct post-grad re-inplacing
        compiled = torch.compile(func)
        code = run_and_get_triton_code(compiled, arg)
        (
            FileCheck()
            .check("torch.ops._c10d_functional.all_reduce_.default(arg0_1")
            .check("torch.ops._c10d_functional.wait_tensor.default(arg0_1")
            .check("return (arg0_1, )")
            .run(code)
        )

    @skip_if_lt_x_gpu(2)
    def test_all_reduce_coalesced__functionalization_and_reinplace(self) -> None:
        self._init_process_group()

        def func(args: List[torch.Tensor]) -> torch.Tensor:
            ar0 = torch.ops._c10d_functional.all_reduce_coalesced_(
                args, "avg", "default"
            )
            return [torch.ops._c10d_functional.wait_tensor(tensor) for tensor in ar0]

        args = [torch.tensor(self.ranks, device=self.device) for _ in range(2)]

        # Verify correct functionalization
        gm = make_fx(torch.func.functionalize(func))(args)
        targets = {node.target for node in gm.graph.nodes}
        assert torch.ops._c10d_functional.all_reduce_coalesced.default in targets
        assert torch.ops._c10d_functional.all_reduce_coalesced_.default not in targets
        assert torch.ops.aten.copy_.default in targets

        # Verify correct post-grad re-inplacing
        compiled = torch.compile(func)
        code = run_and_get_triton_code(compiled, args)
        print(code)
        (
            FileCheck()
            .check(
                "torch.ops._c10d_functional.all_reduce_coalesced_.default([arg0_1, arg1_1]"
            )
            .check("torch.ops._c10d_functional.wait_tensor.default(arg0_1")
            .check("torch.ops._c10d_functional.wait_tensor.default(arg1_1")
            .check("return (arg0_1, arg1_1")
            .run(code)
        )

=======
>>>>>>> 1565d58a

if __name__ == "__main__":
    run_tests()<|MERGE_RESOLUTION|>--- conflicted
+++ resolved
@@ -7,10 +7,6 @@
 from torch._C import FileCheck
 from torch._dynamo.utils import same
 from torch._inductor.utils import fresh_inductor_cache, run_and_get_triton_code
-<<<<<<< HEAD
-from torch.fx.experimental.proxy_tensor import make_fx
-=======
->>>>>>> 1565d58a
 from torch.testing._internal.common_distributed import (
     MultiProcessTestCase,
     requires_nccl,
@@ -33,16 +29,9 @@
         ).load_module()
 
 
-<<<<<<< HEAD
-AOTInductorModelRunner = load_test_module(
-    "inductor.test_aot_inductor"
-).AOTInductorModelRunner
-
-=======
 AOTIRunnerUtil = load_test_module("inductor.test_aot_inductor_utils").AOTIRunnerUtil
 
 import sys
->>>>>>> 1565d58a
 
 if not dist.is_available():
     print("distributed package not available, skipping tests", file=sys.stderr)
@@ -286,11 +275,7 @@
         assert same(out, correct), f"{out} va {correct}"
 
         # Test aoti
-<<<<<<< HEAD
-        out = AOTInductorModelRunner.run("cuda", func, (arg,))
-=======
         out = AOTIRunnerUtil.run("cuda", func, (arg,))
->>>>>>> 1565d58a
         torch.cuda.synchronize()
 
     @unittest.skipIf(not has_triton(), "Inductor+gpu needs triton and recent GPU arch")
@@ -345,12 +330,41 @@
         assert same(out, correct), f"{out} va {correct}"
 
         # Test aoti
-<<<<<<< HEAD
-        out = AOTInductorModelRunner.run("cuda", func, (args,))
-=======
         out = AOTIRunnerUtil.run("cuda", func, (args,))
->>>>>>> 1565d58a
         torch.cuda.synchronize()
+
+    @unittest.skipIf(not has_triton(), "Inductor+gpu needs triton and recent GPU arch")
+    @torch._inductor.config.patch(debug=True)
+    @fresh_inductor_cache()
+    def test_inductor_inplace_op_on_view(self):
+        self._init_process_group()
+
+        def func(arg: torch.Tensor) -> torch.Tensor:
+            buf0 = (arg + 10)[:2]
+            ar0 = torch.ops._c10d_functional.all_reduce(buf0, "avg", "default")
+            ar0 = torch.ops._c10d_functional.wait_tensor(ar0)
+            return ar0
+
+        arg = torch.rand(4, 4, device=self.device)
+        compiled = torch.compile(func)
+
+        code = run_and_get_triton_code(compiled, arg)
+        (
+            FileCheck()
+            .check("buf0 = empty(")
+            # Ensure the all_reduce_ input is a view
+            .check(
+                "torch.ops._c10d_functional.all_reduce_.default(reinterpret_tensor(buf0"
+            )
+            .check(
+                "torch.ops._c10d_functional.wait_tensor.default(reinterpret_tensor(buf0"
+            )
+            .check("return (reinterpret_tensor(buf0")
+            .run(code)
+        )
+        out = compiled(arg)
+        correct = func(arg)
+        assert same(out, correct), f"{out} va {correct}"
 
     @unittest.skipIf(not has_triton(), "Inductor+gpu needs triton and recent GPU arch")
     @torch._inductor.config.patch(debug=True)
@@ -423,11 +437,7 @@
         assert same(out, correct), f"{out} va {correct}"
 
         # Test aoti
-<<<<<<< HEAD
-        out = AOTInductorModelRunner.run("cuda", func, (arg,))
-=======
         out = AOTIRunnerUtil.run("cuda", func, (arg,))
->>>>>>> 1565d58a
         torch.cuda.synchronize()
 
     @unittest.skipIf(not has_triton(), "Inductor+gpu needs triton and recent GPU arch")
@@ -469,11 +479,7 @@
         assert same(out, correct), f"{out} va {correct}"
 
         # Test aoti
-<<<<<<< HEAD
-        out = AOTInductorModelRunner.run("cuda", func, (args,))
-=======
         out = AOTIRunnerUtil.run("cuda", func, (args,))
->>>>>>> 1565d58a
         torch.cuda.synchronize()
 
     @unittest.skipIf(not has_triton(), "Inductor+gpu needs triton and recent GPU arch")
@@ -507,11 +513,7 @@
         assert same(out, correct), f"{out} va {correct}"
 
         # Test aoti
-<<<<<<< HEAD
-        out = AOTInductorModelRunner.run("cuda", func, (arg,))
-=======
         out = AOTIRunnerUtil.run("cuda", func, (arg,))
->>>>>>> 1565d58a
         torch.cuda.synchronize()
 
     @unittest.skipIf(not has_triton(), "Inductor+gpu needs triton and recent GPU arch")
@@ -553,11 +555,7 @@
         assert same(out, correct), f"{out} va {correct}"
 
         # Test aoti
-<<<<<<< HEAD
-        out = AOTInductorModelRunner.run("cuda", func, (args,))
-=======
         out = AOTIRunnerUtil.run("cuda", func, (args,))
->>>>>>> 1565d58a
         torch.cuda.synchronize()
 
     @unittest.skipIf(not has_triton(), "Inductor+gpu needs triton and recent GPU arch")
@@ -615,71 +613,6 @@
         correct = func(input, output_split_sizes, input_split_sizes)
         assert same(out, correct), f"{out} va {correct}"
 
-<<<<<<< HEAD
-    @skip_if_lt_x_gpu(2)
-    def test_all_reduce__functionalization_and_reinplace(self) -> None:
-        self._init_process_group()
-
-        def func(arg: torch.Tensor) -> torch.Tensor:
-            ar0 = torch.ops._c10d_functional.all_reduce_(arg, "avg", "default")
-            return torch.ops._c10d_functional.wait_tensor(ar0)
-
-        arg = torch.tensor(self.ranks, device=self.device)
-
-        # Verify correct functionalization
-        gm = make_fx(torch.func.functionalize(func))(arg)
-        targets = {node.target for node in gm.graph.nodes}
-        assert torch.ops._c10d_functional.all_reduce.default in targets
-        assert torch.ops._c10d_functional.all_reduce_.default not in targets
-        assert torch.ops.aten.copy_.default in targets
-
-        # Verify correct post-grad re-inplacing
-        compiled = torch.compile(func)
-        code = run_and_get_triton_code(compiled, arg)
-        (
-            FileCheck()
-            .check("torch.ops._c10d_functional.all_reduce_.default(arg0_1")
-            .check("torch.ops._c10d_functional.wait_tensor.default(arg0_1")
-            .check("return (arg0_1, )")
-            .run(code)
-        )
-
-    @skip_if_lt_x_gpu(2)
-    def test_all_reduce_coalesced__functionalization_and_reinplace(self) -> None:
-        self._init_process_group()
-
-        def func(args: List[torch.Tensor]) -> torch.Tensor:
-            ar0 = torch.ops._c10d_functional.all_reduce_coalesced_(
-                args, "avg", "default"
-            )
-            return [torch.ops._c10d_functional.wait_tensor(tensor) for tensor in ar0]
-
-        args = [torch.tensor(self.ranks, device=self.device) for _ in range(2)]
-
-        # Verify correct functionalization
-        gm = make_fx(torch.func.functionalize(func))(args)
-        targets = {node.target for node in gm.graph.nodes}
-        assert torch.ops._c10d_functional.all_reduce_coalesced.default in targets
-        assert torch.ops._c10d_functional.all_reduce_coalesced_.default not in targets
-        assert torch.ops.aten.copy_.default in targets
-
-        # Verify correct post-grad re-inplacing
-        compiled = torch.compile(func)
-        code = run_and_get_triton_code(compiled, args)
-        print(code)
-        (
-            FileCheck()
-            .check(
-                "torch.ops._c10d_functional.all_reduce_coalesced_.default([arg0_1, arg1_1]"
-            )
-            .check("torch.ops._c10d_functional.wait_tensor.default(arg0_1")
-            .check("torch.ops._c10d_functional.wait_tensor.default(arg1_1")
-            .check("return (arg0_1, arg1_1")
-            .run(code)
-        )
-
-=======
->>>>>>> 1565d58a
 
 if __name__ == "__main__":
     run_tests()
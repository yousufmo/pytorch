# Owner(s): ["module: cuda"]

from itertools import product
import collections
import contextlib
from copy import deepcopy
import gc
import os
import pickle
import sys
import tempfile
import threading
import unittest
import warnings
import subprocess
import random
from random import randint
import json

import torch
import torch.cuda
from torch.cuda._memory_viz import profile_plot, _profile_to_snapshot
from torch.cuda._memory_viz import trace_plot
from torch.cuda._memory_viz import segment_plot

from torch import inf, nan
from torch.utils.checkpoint import checkpoint_sequential
from torch.testing._internal.common_utils import TestCase, freeze_rng_state, run_tests, \
    NO_MULTIPROCESSING_SPAWN, skipIfRocm, load_tests, IS_WINDOWS, \
    slowTest, skipCUDANonDefaultStreamIf, skipCUDAMemoryLeakCheckIf, TEST_CUDA, TEST_CUDA_GRAPH, TEST_WITH_ROCM, TEST_NUMPY, \
    get_cycles_per_ms, parametrize, instantiate_parametrized_tests, subtest, IS_JETSON, gcIfJetson, NoTest, IS_LINUX, IS_ARM64
from torch.testing._internal.common_cuda import TEST_CUDNN, TEST_MULTIGPU, \
    _create_scaling_case, _get_torch_cuda_version
from torch.testing._internal.autocast_test_lists import AutocastTestLists
from torch.utils.viz._cycles import observe_tensor_cycles

# load_tests from common_utils is used to automatically filter tests for
# sharding on sandcastle. This line silences flake warnings
load_tests = load_tests

if not TEST_CUDA:
    print('CUDA not available, skipping tests', file=sys.stderr)
    TestCase = NoTest  # noqa: F811

try:
    import torchvision.models  # noqa: F401
    from torchvision.models import resnet18  # noqa: F401

    HAS_TORCHVISION = True
except ImportError:
    HAS_TORCHVISION = False
skipIfNoTorchVision = unittest.skipIf(not HAS_TORCHVISION, "no torchvision")

TEST_CUDAMALLOCASYNC = TEST_CUDA and (torch.cuda.get_allocator_backend() == "cudaMallocAsync")
TEST_LARGE_TENSOR = TEST_CUDA
TEST_MEDIUM_TENSOR = TEST_CUDA
TEST_BF16 = False
TEST_PYNVML = not torch.cuda._HAS_PYNVML
if TEST_CUDA:
    TEST_LARGE_TENSOR = torch.cuda.get_device_properties(0).total_memory >= 12e9
    TEST_MEDIUM_TENSOR = torch.cuda.get_device_properties(0).total_memory >= 6e9
    TEST_BF16 = torch.cuda.is_bf16_supported()

_cycles_per_ms = None


@torch.testing._internal.common_utils.markDynamoStrictTest
class TestCuda(TestCase):
    _do_cuda_memory_leak_check = True
    _do_cuda_non_default_stream = True
    FIFTY_MIL_CYCLES = 50000000

    def setUp(self):
        super().setUp()
        self.autocast_lists = AutocastTestLists(torch.device('cuda:0'))

    def tearDown(self):
        del self.autocast_lists
        super().tearDown()

    def test_pinned_memory_with_cudaregister(self):
        torch.cuda.memory._set_allocator_settings("pinned_use_cuda_host_register:True,pinned_num_register_threads:8")
        t = torch.ones(20)
        self.assertFalse(t.is_pinned())
        try:
            pinned_t = torch.ones(1 << 21).pin_memory()
            self.assertTrue(pinned_t.is_pinned())
            pinned_t = torch.ones(1 << 24).pin_memory()
            self.assertTrue(pinned_t.is_pinned())
        except RuntimeError as e:
            # Some GPUs don't support same address space on host and device side
            pass

    def test_pinned_memory_with_cudaregister_multithread(self):
        num_threads = 4
        threads = [threading.Thread(target=self.test_pinned_memory_with_cudaregister)
                   for t in range(num_threads)]
        for thread in threads:
            thread.start()
        for thread in threads:
            thread.join()

    def test_cudart_register(self):
        t = torch.ones(20)
        self.assertFalse(t.is_pinned())
        cudart = torch.cuda.cudart()
        r = cudart.cudaHostRegister(t.data_ptr(), t.numel() * t.element_size(), 0)
        self.assertEqual(r, 0)
        self.assertTrue(t.is_pinned())
        r = cudart.cudaHostUnregister(t.data_ptr())
        self.assertEqual(r, 0)
        self.assertFalse(t.is_pinned())

    def test_memory_allocation(self):
        gc.collect()
        torch.cuda.empty_cache()
        mem = None
        size = 1
        prev = 0
        try:
            prev = torch.cuda.memory_allocated()
            mem = torch.cuda.caching_allocator_alloc(size)
            self.assertGreater(torch.cuda.memory_allocated(), prev)
        finally:
            if mem is not None:
                torch.cuda.caching_allocator_delete(mem)
                self.assertEqual(torch.cuda.memory_allocated(), prev)

    def test_check_error(self):
        # Assert this call doesn't raise.
        torch.cuda.check_error(0)

        with self.assertRaisesRegex(torch.cuda.CudaError,
                                    "out of memory|hipErrorOutOfMemory"):
            torch.cuda.check_error(2)

    def test_cuda_get_device_name(self):
        # Testing the behaviour with None as an argument
        current_device = torch.cuda.current_device()
        current_device_name = torch.cuda.get_device_name(current_device)
        device_name_None = torch.cuda.get_device_name(None)
        self.assertEqual(current_device_name, device_name_None)

        # Testing the behaviour for No argument
        device_name_no_argument = torch.cuda.get_device_name()
        self.assertEqual(current_device_name, device_name_no_argument)

    def test_cuda_get_device_capability(self):
        # Testing the behaviour with None as an argument
        current_device = torch.cuda.current_device()
        current_device_capability = torch.cuda.get_device_capability(current_device)
        device_capability_None = torch.cuda.get_device_capability(None)
        self.assertEqual(current_device_capability, device_capability_None)

        # Testing the behaviour for No argument
        device_capability_no_argument = torch.cuda.get_device_capability()
        self.assertEqual(current_device_capability, device_capability_no_argument)

    def test_out_of_memory(self):
        tensor = torch.zeros(1024, device='cuda')

        oom_regex = "would exceed allowed memory" if TEST_CUDAMALLOCASYNC else \
                    "Tried to allocate 800000000.00 GiB"
        with self.assertRaisesRegex(RuntimeError, oom_regex):
            torch.empty(1024 * 1024 * 1024 * 800000000, dtype=torch.int8, device='cuda')

        with self.assertRaisesRegex(RuntimeError, "Tried to allocate more than 1EB memory"):
            torch.empty(1024 * 1024 * 1024 * 8000000000, dtype=torch.int8, device='cuda')

        # ensure out of memory error doesn't disturb subsequent kernel
        tensor.fill_(1)
        self.assertTrue((tensor == 1).all())

    @unittest.skipIf(TEST_CUDAMALLOCASYNC or IS_JETSON, "Segmentation fault (core dumped)")
    def test_out_of_memory_retry(self):
        torch.cuda.empty_cache()
        total_memory = torch.cuda.get_device_properties(0).total_memory
        oom_regex = "would exceed allowed memory" if TEST_CUDAMALLOCASYNC else \
                    "Tried to allocate"
        size = int(total_memory * 0.5)
        a = torch.empty(size , dtype=torch.int8, device='cuda')
        with self.assertRaisesRegex(RuntimeError, oom_regex):
            b = torch.empty(size, dtype=torch.int8, device='cuda')
        del a
        b = torch.empty(size, dtype=torch.int8, device='cuda')
        del b
        # We used a lot of memory here, clean up so we don't affect other tests too much
        torch.cuda.empty_cache()
        torch.cuda.reset_peak_memory_stats()

    def test_set_per_process_memory_fraction(self):
        # test invalid fraction value.
        with self.assertRaisesRegex(TypeError, "Invalid type"):
            torch.cuda.set_per_process_memory_fraction(1)
        with self.assertRaisesRegex(ValueError, "Invalid fraction value"):
            torch.cuda.set_per_process_memory_fraction(-0.1)
        with self.assertRaisesRegex(ValueError, "Invalid fraction value"):
            torch.cuda.set_per_process_memory_fraction(2.0)

        tensor = torch.zeros(1024, device='cuda')
        torch.cuda.empty_cache()
        total_memory = torch.cuda.get_device_properties(0).total_memory
        torch.cuda.set_per_process_memory_fraction(0.5, 0)

        # test 0.499 allocation is ok.
        application = int(total_memory * 0.499) - torch.cuda.max_memory_reserved()
        tmp_tensor = torch.empty(application, dtype=torch.int8, device='cuda')
        del tmp_tensor
        torch.cuda.empty_cache()

        application = int(total_memory * 0.5)
        # it will get OOM when try to allocate more than half memory.
        oom_regex = "would exceed allowed memory" if TEST_CUDAMALLOCASYNC else \
                    "out of memory"
        with self.assertRaisesRegex(RuntimeError, oom_regex):
            torch.empty(application, dtype=torch.int8, device='cuda')

        # ensure out of memory error doesn't disturb subsequent kernel
        tensor.fill_(1)
        self.assertTrue((tensor == 1).all())

    def test_copy_non_blocking(self):
        def _test_copy_non_blocking(a, b):
            event = torch.cuda.Event()
            a.copy_(b, non_blocking=True)
            event.record()
            event.synchronize()
            self.assertEqual(a, b)

        # 10MB copies
        x = torch.ones(10000000, dtype=torch.uint8).cuda()
        y = torch.zeros(10000000, dtype=torch.uint8).pin_memory()
        _test_copy_non_blocking(x, y)

        x = torch.zeros(10000000, dtype=torch.uint8).pin_memory()
        y = torch.ones(10000000, dtype=torch.uint8).cuda()
        _test_copy_non_blocking(x, y)

        # Test the case where the pinned data_ptr is not equal to the storage data_ptr.
        x_base = torch.zeros(10000000, dtype=torch.uint8).pin_memory()
        x = x_base[1:]
        self.assertTrue(x.is_pinned())
        self.assertTrue(x_base.is_pinned())
        self.assertNotEqual(x_base.data_ptr(), x.data_ptr())
        self.assertEqual(x_base.storage().data_ptr(), x.storage().data_ptr())
        y = torch.ones(10000000 - 1, dtype=torch.uint8).cuda()
        _test_copy_non_blocking(x, y)

    def test_copy_non_blocking_type_conversion(self):
        a = torch.ones(1, device="cuda")
        b = torch.zeros(1, device="cpu", pin_memory=True)
        c = torch.empty(1, device="cuda", dtype=torch.long)
        torch.cuda._sleep(int(100 * get_cycles_per_ms()))
        b.copy_(a, non_blocking=True)
        c.copy_(b, non_blocking=True)
        self.assertEqual(a, c, exact_dtype=False)

    def test_to_non_blocking(self):
        stream = torch.cuda.current_stream()

        def _test_to_non_blocking(a, non_blocking, dst):
            torch.cuda.synchronize()
            # Pushes an 0.1 second spin to stream so if the copy is non blocking,
            # stream will almost surely be active when we query().
            torch.cuda._sleep(int(100 * get_cycles_per_ms()))
            b = a.to(device=dst, non_blocking=non_blocking)
            self.assertEqual(stream.query(), not non_blocking)
            stream.synchronize()
            self.assertEqual(a, b)
            self.assertTrue(b.is_pinned() == (non_blocking and dst == "cpu"))

        for dst, try_non_blocking in product(("cuda", "cpu"), (True, False)):
            # Creates source on the opposite device from destination.
            src = torch.randn(1000000,
                              device="cuda" if dst == "cpu" else "cpu",
                              pin_memory=True if dst == "cuda" else False)
            _test_to_non_blocking(src, try_non_blocking, dst)

    def test_to_cpu_blocking_by_default(self):
        src = torch.randn(1000000, device="cuda")
        torch.cuda.synchronize()
        torch.cuda._sleep(int(100 * get_cycles_per_ms()))
        dst = src.to(device="cpu")
        self.assertEqual(torch.cuda.current_stream().query(), True)
        self.assertEqual(src, dst)
        self.assertFalse(dst.is_pinned())

    def test_serialization_array_with_storage(self):
        x = torch.randn(5, 5).cuda()
        y = torch.IntTensor(2, 5).fill_(0).cuda()
        q = [x, y, x, y.storage()]
        with tempfile.NamedTemporaryFile() as f:
            torch.save(q, f)
            f.seek(0)
            q_copy = torch.load(f)
        self.assertEqual(q_copy, q, atol=0, rtol=0)
        q_copy[0].fill_(5)
        self.assertEqual(q_copy[0], q_copy[2], atol=0, rtol=0)
        self.assertTrue(isinstance(q_copy[0], torch.cuda.FloatTensor))
        self.assertTrue(isinstance(q_copy[1], torch.cuda.IntTensor))
        self.assertTrue(isinstance(q_copy[2], torch.cuda.FloatTensor))
        self.assertTrue(isinstance(q_copy[3], torch.storage.TypedStorage))
        self.assertTrue(isinstance(q_copy[3]._untyped_storage, torch.UntypedStorage))
        q_copy[1].fill_(10)
        self.assertEqual(q_copy[3], torch.cuda.IntStorage(10).fill_(10))

    @unittest.skipIf(TEST_CUDAMALLOCASYNC or TEST_WITH_ROCM, "temporarily disabled for async")
    @unittest.skipIf(_get_torch_cuda_version() >= (12, 2), "skipped as explicit workspace allocation is removed")
    def test_cublas_workspace_explicit_allocation(self):
        a = torch.randn(7, 7, device='cuda', requires_grad=False)
        default_workspace_size = 4096 * 2 * 1024 + 16 * 8 * 1024  # :4096:2:16:8
        # different size (32 MiB) expected on Hopper GPU
        if torch.cuda.get_device_capability() == (9, 0):
            default_workspace_size = 4096 * 8 * 1024

        def check_workspace_size(inp):
            torch._C._cuda_clearCublasWorkspaces()
            start = torch.torch.cuda.memory_stats()['active_bytes.all.allocated']
            with torch.no_grad():
                torch.matmul(inp, inp)
            finish = torch.torch.cuda.memory_stats()['active_bytes.all.allocated']
            return finish - start

        # check default
        os.environ['CUBLAS_WORKSPACE_CONFIG'] = ''
        self.assertTrue(abs(check_workspace_size(a) - default_workspace_size) < 524288)

        # check default with bad user config
        os.environ['CUBLAS_WORKSPACE_CONFIG'] = '-1'
        self.assertTrue(abs(check_workspace_size(a) - default_workspace_size) < 524288)

        # check valid config
        os.environ['CUBLAS_WORKSPACE_CONFIG'] = ':128:8:64:16:32:32'
        self.assertTrue(abs(check_workspace_size(a) - (3072 * 1024)) < 524288)

        torch._C._cuda_clearCublasWorkspaces()

    def test_cublas_allow_tf32_get_set(self):
        skip_tf32_cublas = 'TORCH_ALLOW_TF32_CUBLAS_OVERRIDE' in os.environ and\
            int(os.environ['TORCH_ALLOW_TF32_CUBLAS_OVERRIDE'])
        if skip_tf32_cublas:
            self.assertTrue(torch.backends.cuda.matmul.allow_tf32)
            return

        orig = torch.backends.cuda.matmul.allow_tf32
        self.assertEqual(torch._C._get_cublas_allow_tf32(), orig)
        torch.backends.cuda.matmul.allow_tf32 = not orig
        self.assertEqual(torch._C._get_cublas_allow_tf32(), not orig)
        torch.backends.cuda.matmul.allow_tf32 = orig

    def test_float32_matmul_precision_get_set(self):
        orig = torch.get_float32_matmul_precision()
        skip_tf32_cublas = 'TORCH_ALLOW_TF32_CUBLAS_OVERRIDE' in os.environ and\
            int(os.environ['TORCH_ALLOW_TF32_CUBLAS_OVERRIDE'])
        # this is really just checking that the environment variable is respected during testing
        # and not overwritten by another function that doesn't revert it to the intitial value
        if not skip_tf32_cublas:
            self.assertFalse(torch.backends.cuda.matmul.allow_tf32)
            self.assertEqual(torch.get_float32_matmul_precision(), 'highest')
        else:
            self.assertTrue(torch.backends.cuda.matmul.allow_tf32)
        for p in ('medium', 'high'):
            torch.set_float32_matmul_precision(p)
            self.assertEqual(torch.get_float32_matmul_precision(), p)
            self.assertTrue(torch.backends.cuda.matmul.allow_tf32)
        torch.set_float32_matmul_precision('highest')
        self.assertEqual(torch.get_float32_matmul_precision(), 'highest')
        self.assertFalse(torch.backends.cuda.matmul.allow_tf32)
        torch.set_float32_matmul_precision(orig)

    def test_cublas_allow_fp16_reduced_precision_reduction_get_set(self):
        orig = torch.backends.cuda.matmul.allow_fp16_reduced_precision_reduction
        self.assertEqual(torch._C._get_cublas_allow_fp16_reduced_precision_reduction(), orig)
        torch.backends.cuda.matmul.allow_fp16_reduced_precision_reduction = not orig
        self.assertEqual(torch._C._get_cublas_allow_fp16_reduced_precision_reduction(), not orig)
        torch.backends.cuda.matmul.allow_fp16_reduced_precision_reduction = orig

    def test_cublas_allow_bf16_reduced_precision_reduction_get_set(self):
        orig = torch.backends.cuda.matmul.allow_bf16_reduced_precision_reduction
        self.assertEqual(torch._C._get_cublas_allow_bf16_reduced_precision_reduction(), orig)
        torch.backends.cuda.matmul.allow_bf16_reduced_precision_reduction = not orig
        self.assertEqual(torch._C._get_cublas_allow_bf16_reduced_precision_reduction(), not orig)
        torch.backends.cuda.matmul.allow_bf16_reduced_precision_reduction = orig

    def test_cudnn_allow_tf32_get_set(self):
        with torch.backends.cudnn.flags(enabled=None, benchmark=None, deterministic=None, allow_tf32=False):
            self.assertFalse(torch.backends.cudnn.allow_tf32)
        with torch.backends.cudnn.flags(enabled=None, benchmark=None, deterministic=None, allow_tf32=True):
            self.assertTrue(torch.backends.cudnn.allow_tf32)

    def test_type_conversions(self):
        x = torch.randn(5, 5)
        self.assertIsInstance(x.float(), torch.FloatTensor)
        self.assertIsInstance(x.cuda().double(), torch.cuda.DoubleTensor)
        self.assertIsInstance(x.cuda().float(), torch.cuda.FloatTensor)
        self.assertIsInstance(x.cuda().float().cpu(), torch.FloatTensor)
        self.assertIsInstance(x.cuda().float().cpu().int(), torch.IntTensor)

        y = x.storage()
        self.assertIsInstance(y.float(), torch.FloatStorage)
        self.assertIsInstance(y.cuda().double(), torch.cuda.DoubleStorage)
        self.assertIsInstance(y.cuda().float(), torch.cuda.FloatStorage)
        self.assertIsInstance(y.cuda().float().cpu(), torch.FloatStorage)
        self.assertIsInstance(y.cuda().float().cpu().int(), torch.IntStorage)

    @unittest.skip("was disabled due to not enough memory, but actually it always fail")
    def test_arithmetic_large_tensor(self):
        x = torch.empty(2**30, device='cuda')

        x.fill_(1)
        self.assertEqual(x.sum(), 2**30)

        x += 1
        self.assertEqual(x.sum(), 2**31)

        x.fill_(1)
        x -= 0.5
        self.assertEqual(x.sum(), 2**29)

        x.fill_(1)
        x *= 2
        self.assertEqual(x.sum(), 2**31)

        x.fill_(1)
        x /= 2
        self.assertEqual(x.sum(), 2**29)

    def test_gather_bool(self):
        t = torch.tensor([[False, True], [True, True]], device='cuda')
        self.assertEqual(torch.gather(t, 1, torch.tensor([[0, 0], [1, 0]], device='cuda')),
                         torch.tensor([[False, False], [True, True]], device='cuda'))

    def test_torch_manual_seed_seeds_cuda_devices(self):
        with freeze_rng_state():
            x = torch.zeros(4, 4).float().cuda()
            torch.manual_seed(2)
            self.assertEqual(torch.cuda.initial_seed(), 2)
            x.uniform_()
            torch.manual_seed(2)
            y = x.clone().uniform_()
            self.assertEqual(x, y)
            self.assertEqual(torch.cuda.initial_seed(), 2)

    def test_manual_seed(self):
        with freeze_rng_state():
            x = torch.zeros(4, 4).float().cuda()
            torch.cuda.manual_seed(2)
            self.assertEqual(torch.cuda.initial_seed(), 2)
            x.uniform_()
            a = torch.bernoulli(torch.full_like(x, 0.5))
            torch.cuda.manual_seed(2)
            y = x.clone().uniform_()
            b = torch.bernoulli(torch.full_like(x, 0.5))
            self.assertEqual(x, y)
            self.assertEqual(a, b)
            self.assertEqual(torch.cuda.initial_seed(), 2)

    def test_specify_improper_device_name(self):
        import os
        fname = "tempfile.pt"
        try:
            with self.assertRaisesRegex(RuntimeError, "Invalid device string"):
                torch.save([torch.nn.Parameter(torch.randn(10, 10))], fname,
                           _use_new_zipfile_serialization=True)
                torch.load(fname, 'cuda0')
        finally:
            if os.path.exists(fname):
                os.remove(fname)

    def test_get_device_index(self):
        from torch.cuda._utils import _get_device_index
        with self.assertRaisesRegex(RuntimeError, "Invalid device string"):
            _get_device_index('cuda0', optional=True)

        with self.assertRaisesRegex(ValueError, "Expected a cuda device"):
            cpu_device = torch.device('cpu')
            _get_device_index(cpu_device, optional=True)

    def test_serialization_array_with_empty(self):
        x = [torch.randn(4, 4).cuda(), torch.cuda.FloatTensor()]
        with tempfile.NamedTemporaryFile() as f:
            torch.save(x, f)
            f.seek(0)
            x_copy = torch.load(f)
        for original, copy in zip(x, x_copy):
            self.assertEqual(copy, original)
            self.assertIs(type(copy), type(original))
            self.assertEqual(copy.get_device(), original.get_device())

    @skipCUDANonDefaultStreamIf(True)
    def test_streams(self):
        default_stream = torch.cuda.current_stream()
        user_stream = torch.cuda.Stream()
        self.assertEqual(torch.cuda.current_stream(), default_stream)
        self.assertNotEqual(default_stream, user_stream)
        self.assertEqual(default_stream.cuda_stream, 0)
        self.assertNotEqual(user_stream.cuda_stream, 0)
        with torch.cuda.stream(user_stream):
            self.assertEqual(torch.cuda.current_stream(), user_stream)
        self.assertTrue(user_stream.query())
        tensor1 = torch.ByteTensor(5).pin_memory()
        tensor2 = tensor1.cuda(non_blocking=True) + 1
        default_stream.synchronize()
        self.assertTrue(default_stream.query())

    def test_stream_event_repr(self):
        s = torch.cuda.current_stream()
        self.assertTrue("torch.cuda.Stream" in s.__repr__())
        e = torch.cuda.Event()
        self.assertTrue("torch.cuda.Event" in e.__repr__())
        s.record_event(e)
        self.assertTrue("torch.cuda.Event" in e.__repr__())

    def test_events(self):
        stream = torch.cuda.current_stream()
        event = torch.cuda.Event(enable_timing=True)
        self.assertTrue(event.query())
        start_event = torch.cuda.Event(enable_timing=True)
        stream.record_event(start_event)
        torch.cuda._sleep(int(50 * get_cycles_per_ms()))
        stream.record_event(event)
        self.assertFalse(event.query())
        event.synchronize()
        self.assertTrue(event.query())
        self.assertGreater(start_event.elapsed_time(event), 0)

    def test_record_stream(self):
        cycles_per_ms = get_cycles_per_ms()

        t = torch.FloatTensor([1, 2, 3, 4]).pin_memory()
        result = torch.cuda.FloatTensor(t.size())
        stream = torch.cuda.Stream()
        ptr = [None]

        # Performs the CPU->GPU copy in a background stream
        def perform_copy():
            with torch.cuda.stream(stream):
                tmp = t.cuda(non_blocking=True)
                ptr[0] = tmp.data_ptr()
            torch.cuda.current_stream().wait_stream(stream)
            tmp.record_stream(torch.cuda.current_stream())
            torch.cuda._sleep(int(50 * cycles_per_ms))  # delay the copy
            result.copy_(tmp)

        perform_copy()
        with torch.cuda.stream(stream):
            tmp2 = torch.cuda.FloatTensor(t.size())
            tmp2.zero_()
            self.assertNotEqual(tmp2.data_ptr(), ptr[0], msg='allocation re-used to soon')

        self.assertEqual(result.tolist(), [1, 2, 3, 4])

        if not TEST_CUDAMALLOCASYNC:
            # In the native allocator, we expect "tmp"'s side-stream-tagged block will be reused
            # in that side stream after result.copy_(tmp) in the main stream finishes.
            torch.cuda.current_stream().synchronize()
            with torch.cuda.stream(stream):
                tmp3 = torch.cuda.FloatTensor(t.size())
                self.assertEqual(tmp3.data_ptr(), ptr[0], msg='allocation not re-used')

    def test_record_stream_on_shifted_view(self):
        # See issue #27366

        # This test detects unexpected block reallocation. For reliable test,
        # the stream to allocate tensors is isolated. The allocator will not
        # reuse free blocks which were allocated from another stream.
        stream_alloc = torch.cuda.Stream()
        with torch.cuda.stream(stream_alloc):
            base = torch.cuda.FloatTensor([10, 10])

        # Record another stream on a shifted view tensor.
        view = base[5:]
        assert view.storage_offset() > 0

        stream_record = torch.cuda.Stream()
        with torch.cuda.stream(stream_record):
            torch.cuda._sleep(int(50 * get_cycles_per_ms()))

        view.record_stream(stream_record)

        # Delete those tensors to make the block free soon.
        data_ptr = base.data_ptr()
        del base, view

        # A new tensor should not be allocated to the block above.
        stream_alloc.synchronize()

        with torch.cuda.stream(stream_alloc):
            try_realloc = torch.cuda.FloatTensor([10, 10])

        self.assertNotEqual(try_realloc.data_ptr(), data_ptr)

    def test_noncontiguous_pinned_memory(self):
        # See issue #3266
        x = torch.arange(0, 10).view((2, 5))
        self.assertEqual(x.t(), x.t().pin_memory())

    def test_caching_pinned_memory(self):
        cycles_per_ms = get_cycles_per_ms()

        # check that allocations are re-used after deletion
        t = torch.FloatTensor([1]).pin_memory()
        ptr = t.data_ptr()
        del t
        t = torch.FloatTensor([1]).pin_memory()
        self.assertEqual(t.data_ptr(), ptr, msg='allocation not reused')

        # check that the allocation is not re-used if it's in-use by a copy
        gpu_tensor = torch.cuda.FloatTensor([0])
        torch.cuda._sleep(int(1000 * cycles_per_ms))  # delay the copy by 1s
        gpu_tensor.copy_(t, non_blocking=True)
        del t
        t = torch.FloatTensor([1]).pin_memory()
        self.assertNotEqual(t.data_ptr(), ptr, msg='allocation re-used too soon')
        self.assertEqual(list(gpu_tensor), [1])

    def test_caching_allocator_record_stream_oom(self):
        """allocations delayed by a record_stream call should still be freed on
        an out-of-memory in cuda_malloc_retry. see issue #19219"""
        stream = torch.cuda.Stream()

        with torch.cuda.stream(stream):
            y = torch.zeros(40 * 1024 * 1024, device='cuda')

        for _ in range(100):
            x = torch.empty(40 * 1024 * 1024, device='cuda')
            with torch.cuda.stream(stream):
                y += x
            # delays re-use of `x` until after all operations in `stream`
            x.record_stream(stream)
            del x

        # we've made a mess by allocating up to the device capacity. free any
        # cached blocks in case it affects future tests.
        torch.cuda.empty_cache()

    # Tests for historic illegal memory access, see #17040.
    def test_reduction_gpu_memory_accessing(self):
        x = torch.ones(512, 8, dtype=torch.float32, device='cuda')
        torch.sum(x, 0)

    def test_sum_fp16(self):
        x = torch.zeros(10, device='cuda', dtype=torch.float16)
        self.assertEqual(x.sum(), 0)

        x = torch.ones(65504, device='cuda', dtype=torch.float16)
        self.assertEqual(x.sum(), 65504)
        self.assertEqual(x.sum(dtype=torch.float32), 65504)

        x = torch.ones(65536, device='cuda', dtype=torch.float16)
        self.assertEqual(x.sum(dtype=torch.float32), 65536)

        a = torch.zeros(1203611).bernoulli_(0.0005)
        x = a.to(device='cuda', dtype=torch.float16)
        self.assertEqual(x.sum().item(), a.sum().item())

        a = torch.zeros(100, 121, 80).bernoulli_(0.0005)
        x = a.to(device='cuda', dtype=torch.float16)
        self.assertEqual(x.sum((0, 2)).float().cpu(), a.sum((0, 2)))

    def test_mean_fp16(self):
        x = torch.ones(65536, device='cuda', dtype=torch.float16)
        self.assertEqual(x.mean(), 1)

        x = torch.ones(65536, device='cuda', dtype=torch.float16)
        self.assertEqual(x.mean(dtype=torch.float32), 1)

    def test_prod_large(self):
        # tests global reduction (should_global_reduce = true) in case of non-zero identity element
        x = torch.ones(240000, device='cuda', dtype=torch.float32)
        self.assertEqual(x.prod(), 1)

        # test for complex types. Note 240k is divisible by 4
        for dtype in [torch.cfloat, torch.cdouble]:
            x = torch.ones(240000, device='cuda', dtype=dtype) * (0 + 1j)
            self.assertEqual(x.prod(), 1)

    def test_multinomial_ext(self):
        # Test two corner cases from older PyTorch (Issue #4858)
        freqs = torch.cuda.FloatTensor([
            0.0, 0.0, 0.0, 0.0, 0.0, 0.0, 0.0, 0.0, 0.0,
            0.03178183361887932, 0.027680952101945877, 0.033176131546497345,
            0.046052902936935425, 0.07742464542388916, 0.11543981730937958,
            0.14148041605949402, 0.15784293413162231, 0.13180233538150787,
            0.08271478116512299, 0.049702685326337814, 0.027557924389839172,
            0.018125897273421288, 0.011851548217236996, 0.010252203792333603,
            0.007422595750540495, 0.005372154992073774, 0.0045109698548913,
            0.0036087757907807827, 0.0035267581697553396, 0.0018864056328311563,
            0.0024605290964245796, 0.0022964938543736935, 0.0018453967059031129,
            0.0010662291897460818, 0.0009842115687206388, 0.00045109697384759784,
            0.0007791675161570311, 0.00020504408166743815, 0.00020504408166743815,
            0.00020504408166743815, 0.00012302644609007984, 0.0,
            0.00012302644609007984, 4.100881778867915e-05, 0.0, 0.0, 0.0, 0.0,
            0.0, 0.0])

        torch.cuda.manual_seed(11042)
        sample = torch.multinomial(freqs, 1000, True)
        self.assertNotEqual(freqs[sample].min(), 0)

        p = torch.zeros(3421, 2, device="cuda", dtype=torch.float)
        p[:, 1] = 1
        torch.cuda.manual_seed(5214)
        r = torch.multinomial(p, 1)
        self.assertNotEqual(r.min().item(), 0)

        # test corner case from Issue #13867
        torch.cuda.manual_seed(33)
        probs = torch.randn(1000000, device='cuda').clamp(min=0) * 3e-5
        samples = probs.multinomial(1000000, replacement=True)
        self.assertGreater(probs[samples].min().item(), 0)

    def _spawn_test_multinomial_invalid_probs_cuda(self, probs):
        import subprocess
        try:
            p = subprocess.Popen([sys.executable, '-c', f"""\
import sys
import torch
from torch import inf, nan
try:
    with torch.random.fork_rng(devices=[0]):
        torch.multinomial(torch.tensor({probs}).to('cuda'), 2, replacement=True)
        torch.cuda.synchronize()
    sys.exit(-1) # Should not be reached
except RuntimeError as e:
    sys.exit(-2)
"""], stdout=subprocess.PIPE, stderr=subprocess.PIPE, universal_newlines=True)
            out, err = p.communicate(timeout=10)
            p.wait(timeout=10)
        except subprocess.TimeoutExpired as e:
            p.kill()
            out, err = p.communicate()
        expected_messages = [
            'device-side assert triggered',  # CUDA
            'Assertion',  # CUDA
            'HSA_STATUS_ERROR_EXCEPTION',  # ROCm
            'Device-side assertion'  # ROCm
        ]
        self.assertTrue(any(msg in out or msg in err for msg in expected_messages))

    @slowTest
    @unittest.skipIf(TEST_WITH_ROCM, "ROCm doesn't support device side asserts")
    @unittest.skipIf(NO_MULTIPROCESSING_SPAWN, "Disabled for environments that \
                     don't support multiprocessing with spawn start method")
    def test_multinomial_invalid_probs_cuda(self):
        self._spawn_test_multinomial_invalid_probs_cuda([1., -1., 1.])
        self._spawn_test_multinomial_invalid_probs_cuda([1., inf, 1.])
        self._spawn_test_multinomial_invalid_probs_cuda([1., -inf, 1.])
        self._spawn_test_multinomial_invalid_probs_cuda([1., 1., nan])

    @staticmethod
    def _mute_init():
        os.dup2(os.open(os.devnull, os.O_WRONLY), sys.stderr.fileno())

    def _spawn_method(self, method, arg):
        ctx = torch.multiprocessing.get_context("spawn")
        with ctx.Pool(1, initializer=self._mute_init) as pool:
            errors = pool.map(method, [arg])
            for e in errors:
                if 'device-side assert triggered' not in str(e):
                    self.fail(e)

    @staticmethod
    def _test_index_bounds_cuda(idx):
        x = torch.arange(10, device="cuda")
        try:
            y = x[torch.tensor([idx])]
            return f"x[torch.tensor([{idx})]={y}"
        except RuntimeError as err:
            return err

    @slowTest
    @unittest.skipIf(NO_MULTIPROCESSING_SPAWN, "Disabled for environments that \
                     don't support multiprocessing with spawn start method")
    @skipIfRocm
    def test_index_out_of_bounds_exception_cuda(self):
        test_method = TestCuda._test_index_bounds_cuda
        # Test in-bound access works fine
        self.assertEqual(test_method(1), "x[torch.tensor([1)]=tensor([1], device='cuda:0')")
        # Test that indexing out of bounds causes assert
        self._spawn_method(test_method, 11)

    @slowTest
    @unittest.skipIf(not TEST_LARGE_TENSOR, "not enough memory")
    def test_huge_index(self):
        src = torch.empty(15000000, 45, device='cuda', dtype=torch.long).random_(0, 2**22)
        idx = torch.randperm(src.shape[0], device='cuda')
        res = src[idx]
        res_cpu = src.cpu()[idx.cpu()]
        self.assertEqual(res.cpu(), res_cpu)

    def test_min_max_inits(self):
        # Testing if THC_reduceAll received the correct index initialization.
        # This affects the result of THC_reduceAll operations at extreme values
        x = torch.cuda.ByteTensor([0])
        y = torch.cuda.ByteTensor([255])
        expected = torch.cuda.LongTensor([0])[0]

        _, v = x.max(dim=0)
        self.assertEqual(v, expected)

        _, v = y.min(dim=0)
        self.assertEqual(v, expected)

    def test_nvtx(self):
        # Just making sure we can see the symbols
        torch.cuda.nvtx.range_push("foo")
        torch.cuda.nvtx.mark("bar")
        torch.cuda.nvtx.range_pop()
        range_handle = torch.cuda.nvtx.range_start("range_start")
        torch.cuda.nvtx.range_end(range_handle)

    def test_bincount_ext(self):
        # ensure CUDA code coverage
        input_size = (100000,)
        w = torch.randn(input_size, dtype=torch.double, device='cuda')
        w_cpu = w.cpu()
        # test shared memory impl
        t = torch.randint(50, input_size, dtype=torch.int8, device='cuda')
        self.assertEqual(t.cpu().bincount(), t.bincount())
        self.assertEqual(t.cpu().bincount(w_cpu), t.bincount(w))
        # test global memory impl
        #   see `CUDAHistogramMemoryType` in SummaryOps.cu
        #   50000 * sizeof(int64_t) == 390 KiB, which should exceed smem of any known GPU
        t = torch.randint(50000, input_size, dtype=torch.int64, device='cuda')
        self.assertEqual(t.cpu().bincount(), t.bincount())
        self.assertEqual(t.cpu().bincount(w_cpu), t.bincount(w))

        t = torch.zeros([10], dtype=torch.int32, device='cuda')
        # 35488 * 65536 as int32 would cause overflow to negative value
        # giving negative bin offset
        t[0] = 35488
        counted = t.bincount(minlength=65536)
        self.assertEqual(torch.sum(counted), 10)

    def test_tiny_half_norm_(self):
        a = torch.arange(25).cuda().float()
        a /= 100000000
        b = a.half()
        self.assertGreater(b.norm().item(), 0)

    def test_norm_type_conversion(self):
        a = torch.ones(65536).cuda().half()
        self.assertEqual(a.norm(p=0, dtype=torch.float32), 65536)

    def test_cuda_memory_leak_detection_propagates_errors(self):
        with self.assertRaisesRegex(RuntimeError, r"The size of tensor a \(3\) must match"):
            with self.assertLeaksNoCudaTensors():
                x = torch.randn(3, 1, device='cuda')
                y = torch.randn(2, 1, device='cuda')
                z = x + y

    @unittest.skipIf(not TEST_MEDIUM_TENSOR, "not enough memory")
    def test_cuda_kernel_loop_overflow(self):
        # Issue #24309: In extreme cases, the loop variable could overflow and continue
        # the kernel loop with a negative index, causing a RuntimeError (invalid write):
        x = torch.randn(1, 1, 1, 2**30 + 1, dtype=torch.float16, device="cuda")
        expected = x[0, 0, 0, 2**30]
        y = torch.nn.functional.avg_pool2d(x, kernel_size=1)
        torch.cuda.synchronize()
        self.assertEqual(y[0, 0, 0, 2**30], expected)

    @unittest.skipIf(not TEST_LARGE_TENSOR, "not enough memory")
    @gcIfJetson
    def test_cuda_kernel_loop_overflow_large(self):
        # Make sure input.numel() > INT_MAX is handled:
        x = torch.randn(1, 1, 1, 2**31, dtype=torch.float16, device="cuda")
        with self.assertRaisesRegex(RuntimeError, "integer out of range"):
            y = torch.nn.functional.avg_pool2d(x, kernel_size=1)

        # Issue #24309: In extreme cases, the loop variable could overflow and continue
        # the kernel loop with a negative index, causing a RuntimeError (invalid write):
        x = torch.randn(1, 1, 1, 2**31 - 1, dtype=torch.float16, device="cuda")
        expected = x[0, 0, 0, 2**31 - 2]
        y = torch.nn.functional.avg_pool2d(x, kernel_size=1)
        torch.cuda.synchronize()
        self.assertEqual(y[0, 0, 0, 2**31 - 2], expected)

    # this might create a reference cycle on self...
    def _make_multiply_in_stream(self):
        class MultiplyInStream(torch.autograd.Function):
            @staticmethod
            def forward(ctx, x, val):
                ctx.val = val
                ctx.stream = torch.cuda.current_stream()
                return x * val

            @staticmethod
            def backward(ctx, grad):
                self.assertEqual(torch.cuda.current_stream(), ctx.stream)
                # delays the operation in the background stream
                torch.cuda._sleep(1000 * 5000)
                return grad * ctx.val, None

        return MultiplyInStream

    @skipCUDANonDefaultStreamIf(True)
    def test_streaming_backwards_sync(self):
        default_stream = torch.cuda.current_stream()
        stream = torch.cuda.Stream()

        MultiplyInStream = self._make_multiply_in_stream()

        # Tests using grads outside the backward() stream context
        # See "Stream semantics of backward passes" on https://pytorch.org/docs/stable/notes/cuda.html
        x = torch.randn(5, 5, device='cuda', requires_grad=True)
        with torch.cuda.stream(stream):
            stream.wait_stream(default_stream)
            output = MultiplyInStream.apply(x, 2)
            output.sum().backward()
        # sync needed
        default_stream.wait_stream(stream)
        self.assertEqual(x.grad, torch.ones_like(x) * 2)
        self.assertEqual(torch.cuda.current_stream(), default_stream)

        # Tests that using grads in the same stream context as backward()
        # is safe regardless what streams bwd ops ran on
        bwd_ambient_stream = torch.cuda.Stream()
        x = torch.randn(5, 5, device='cuda', requires_grad=True)
        with torch.cuda.stream(stream):
            stream.wait_stream(default_stream)
            output = MultiplyInStream.apply(x, 3)
        with torch.cuda.stream(bwd_ambient_stream):
            bwd_ambient_stream.wait_stream(stream)
            output.sum().backward()
            # x was first used on "stream" so its AccumulateGrad leaf should run on "stream".
            # The end of backward() should have synced "bwd_ambient_stream" with "stream"
            # so it should be safe to use x.grad here without any syncs.
            self.assertEqual(x.grad, torch.ones_like(x) * 3)
            self.assertEqual(torch.cuda.current_stream(), bwd_ambient_stream)

    # Skip the test for ROCm as per https://github.com/pytorch/pytorch/issues/53190
    @skipIfRocm(msg="flakey on ROCm https://github.com/pytorch/pytorch/issues/53190")
    def test_streaming_backwards_multiple_streams(self):
        MultiplyInStream = self._make_multiply_in_stream()

        class StreamModel(torch.nn.Module):
            def __init__(self):
                super().__init__()
                self.event = torch.cuda.Event()
                self.stream0 = torch.cuda.Stream()
                self.stream1 = torch.cuda.Stream()

            def forward(self, x, x_first_use_on_ambient):
                if x_first_use_on_ambient:
                    x0 = x.clone()
                self.stream0.wait_stream(torch.cuda.current_stream())
                self.stream1.wait_stream(torch.cuda.current_stream())
                with torch.cuda.stream(self.stream0):
                    if not x_first_use_on_ambient:
                        x0 = x.clone()
                    y0 = MultiplyInStream.apply(x0, 2)
                    self.event.record(stream=torch.cuda.current_stream())

                with torch.cuda.stream(self.stream1):
                    y1 = MultiplyInStream.apply(x, 3)
                    self.stream1.wait_event(self.event)
                    return y0 + y1

        stream = torch.cuda.Stream()

        for x_first_use_on_ambient in (True, False):
            # the out_of_place=False, iters=1 case stresses if proper syncs are inserted
            # when grads are initially None and stolen by backward ops.
            for out_of_place, iters in ((True, 1),
                                        (False, 1),
                                        (False, 5)):
                with torch.cuda.stream(stream):
                    x = torch.randn(5, 5, device='cuda', requires_grad=True)
                    model = StreamModel().cuda()
                    x.register_hook(lambda grad: self.assertEqual(torch.cuda.current_stream(),
                                                                  stream if x_first_use_on_ambient else model.stream0))
                    for p in model.parameters():
                        self.assertTrue(p.grad is None)
                    for i in range(iters):
                        loss = model(x, x_first_use_on_ambient).sum()
                        if out_of_place:
                            x_grad = torch.autograd.grad((loss,), (x,))[0]
                        else:
                            loss.backward()
                # See "Stream semantics of backward passes" on https://pytorch.org/docs/stable/notes/cuda.html
                torch.cuda.current_stream().wait_stream(stream)

                if out_of_place:
                    self.assertEqual(x_grad, torch.ones_like(x) * 5 * iters)
                else:
                    self.assertEqual(x.grad, torch.ones_like(x) * 5 * iters)

    def test_streaming_backwards_sync_graph_root(self):
        # This function tests if bwd ops running on a side stream properly sync with the GraphRoot.
        # The potential bug it targets is a race condition. The test uses multiple trials and
        # torch.cuda._sleep such that if the race condition exists, the test will almost certainly fail,
        # but there's a chance it may spuriously pass. Passing does not guarantee the backend is bug-free,
        # but failure does guarantee there is a bug.
        fwd_bwd_op_stream = torch.cuda.Stream()
        bwd_ambient_stream = torch.cuda.Stream()
        # We need these streams to be different otherwise the test is meaningless.
        self.assertTrue(fwd_bwd_op_stream != bwd_ambient_stream)

        size = int(1e3)

        a = torch.full((size,), 2.0, device="cuda", requires_grad=True)
        b = torch.full((size,), 3.0, device="cuda", requires_grad=True)

        # I don't think we need any manual record_streams below.
        # a and b remain in scope for the entire test.
        # c and grad remain in scope for each iteration, and there's a full sync between iterations.
        for trial in range(5):
            torch.cuda.synchronize()
            a.grad = b.grad = None
            with torch.cuda.stream(fwd_bwd_op_stream):
                c = a * b

            with torch.cuda.stream(bwd_ambient_stream):
                torch.cuda.synchronize()
                # Long-running dummy kernel on bwd_ambient_stream delays filling of grad
                torch.cuda._sleep(int(50 * get_cycles_per_ms()))
                # Fills grad on bwd_ambient_stream
                grad = torch.full((size,), float(trial + 1), device="cuda")

                # Bwd ops still run on fwd_bwd_ops_stream, so the following will likely fail if
                # bwd ops don't sync with bwd_ambient_stream before consuming grad.
                torch.autograd.backward(tensors=c, grad_tensors=grad)

                # See https://github.com/pytorch/pytorch/issues/47028
                # assertEquals below run on bwd_ambient_stream, so this test may also fail
                # if backward() fails to sync with bwd_ambient_stream at the end.
                # Synchronizing here works around the issue until a proper fix can be made.
                torch.cuda.synchronize()
                with torch.no_grad():
                    self.assertEqual(a.grad, grad * b)
                    self.assertEqual(b.grad, grad * a)

    def test_streaming_backwards_callback(self):
        # Tests if autograd callbacks sync properly with respect to leaf streams and
        # the user-facing stream surrounding backward(). If it fails, first suspect is
        # sync logic where  "final_callbacks_" are called in torch/csrc/autograd/engine.cpp
        MultiplyInStream = self._make_multiply_in_stream()

        size = int(1e3)
        a = torch.full((size,), 1, device="cuda", dtype=torch.float, requires_grad=True)
        b = torch.full((size,), 1, device="cuda", dtype=torch.float, requires_grad=True)

        s0 = torch.cuda.Stream()
        s1 = torch.cuda.Stream()
        s2 = torch.cuda.Stream()

        stash = []

        # sets up a nontrivial structure of leaf streams
        s0.wait_stream(torch.cuda.current_stream())
        with torch.cuda.stream(s0):
            c = MultiplyInStream.apply(a, 2)

        s1.wait_stream(torch.cuda.current_stream())
        with torch.cuda.stream(s1):
            d = MultiplyInStream.apply(b, 3)
            s1.wait_stream(s0)
            e = c * d

            def clone_leaf_grads():
                stash.append(a.grad.clone())
                stash.append(b.grad.clone())

            # Use a hook on e to install the callback
            e.register_hook(lambda grad: torch.autograd.Variable._execution_engine.queue_callback(clone_leaf_grads))

        s2.wait_stream(s1)
        with torch.cuda.stream(s2):
            e.sum().backward()
            # The autograd engine should sync s2 with all leaf streams then run the callback clone_leaf_grads on s2.
            # If those things happened properly, checking the values of the cloned grads on s2 should be safe:
            self.assertEqual(stash[0], torch.full_like(a, 6))
            self.assertEqual(stash[1], torch.full_like(a, 6))

    @unittest.skipIf(TEST_WITH_ROCM, "In ROCm, kernel asserts are disabled due to performance overhead")
    def test_fixed_cuda_assert_async(self):
        with self.assertRaisesRegex(RuntimeError, "Boolean value of Tensor with no values is ambiguous"):
            torch._assert_async(torch.tensor([], device="cuda"))
        with self.assertRaisesRegex(RuntimeError, "Boolean value of Tensor with more than one value is ambiguous"):
            torch._assert_async(torch.tensor([0, 0], device="cuda"))

        torch._assert_async(torch.tensor(1, device="cuda"))
        torch._assert_async(torch.tensor(0.1, device="cuda"))
        torch._assert_async(torch.tensor(-0.1, device="cuda"))
        torch._assert_async(torch.tensor(True, device="cuda"))
        torch._assert_async(torch.tensor(0 + 0.1j, device="cuda"))

        fail_stmts = [
            "torch._assert_async(torch.tensor(0, device='cuda'))",
            "torch._assert_async(torch.tensor(0.0, device='cuda'))",
            "torch._assert_async(torch.tensor(False, device='cuda'))",
            "torch._assert_async(torch.tensor(0 + 0j, device='cuda'))",
        ]

        import subprocess
        for stmt in fail_stmts:
            with self.subTest(stmt=stmt):
                r = subprocess.call([sys.executable, '-c', f"""\
import torch

{stmt}
torch.cuda.synchronize()
"""])
                self.assertTrue(r != 0)

    # Compare non-fused optimizer vs fused one as the fused one unscales gradients
    # inside its cuda kernel unlike the other.
    def test_grad_scaling_autocast_fused_optimizers(self):
        for optimizer_ctor, optimizer_kwargs, separate_unscale in list(product(
            (torch.optim.Adam, torch.optim.AdamW),
            ({"fused": True, "amsgrad": False}, {"fused": True, "amsgrad": True}),
            (False, True),
        )) + list(product(
            (torch.optim.SGD,),
            [
                {"momentum": 0.0, "dampening": d, "weight_decay": w, "nesterov": n, "fused": True}
                for d, w, n in product((0.0, 0.5), (0.0, 0.5), (False,))
            ] + [
                {"momentum": 0.5, "dampening": d, "weight_decay": w, "nesterov": n, "fused": True}
                for d, w, n in product((0.0,), (0.0, 0.5), (True, False))
            ],
            (False, True),
        )):
            with self.subTest(optim=optimizer_ctor, kwargs=optimizer_kwargs, separate_unscale=separate_unscale):
                self._grad_scaling_autocast_fused_optimizers(
                    optimizer_ctor=optimizer_ctor, optimizer_kwargs=optimizer_kwargs, separate_unscale=separate_unscale)

    def _grad_scaling_autocast_fused_optimizers(self, optimizer_ctor, optimizer_kwargs, separate_unscale):
        (
            mod_control, mod_scaling, opt_control, opt_scaling, data, loss_fn, _,
        ) = _create_scaling_case(optimizer_ctor=optimizer_ctor, optimizer_kwargs=optimizer_kwargs)
        kwargs = deepcopy(optimizer_kwargs)
        kwargs["fused"] = False
        opt_control = optimizer_ctor(mod_control.parameters(), lr=1.0, **kwargs)

        scaler = torch.cuda.amp.GradScaler(init_scale=128.0)

        for input, target in data:
            opt_control.zero_grad()
            with torch.autocast('cuda'):
                output_control = mod_control(input)
                loss_control = loss_fn(output_control, target)
            scaler.scale(loss_control).backward()
            scaler.step(opt_control)
            scaler.update()

            opt_scaling.zero_grad()
            with torch.autocast('cuda'):
                output_scaling = mod_scaling(input)
                loss_scaling = loss_fn(output_scaling, target)
            scaler.scale(loss_scaling).backward()
            if separate_unscale:
                scaler.unscale_(opt_scaling)
            scaler.step(opt_scaling)
            scaler.update()

            self.assertEqual(loss_control, loss_scaling)
            for param_control, param_scaling in zip(mod_control.parameters(), mod_scaling.parameters()):
                self.assertEqual(param_control.grad, param_scaling.grad)
                self.assertEqual(param_control, param_scaling)

                state_control, state_scaling = opt_control.state[param_control], opt_scaling.state[param_scaling]

                for k in state_control:
                    actual = state_scaling[k]
                    if k == "step":
                        actual = actual.squeeze()
                    self.assertEqual(state_control[k], actual)

    @unittest.skipIf(TEST_CUDAMALLOCASYNC, "FAIL")
    def test_cublas_multiple_threads_same_device(self):
        # Note, these parameters should be very carefully tuned
        # Too small number makes it hard for the racing condition
        # to happen, while too large number sometimes cause hang
        size = 1024
        num_threads = 2
        trials = 3
        test_iters = 100

        weight = torch.ones((size, size), device='cuda')
        results = {}
        barrier = threading.Barrier(num_threads)

        def _worker(t):
            my_stream = torch.cuda.Stream()
            # Hard sync so we don't need to worry about creating and using tensors
            # across streams or the fact that default streams are thread-local.
            # Those issues are not the target of this test.
            torch.cuda.synchronize()
            # Line up threads to increase likelihood of race conditions.
            barrier.wait()
            with torch.cuda.stream(my_stream):
                for i in range(test_iters):
                    # If all threads are sharing the same cublas handle,
                    # the following sequence may occur:
                    # thread 0 calls cublasSetStream()
                    # thread 1 calls cublasSetStream()
                    # thread 0 launches its raw gemm, which it thinks is in
                    #          its own stream, but is actually in thread 1's stream.
                    # thread 0 enqueues its div_, which IS is its own stream,
                    #          but actually now races with its gemm.
                    results[t] = torch.mm(results[t], weight)
                    results[t].div_(float(size))
            torch.cuda.synchronize()

        for _ in range(trials):
            for t in range(num_threads):
                results[t] = torch.ones((size, size), device='cuda')

            threads = [threading.Thread(target=_worker,
                                        args=(t,)) for t in range(num_threads)]

            for thread in threads:
                thread.start()
            for thread in threads:
                thread.join()

            for t in range(num_threads):
                self.assertEqual(results[t].sum().item(), size * size)

    # Test is flaky on Windows (https://github.com/pytorch/pytorch/issues/57401)
    @unittest.skipIf(IS_WINDOWS, 'Test is flaky on Windows (see issue 57401)')
    @unittest.skipIf(not TEST_CUDNN, 'CUDNN not available')
    @skipIfRocm
    def test_cudnn_multiple_threads_same_device(self):
        # This function is intended to test the lazy creation and reuse of per-thread
        # cudnn handles on each device in aten/src/ATen/cudnn/Handles.cpp.
        # Failure here likely indicates something wrong with that logic.
        weight = torch.ones((1, 1, 2, 2), device='cuda')

        results = {}

        num_threads = 2
        trials = 3
        test_iters = 1000
        barrier = threading.Barrier(num_threads)

        with torch.backends.cudnn.flags(enabled=True):
            def _worker(t):
                my_stream = torch.cuda.Stream()
                # Hard sync so we don't need to worry about creating and using tensors
                # across streams or the fact that default streams are thread-local.
                # Those issues are not the target of this test.
                torch.cuda.synchronize()
                # Line up threads to increase likelihood of race conditions.
                barrier.wait()
                with torch.cuda.stream(my_stream):
                    for _ in range(test_iters):
                        # If all threads are sharing the same cudnn handle,
                        # the following sequence may occur:
                        # thread 0 calls setCuDNNStreamToCurrent()
                        # thread 1 calls setCuDNNStreamToCurrent()
                        # thread 0 launches its raw convolution, which it thinks is in
                        #          its own stream, but is actually in thread 1's stream.
                        # thread 0 enqueues its div_, which IS is its own stream,
                        #          but now races with its convolution.
                        results[t] = torch.nn.functional.conv2d(results[t], weight, padding=0)
                        results[t].div_(4.0)
                torch.cuda.synchronize()

            for _ in range(trials):
                for t in range(num_threads):
                    results[t] = torch.ones((1, 1, 2048, 2048), device='cuda')

                threads = [threading.Thread(target=_worker,
                                            args=(t,)) for t in range(num_threads)]

                for thread in threads:
                    thread.start()
                for thread in threads:
                    thread.join()

                for t in range(num_threads):
                    self.assertEqual(results[t].sum().item(),
                                     (2048 - test_iters) * (2048 - test_iters))

    def test_cusparse_multiple_threads_same_device(self):
        size = 1024
        num_threads = 2
        trials = 3
        test_iters = 500

        def ones_sparse(size):
            a = torch.arange(size, device='cuda')
            indices = torch.cartesian_prod(a, a).t()
            values = torch.ones(size * size, device='cuda')
            return torch.sparse_coo_tensor(indices, values)

        weight = ones_sparse(size)
        results = {}
        barrier = threading.Barrier(num_threads)

        def _worker(t):
            my_stream = torch.cuda.Stream()
            # Hard sync so we don't need to worry about creating and using tensors
            # across streams or the fact that default streams are thread-local.
            # Those issues are not the target of this test.
            torch.cuda.synchronize()
            # Line up threads to increase likelihood of race conditions.
            barrier.wait()
            with torch.cuda.stream(my_stream):
                for i in range(test_iters):
                    # If all threads are sharing the same cublas handle,
                    # the following sequence may occur:
                    # thread 0 calls cublasSetStream()
                    # thread 1 calls cublasSetStream()
                    # thread 0 launches its raw gemm, which it thinks is in
                    #          its own stream, but is actually in thread 1's stream.
                    # thread 0 enqueues its div_, which IS is its own stream,
                    #          but actually now races with its gemm.
                    results[t] = weight.mm(results[t])
                    results[t].div_(float(size))
            torch.cuda.synchronize()

        for _ in range(trials):
            for t in range(num_threads):
                results[t] = torch.ones((size, size), device='cuda')

            threads = [threading.Thread(target=_worker,
                                        args=(t,)) for t in range(num_threads)]

            for thread in threads:
                thread.start()
            for thread in threads:
                thread.join()

            for t in range(num_threads):
                self.assertEqual(results[t].sum().item(), size * size)

    def _run_autocast_outofplace(self, op, args, run_as_type, out_type=None, module=torch, add_kwargs=None):
        # helper to cast args
        def cast(val, to_type):
            if isinstance(val, torch.Tensor):
                return val.to(to_type) if val.is_floating_point() else val
            elif isinstance(val, collections.abc.Iterable):
                return type(val)(cast(v, to_type) for v in val)
            else:
                return val

        if add_kwargs is None:
            add_kwargs = {}
        fast_dtype = torch.bfloat16 if run_as_type == torch.bfloat16 else torch.float16
        self.assertFalse(torch.is_autocast_enabled())
        with torch.autocast('cuda', dtype=fast_dtype):
            self.assertTrue(torch.is_autocast_enabled())

            out_type = out_type if out_type is not None else run_as_type
            output = output_method = None

            # Try module.* variant, if requested:
            if module is not None and hasattr(module, op):
                output = getattr(module, op)(*args, **add_kwargs)
                if isinstance(output, torch.Tensor):
                    self.assertTrue(out_type == output.dtype,
                                    f"autocast for torch.{op} produced {output.dtype}, should produce {out_type}")

            # Try Tensor.* variant:
            if hasattr(torch.Tensor, op):
                output_method = getattr(args[0], op)(*args[1:], **add_kwargs)
                if isinstance(output_method, torch.Tensor):
                    self.assertTrue(out_type == output_method.dtype,
                                    "autocast for torch.{} produced {}, should produce torch.{}"
                                    .format(op, output_method.dtype, out_type))

            self.assertTrue((output is not None) or (output_method is not None),
                            f"{op} not found as an attribute on either Tensor or the requested module {module}")

            # Accounts for ops that return Tensors, iterables, and other non-Tensors.
            # For example, lstm_cell returns a tuple and equal returns bool.
            def compare(first, second):
                if isinstance(first, torch.Tensor):
                    return torch.equal(first, second)
                elif isinstance(first, collections.abc.Iterable):
                    return all(compare(f, s) for f, s in zip(first, second))
                else:
                    return first == second

            # If both torch.* and Tensor.* variants were found, check outputs are identical
            if (output is not None) and (output_method is not None):
                self.assertTrue(type(output) == type(output_method))
                comparison = compare(output, output_method)
                self.assertTrue(comparison, f"torch.{op} result did not match Tensor.{op} result")

            # Compare numerics to Python-side "autocasting" that (we expect) does the same thing
            # as the C++-side autocasting, and should be bitwise accurate.
            output_to_compare = output if output is not None else output_method
            with torch.autocast('cuda', enabled=False):
                self.assertFalse(torch.is_autocast_enabled())

                if module is not None and hasattr(module, op):
                    control = getattr(module, op)(*cast(args, run_as_type), **add_kwargs)
                else:
                    control = getattr(args[0].to(run_as_type), op)(*cast(args[1:], run_as_type), **add_kwargs)
                self.assertTrue(type(output_to_compare) == type(control))
                comparison = compare(output_to_compare, control)
                self.assertTrue(comparison, f"torch.{op} result did not match control")
            self.assertTrue(torch.is_autocast_enabled())
        self.assertFalse(torch.is_autocast_enabled())

    def args_maybe_kwargs(self, op_with_args):
        if len(op_with_args) == 2:
            return op_with_args[0], op_with_args[1], {}
        else:
            return op_with_args[0], op_with_args[1], op_with_args[2]

    @unittest.skipIf(not TEST_CUDNN, 'CUDNN not available')
    def test_autocast_torch_fp16(self):
        with torch.backends.cudnn.flags(enabled=True, deterministic=True):
            for op_with_args in self.autocast_lists.torch_fp16:
                skip_test = False
                op, args = op_with_args[0], op_with_args[1]
                if len(op_with_args) == 3:
                    skip_test = op_with_args[2]  # TEST_WITH_ROCM
                if not skip_test:
                    self._run_autocast_outofplace(op, args, torch.float16)

    @unittest.skipIf(not TEST_CUDNN, 'CUDNN not available')
    def test_autocast_torch_bf16(self):
        with torch.backends.cudnn.flags(enabled=True, deterministic=True):
            for op_with_args in self.autocast_lists.torch_fp16:
                skip_test = False
                op, args = op_with_args[0], op_with_args[1]
                if len(op_with_args) == 3:
                    skip_test = op_with_args[2]  # TEST_WITH_ROCM
                should_error_from_cudnn = 'cudnn' in op and \
                    ('TORCH_CUDNN_V8_API_DISABLED' in os.environ and
                     int(os.environ['TORCH_CUDNN_V8_API_DISABLED']) or
                     torch.cuda.get_device_capability() < (8, 0))
                should_error_from_not_implemented = should_error_from_cudnn
                if not skip_test:
                    if should_error_from_not_implemented:
                        with self.assertRaises(RuntimeError, msg=str(op) + ' should not be supported for bfloat16!'):
                            self._run_autocast_outofplace(op, args, torch.bfloat16)
                    else:
                        if torch.cuda.is_bf16_supported():
                            self._run_autocast_outofplace(op, args, torch.bfloat16)
                        else:
                            with self.assertRaisesRegex(RuntimeError, 'Device does not support bfloat16'):
                                self._run_autocast_outofplace(op, args, torch.bfloat16)

    @unittest.skipIf(not TEST_CUDNN, 'CUDNN not available')
    def test_autocast_torch_fp32(self):
        for op_with_args in self.autocast_lists.torch_fp32:
            op, args, maybe_kwargs = self.args_maybe_kwargs(op_with_args)
            self._run_autocast_outofplace(op, args, torch.float32, add_kwargs=maybe_kwargs)

    @unittest.skipIf(not TEST_CUDNN, 'CUDNN not available')
    def test_autocast_torch_need_autocast_promote(self):
        for op, args in self.autocast_lists.torch_need_autocast_promote:
            self._run_autocast_outofplace(op, args, torch.float32)

    @unittest.skipIf(not TEST_CUDNN, 'CUDNN not available')
    def test_autocast_torch_expect_builtin_promote(self):
        for op, args, out_type in self.autocast_lists.torch_expect_builtin_promote:
            self._run_autocast_outofplace(op, args, torch.float32, out_type=out_type)

    @unittest.skipIf(not TEST_CUDNN, 'CUDNN not available')
    def test_autocast_nn_fp16(self):
        with torch.backends.cudnn.flags(enabled=True, deterministic=True):
            for op, args in self.autocast_lists.nn_fp16:
                self._run_autocast_outofplace(op, args, torch.float16, module=torch._C._nn)

    @unittest.skipIf(not TEST_CUDNN, 'CUDNN not available')
    def test_autocast_nn_bf16(self):
        with torch.backends.cudnn.flags(enabled=True, deterministic=True):
            for op, args in self.autocast_lists.nn_fp16:
                if torch.cuda.is_bf16_supported():
                    self._run_autocast_outofplace(op, args, torch.bfloat16, module=torch._C._nn)
                else:
                    with self.assertRaisesRegex(RuntimeError, 'Device does not support bfloat16'):
                        self._run_autocast_outofplace(op, args, torch.bfloat16, module=torch._C._nn)

    @unittest.skipIf(not TEST_CUDNN, 'CUDNN not available')
    def test_autocast_nn_fp32(self):
        for op, args in self.autocast_lists.nn_fp32:
            self._run_autocast_outofplace(op, args, torch.float32, module=torch._C._nn)

    @unittest.skipIf(not TEST_CUDNN, 'CUDNN not available')
    def test_autocast_linalg_fp16(self):
        with torch.backends.cudnn.flags(enabled=True, deterministic=True):
            for op, args in self.autocast_lists.linalg_fp16:
                self._run_autocast_outofplace(op, args, torch.float16, module=torch._C._linalg)

    @unittest.skipIf(not TEST_CUDNN, 'CUDNN not available')
    def test_autocast_methods_fp16(self):
        with torch.backends.cudnn.flags(enabled=True, deterministic=True):
            for op, args in self.autocast_lists.methods_fp16:
                self._run_autocast_outofplace(op, args, torch.float16, module=None)

    @unittest.skipIf(not TEST_CUDNN, 'CUDNN not available')
    def test_autocast_methods_fp32(self):
        for op, args in self.autocast_lists.methods_fp32:
            self._run_autocast_outofplace(op, args, torch.float32, module=None)

    @unittest.skipIf(not TEST_CUDNN, 'CUDNN not available')
    def test_autocast_methods_expect_builtin_promote(self):
        for op, args, out_type in self.autocast_lists.methods_expect_builtin_promote:
            self._run_autocast_outofplace(op, args, torch.float32, module=None, out_type=out_type)

    def test_autocast_banned(self):
        with torch.autocast('cuda'):
            for op, args, module in self.autocast_lists.banned:
                with self.assertRaises(RuntimeError):
                    getattr(module, op)(*args)

    def test_autocast_ignored_types(self):
        with torch.autocast('cuda'):
            for ignore_type in (torch.double, torch.int32):
                a_ignore = torch.ones((8, 8), dtype=ignore_type, device="cuda:0")
                b_ignore = torch.ones((8, 8), dtype=ignore_type, device="cuda:0")
                c_16 = torch.ones((8, 8), dtype=torch.float16, device="cuda:0")

                # Tests if CastPolicy::fp16 ops ignore double and int
                # Currently, no ops belonging to this policy support integer inputs.
                if ignore_type is torch.double:
                    with self.assertRaises(RuntimeError):
                        torch.mm(a_ignore, c_16)
                    with torch.autocast('cuda', enabled=False):
                        type_no_autocast = torch.mm(a_ignore, b_ignore).dtype
                    self.assertTrue(torch.mm(a_ignore, b_ignore).dtype is type_no_autocast)

                # Tests if CastPolicy::fp32 ops ignore double and int
                with torch.autocast('cuda', enabled=False):
                    type_no_autocast = torch.pow(a_ignore, 2.0).dtype
                self.assertTrue(torch.pow(a_ignore, 2.0).dtype is type_no_autocast)

                # Tests if CastPolicy::fp32_set_opt_dtype ops ignore double and int
                with torch.autocast('cuda', enabled=False):
                    type_no_autocast = torch.sum(a_ignore).dtype
                self.assertTrue(torch.sum(a_ignore).dtype is type_no_autocast)

                # Tests if CastPolicy::fp32_append_dtype ops ignore double and int
                # Currently, no ops belonging to this policy support integer inputs.
                if ignore_type is torch.double:
                    with torch.autocast('cuda', enabled=False):
                        type_no_autocast = torch.norm(a_ignore).dtype
                    self.assertTrue(torch.norm(a_ignore).dtype is type_no_autocast)

    def test_autocast_custom_enabled(self):
        class MyMM(torch.autograd.Function):
            @staticmethod
            @torch.cuda.amp.custom_fwd
            def forward(ctx, a, b):
                self.assertTrue(a.dtype is torch.float32)
                self.assertTrue(b.dtype is torch.float32)
                self.assertTrue(torch.is_autocast_enabled())
                ctx.save_for_backward(a, b)
                return a.mm(b)

            @staticmethod
            @torch.cuda.amp.custom_bwd
            def backward(ctx, grad):
                self.assertTrue(torch.is_autocast_enabled())
                a, b = ctx.saved_tensors
                a_grad, b_grad = grad.mm(b.t()), a.t().mm(grad)
                self.assertTrue(a_grad.dtype is dtype and b_grad.dtype is dtype)
                return a_grad, b_grad

        mymm = MyMM.apply

        x = torch.randn((8, 8), device="cuda", dtype=torch.float32, requires_grad=True)
        y = torch.randn((8, 8), device="cuda", dtype=torch.float32, requires_grad=True)

        dtypes = (torch.float16, torch.bfloat16) if TEST_BF16 else (torch.float16,)
        for dtype in dtypes:
            with torch.cuda.amp.autocast(dtype=dtype):
                output = mymm(x, y)
                self.assertTrue(output.dtype is dtype)
                loss = output.sum()
            loss.backward()

    def test_autocast_custom_cast_inputs(self):
        class MyMM(torch.autograd.Function):
            @staticmethod
            @torch.cuda.amp.custom_fwd(cast_inputs=torch.float32)
            def forward(ctx, a, container, expect_type):
                b = container[1][0]
                self.assertTrue(a.dtype is expect_type)
                self.assertTrue(b.dtype is expect_type)
                self.assertFalse(torch.is_autocast_enabled())
                ctx.save_for_backward(a, b)
                return a.mm(b)

            @staticmethod
            @torch.cuda.amp.custom_bwd
            def backward(ctx, grad):
                self.assertFalse(torch.is_autocast_enabled())
                a, b = ctx.saved_tensors
                return grad.mm(b.t()), None, None

        mymm = MyMM.apply

        x = torch.randn((8, 8), device="cuda", dtype=torch.float16, requires_grad=True)
        # Puts one input tensor in a nested container.  y's contained Tensor won't receive a gradient,
        # because torch.autograd.Function can't hand gradients back to non-Tensor forward arguments.
        # Sets requires_grad=False explicitly so we don't lie about expecting a gradient.
        y = (0, {0: torch.randn((8, 8), device="cuda", dtype=torch.float16, requires_grad=False)})

        with torch.autocast('cuda', ):
            output = mymm(x, y, torch.float32)
            self.assertTrue(output.dtype is torch.float32)
            loss = output.sum()
        loss.backward()

        # Tests if custom_fwd becomes a no-op when mymm runs outside an autocast-enabled region.
        output = mymm(x, y, torch.float16)
        self.assertTrue(output.dtype is torch.float16)
        loss = output.sum()
        loss.backward()

    def test_autocast_cat_jit(self):
        # Reported at https://github.com/pytorch/pytorch/issues/38958

        class Model(torch.nn.Module):
            def forward(self):
                a = torch.randn(1)
                b = torch.randn(1)
                c = torch.cat((a, b), 0)
                d = torch.stack([c, c], 0)
                return d

        # The JIT here doesn't really matter, we just need to call
        # cat via the boxed API
        model = Model()
        model_jit_script = torch.jit.script(model)

        with torch.autocast('cuda', enabled=True):
            model()
            model_jit_script()

    # cudnn RNNs require special backend handling (weights are cast to FP16 and reflattened)
    # so they get a dedicated test.
    # Despite the large number of RNN cases it tries, the test takes < 15 seconds on a Titan V (similar to V100).
    @unittest.skipIf(not TEST_CUDNN, 'CUDNN not available')
    def test_autocast_rnn(self):
        with torch.backends.cudnn.flags(enabled=True, deterministic=True):
            # seq, batch, features, hidden size
            clses = ("RNN", "GRU", "LSTM")
            T, B, F, H = 3, 4, 5, 6
            dtypes = (torch.float16, torch.float32)
            input_layouts = ("seq_first", "batch_first", "packed")

            for (cls, num_layers, bias, input_layout, bidirectional, try_nonpreflattened_weights,
                 input_dtype, hidden_dtype, weight_dtype) in \
                    product(clses, (1, 2), (True, False), input_layouts, (True, False), (True, False),
                            dtypes, dtypes, dtypes):
                if input_layout == "seq_first":
                    batch_first = False
                    x = torch.randn((T, B, F), device="cuda", dtype=input_dtype)
                elif input_layout == "batch_first":
                    batch_first = True
                    x = torch.randn((B, T, F), device="cuda", dtype=input_dtype)
                elif input_layout == "packed":
                    batch_first = False
                    x = torch.nn.utils.rnn.pack_padded_sequence(torch.randn((T, B, F),
                                                                            device="cuda", dtype=input_dtype),
                                                                lengths=(3, 2, 1, 3),
                                                                enforce_sorted=False)

                rnn = getattr(torch.nn, cls)(F, H, num_layers=num_layers, bidirectional=bidirectional,
                                             bias=bias, batch_first=batch_first).cuda().to(dtype=weight_dtype)

                if try_nonpreflattened_weights:
                    for p in rnn.parameters():
                        with torch.no_grad():
                            p.set_(p.clone())

                h = torch.randn((num_layers * (2 if bidirectional else 1), B, H),
                                device="cuda", dtype=hidden_dtype)
                if cls == "LSTM":
                    c = torch.randn((num_layers * (2 if bidirectional else 1), B, H),
                                    device="cuda", dtype=hidden_dtype)
                    h = (h, c)

                with torch.autocast('cuda', ):
                    out, h_out = rnn(x, h)
                out = out.data if input_layout == "packed" else out
                self.assertEqual(out.dtype, torch.float16)
                # Autocast wrapper requires at::_cudnn_rnn is autograd-exposed.  This check can't guarantee
                # at::_cudnn_rnn is autograd-exposed, but if it fires, it indicates some funny business has
                # occurred and we should double check that at::_cudnn_rnn remains autograd-exposed.
                self.assertEqual(out.grad_fn.name(), "MiopenRnnBackward0" if torch.version.hip else "CudnnRnnBackward0")
                out.sum().backward()
                grads = [p.grad.clone() for p in rnn.parameters()]

                rnn.zero_grad()

                if cls == "LSTM":
                    out_control, h_out_control = rnn.to(dtype=torch.float16)(x.half(), (h[0].half(), h[1].half()))
                else:
                    out_control, h_out_control = rnn.to(dtype=torch.float16)(x.half(), h.half())
                out_control = out_control.data if input_layout == "packed" else out_control
                out_control.sum().backward()
                grads_control = [p.grad.clone() for p in rnn.parameters()]

                # Compares with default tolerances, even for FP16 execution.  Barring nondeterminism,
                # autocast and control results should be bitwise identical.
                self.assertEqual(out, out_control)

                if cls == "LSTM":
                    self.assertTrue(h_out[0].dtype is torch.float16 and h_out[1].dtype is torch.float16)
                    self.assertEqual(h_out[0], h_out_control[0])
                    self.assertEqual(h_out[1], h_out_control[1])
                else:
                    self.assertEqual(h_out.dtype, torch.float16)
                    self.assertEqual(h_out, h_out_control)
                for grad, grad_control in zip(grads, grads_control):
                    self.assertEqual(grad.half(), grad_control)

    def test_autocast_cache_leak(self):
        # Reported at https://github.com/pytorch/pytorch/issues/48049
        # Test is used to check, if autocast recaches the same parameters
        # when executed in a `torch.no_grad()` block.

        linear = torch.nn.Linear(10, 10).to('cuda')
        data = torch.randn(1, 10, device='cuda')

        with torch.autocast('cuda', ):
            with torch.no_grad():
                out = linear(data)
                first_iter_mem = torch.cuda.memory_allocated()
                for _ in range(3):
                    out = linear(data)
                self.assertTrue(first_iter_mem == torch.cuda.memory_allocated())

    def test_autocast_checkpointing(self):
        model = torch.nn.Sequential(torch.nn.Linear(8, 8),
                                    torch.nn.Linear(8, 8),
                                    torch.nn.Linear(8, 8)).cuda()
        input = torch.rand((8, 8), device="cuda", dtype=torch.float16, requires_grad=True)
        with torch.autocast('cuda', ):
            output = checkpoint_sequential(model, 2, input, use_reentrant=True)
        self.assertTrue(output.requires_grad)
        self.assertTrue(output.dtype is torch.float16)
        output.sum().backward()

    @slowTest
    @unittest.skipIf(not TEST_LARGE_TENSOR, "not enough memory")
    def test_max_large_axis(self):
        x = torch.zeros(2**32, device='cuda', dtype=torch.int8)
        x[-1] = 1
        val, idx = x.max(0)
        self.assertEqual(val, 1)
        self.assertEqual(idx, x.shape[0] - 1)

    @unittest.skipIf(not TEST_NUMPY, "Numpy not found")
    def test_to_numpy(self):
        self.assertRaises(TypeError, lambda: torch.empty(1, device="cuda").numpy())

    def test_graph_is_current_stream_capturing(self):
        self.assertFalse(torch.cuda.is_current_stream_capturing())

        if TEST_CUDA and (not TEST_WITH_ROCM):
            s = torch.cuda.Stream()
            with torch.cuda.stream(s):
                g = torch.cuda.CUDAGraph()
                self.assertFalse(torch.cuda.is_current_stream_capturing())
                g.capture_begin()
                self.assertTrue(torch.cuda.is_current_stream_capturing())
                g.capture_end()

    @unittest.skipIf(not TEST_CUDA_GRAPH, "CUDA >= 11.0 or ROCM >= 5.3 required for graphs")
    def test_graph_capture_simple(self):
        s = torch.cuda.Stream()

        with torch.cuda.stream(s):
            a = torch.full((1000,), 1, device="cuda")
            g = torch.cuda.CUDAGraph()
            torch.cuda.empty_cache()
            g.capture_begin()
            b = a
            for _ in range(10):
                b = b + 1
            g.capture_end()
        torch.cuda.current_stream().wait_stream(s)

        g.replay()

        self.assertTrue(b.sum().item() == 11000.)

    @unittest.skipIf(
        not TEST_CUDA_GRAPH, "CUDA >= 11.0 or ROCM >= 5.3 required for graphs"
    )
    def test_graphsafe_set_get_rng_state(self):

        # Define a function to create generator states, with optional graph registration
        def create_states(generator):
            """Initializes generator states and registers them with a CUDA graph if provided."""
            # Ensure the CUDA generator is initialized
            torch.rand(1, device="cuda")
            generator.manual_seed(0)

            # Save the current state of the generator
            old_state = generator.graphsafe_get_state()
            # Create and save a cloned state of the generator
            new_state = generator.clone_state()
            # Return the original generator and its two states
            return generator, old_state, new_state

        def register_states_to_graph(generator_state, graph):
            generator, old_state, new_state = generator_state
            graph.register_generator_state(old_state)
            graph.register_generator_state(new_state)

        # Define a function to perform specific RNG actions using the generator's states
        def perform_random_generation_steps(generator_state):
            generator, old_state, new_state = generator_state
            random_values = []

            # Generate random numbers with the new generator state
            generator.graphsafe_set_state(new_state)
            random_values.append(torch.rand(5, device="cuda", generator=generator))

            # Generate random numbers twice with the old generator state
            generator.graphsafe_set_state(old_state)
            random_values.extend(
                [torch.rand(5, device="cuda", generator=generator) for _ in range(2)]
            )

            return random_values

        # Define a function to retrieve the final offsets of the original and new generator states
        def get_final_offsets_of_states(generator_state):
            generator, old_state, new_state = generator_state
            old_state_offset = old_state.get_offset()
            new_state_offset = new_state.get_offset()
            return old_state_offset, new_state_offset

        # Set up and test a new CUDA generator
        generator = torch.Generator(device="cuda")
        generator_state = create_states(generator)

        # Set up and test the default CUDA generator with a CUDA Graph
        g = torch.cuda.CUDAGraph()
        s = torch.cuda.Stream()
        default_generator = torch.cuda.default_generators[0]
        default_generator_state = create_states(default_generator)
        register_states_to_graph(default_generator_state, g)

        # Perform random number generation within a CUDA graph
        with torch.cuda.stream(s):
            g.capture_begin()
            graphed_random_values = perform_random_generation_steps(
                default_generator_state
            )
            g.capture_end()

        # Synchronize the streams and replay the graph
        torch.cuda.current_stream().wait_stream(s)
        for _ in range(3):
            random_values = perform_random_generation_steps(generator_state)
            g.replay()
            offset = get_final_offsets_of_states(generator_state)
            graph_offset = get_final_offsets_of_states(default_generator_state)

            # Compare the final offsets of states for both generators to ensure consistency
            self.assertTrue(offset == graph_offset)
            # Compare the states generated outside and inside the graph
            self.assertEqual(random_values, graphed_random_values)

    @unittest.skipIf(
        not TEST_CUDA_GRAPH, "CUDA >= 11.0 or ROCM >= 5.3 required for graphs"
    )
    def test_memory_stats_of_multiple_generators_and_graphs(self):
        # Function to clear CUDA cache and collect garbage
        def clear_cuda_cache():
            gc.collect()
            torch.cuda.empty_cache()

        # Executes a simple graph task which includes capturing and executing a random number generation within a CUDA graph.
        def simple_graph_task(graph):
            s = torch.cuda.Stream()
            with torch.cuda.stream(s):
                graph.capture_begin()
                torch.rand(1, device="cuda")
                graph.capture_end()
            torch.cuda.current_stream().wait_stream(s)
            graph.replay()  # Replays the captured operations

        def get_memory_stats():
            stats = torch.cuda.memory_stats()
            num_blocks = stats["active.all.current"]
            total_size = stats["active_bytes.all.current"]
            return num_blocks, total_size

        def test(num_graphs, num_generators):
            baseline = get_memory_stats()
            baseline_num_blocks, baseline_total_size = baseline

            # Allocate CUDA graphs
            graphs = [torch.cuda.CUDAGraph() for _ in range(num_graphs)]

            # Allocate and manage generator states
            default_generator = torch.cuda.default_generators[0]
            generators = [default_generator.graphsafe_get_state()]

            # Starts from 1 as one state is already added
            for _ in range(1, num_generators):
                generators.append(default_generator.clone_state())

            for graph in graphs:
                for generator_state in generators:
                    graph.register_generator_state(generator_state)
                simple_graph_task(graph)

            # Assert conditions after graph tasks
            num_blocks, total_size = get_memory_stats()
            # The allocated blocks should only be proportional to the number of generators
            expected_blocks_diff = 2 * num_generators
            expected_size_diff = 2 * 512 * num_generators  # Each block's size is 512

            self.assertTrue(
                (num_blocks - baseline_num_blocks) == expected_blocks_diff,
                "Unexpected number of active blocks.",
            )
            self.assertTrue(
                (total_size - baseline_total_size) == expected_size_diff,
                "Unexpected total memory size.",
            )

            # Cleanup graphs and clear CUDA cache
            while graphs:
                graph = graphs.pop()
                del graph
            clear_cuda_cache()

            # Assert that memory stats return to baseline after cleanup
            self.assertTrue(
                get_memory_stats() == baseline,
                "Memory stats do not match baseline after cleanup.",
            )

        # Running the test function with different parameters
        test(1, 1)
        test(3, 2)
        test(10, 20)

    @unittest.skipIf(not TEST_CUDA_GRAPH, "CUDA >= 11.0 or ROCM >= 5.3 required for graphs")
    def test_graph_capture_reset_recapture(self):
        s = torch.cuda.Stream()

        with torch.cuda.stream(s):
            a = torch.full((1000,), 1, device="cuda")
            g = torch.cuda.CUDAGraph()
            torch.cuda.empty_cache()
            g.capture_begin()
            b = a
            for _ in range(10):
                b = b + 1
            g.capture_end()
        torch.cuda.current_stream().wait_stream(s)

        g.replay()

        self.assertTrue(b.sum().item() == 11000.)

        g.reset()

        with torch.cuda.stream(s):
            g.capture_begin()
            b.fill_(2.0)
            for _ in range(10):
                b = b + 2
            g.capture_end()
        torch.cuda.current_stream().wait_stream(s)

        g.replay()
        self.assertTrue(b.sum().item() == 22000.)

        g.reset()
        del g

    @unittest.skipIf(not TEST_CUDA_GRAPH, "CUDA >= 11.0 or ROCM >= 5.3 required for graphs")
    def test_graph_error(self):
        # We need to run this test in a separate thread as the error we trigger
        # puts the cuda context in a bad state
        script = """
import torch

g = torch.cuda.CUDAGraph()
try:
    g.capture_begin()
except RuntimeError as e:
    if "CUDA graphs must be captured on a non-default stream." in str(e):
        exit(0)
    else:
        exit(1)
exit(2)
"""
        try:
            a = subprocess.check_output(
                [sys.executable, '-c', script],
                stderr=subprocess.STDOUT,
                # On Windows, opening the subprocess with the default CWD makes `import torch`
                # fail, so just set CWD to this script's directory
                cwd=os.path.dirname(os.path.realpath(__file__)),)
        except subprocess.CalledProcessError as e:
            if e.returncode == 1:
                self.assertTrue(False, "Error raise by starting capture without a stream is not the expected one")
            elif e.returncode == 2:
                self.assertTrue(False, "Error raised by starting capture without a stream was not caught")

    @unittest.skipIf((not TEST_CUDA) or
                     TEST_WITH_ROCM or
                     int(torch.version.cuda.split(".")[0]) < 11, "CUDA >= 11.0 required for graphs")
    def test_graph_warn_if_has_zero_nodes(self):
        with warnings.catch_warnings(record=True) as caught:
            g = torch.cuda.CUDAGraph()
            s = torch.cuda.Stream()
            with torch.cuda.stream(s):
                g.capture_begin()
                g.capture_end()
        self.assertTrue(any("The CUDA Graph is empty" in str(w.message) for w in caught))

    @unittest.skipIf(not TEST_CUDA_GRAPH, "CUDA >= 11.0 or ROCM >= 5.3 required for graphs")
    def test_graph_capture_oom(self):
        oom_regex = "would exceed allowed memory" if TEST_CUDAMALLOCASYNC else \
                    "out of memory"
        with self.assertRaisesRegex(RuntimeError, oom_regex):
            with torch.cuda.graph(torch.cuda.CUDAGraph()):
                torch.zeros(2 ** 40, device="cuda")

    @unittest.skipIf(not TEST_CUDA_GRAPH, "CUDA >= 11.0 or ROCM >= 5.3 required for graphs")
    def test_repeat_graph_capture_cublas_workspace_memory(self):
        (x, y, z) = 1024, 512, 64
        a = torch.rand((x, y), device='cuda')
        b = torch.rand((y, z), device='cuda')

        # warmup
        torch.mm(a, b)

        free_bytes_before, total_bytes = torch.cuda.mem_get_info()
        used_gb_before = (total_bytes - free_bytes_before) / 1e9

        for i in range(100):
            torch_graph = torch.cuda.CUDAGraph()
            with torch.cuda.graph(torch_graph):
                torch.mm(a, b)
            torch_graph.replay()

        free_bytes_after, _ = torch.cuda.mem_get_info()
        used_gb_after = (total_bytes - free_bytes_after) / 1e9

        self.assertFalse(used_gb_before + 0.1 < used_gb_after)

    @unittest.skipIf(not TEST_CUDA_GRAPH, "CUDA >= 11.0 or ROCM >= 5.3 required for graphs")
    def test_graph_rng_functional(self):
        ops_with_kwargs = ((torch.nn.functional.dropout, {"p": 0.1}),
                           (torch.nn.functional.rrelu, {"training": True}),)
        size = 10000

        def run(op, kwargs):
            a = torch.randn((size,), device="cuda", dtype=torch.float)

            # Control
            torch.cuda.manual_seed(5)
            eager_out = a
            for _ in range(6):
                eager_out = op(eager_out, **kwargs)

            graph_in = a.clone()
            stream = torch.cuda.Stream()
            stream.wait_stream(torch.cuda.current_stream())
            with torch.cuda.stream(stream):
                torch.cuda.manual_seed(5)

                g = torch.cuda.CUDAGraph()
                torch.cuda.empty_cache()
                g.capture_begin()
                graph_out = graph_in
                for _ in range(2):
                    graph_out = op(graph_out, **kwargs)
                g.capture_end()
            torch.cuda.current_stream().wait_stream(stream)

            # Runs a graphed->eager->graphed sequence of RNG ops.
            # replay() plays 2 invocations of the op, so the sequence has 6
            # invocations total, matching Control.
            # replay() reads from graph_in and writes to graph_out.
            g.replay()
            out = op(graph_out, **kwargs)
            out = op(out, **kwargs)
            graph_in.copy_(out)
            g.replay()

            # If replay() updated RNG state correctly, graph_out
            # should now hold data equal to eager_out.
            try:
                self.assertEqual(eager_out, graph_out)
            except Exception as e:
                raise RuntimeError("Failed on ", op) from e

            # Do the same operations varying seeds
            seeds = [6, 128, 9999]

            for seed in seeds:
                torch.cuda.manual_seed(seed)
                graph_in.copy_(a)
                for _ in range(3):
                    g.replay()

                # If the random seed was not updated then the graph would
                # generate the same output as in previous check.
                try:
                    self.assertNotEqual(eager_out, graph_out)
                except Exception as e:
                    raise RuntimeError("Failed on ", op) from e

                # Now repeat the same operations in non-graphed mode.
                torch.cuda.manual_seed(seed)
                for _ in range(3):
                    eager_out.copy_(a)
                    eager_out = op(eager_out, **kwargs)
                    eager_out = op(eager_out, **kwargs)

                # In the end, graph_out and eager_out must be equal
                # as they went under the same set of operations.
                try:
                    self.assertEqual(eager_out, graph_out)
                except Exception as e:
                    raise RuntimeError("Failed on ", op) from e

            # We hold references to all tensors used across streams up til this sync,
            # so no need to call record_stream on those tensors.
            torch.cuda.synchronize()

        for op, kwargs in ops_with_kwargs:
            run(op, kwargs)

    @unittest.skipIf(not TEST_CUDA_GRAPH, "CUDA >= 11.0 or ROCM >= 5.3 required for graphs")
    def test_graph_rng_distributions(self):
        size = 10000
        input = torch.rand((size,), device="cuda", dtype=torch.float)
        alloc = torch.empty((size,), device="cuda", dtype=torch.float)

        # Torch ops to test with sample args (tuple) and kwargs (dict)
        torch_with_args = (("bernoulli", (input.clone(),), {}),
                           # multinomial uses some uncapturable CUDA calls.
                           # TODO: reenable multinomial tests if/when the implementation is capturable.
                           # ("multinomial", (input.clone(), size, True), {}),
                           # ("multinomial", (input.clone(), size // 2, False), {}),
                           # TODO: reenable normal test, where std is a device
                           # tensor, when graph test failures are fixed
                           # ("normal", (input.clone() + 1, input.clone()), {}),
                           ("normal", (input.clone() + 1, 1.0), {}),
                           ("poisson", (input.clone(),), {}),
                           ("rand", (size,), {"device": "cuda", "dtype": torch.float}),
                           ("randint", (0, 3, (size,)), {"device": "cuda", "dtype": torch.float}),
                           ("randn", (size,), {"device": "cuda", "dtype": torch.float}),)

        # Tensor methods to test with sample args (tuple)
        tensor_with_args = (("bernoulli_", (input.clone(),)),
                            ("cauchy_", ()),
                            ("exponential_", ()),
                            ("geometric_", (0.3,)),
                            ("log_normal_", ()),
                            ("normal_", ()),
                            ("random_", ()),
                            ("uniform_", ()),)

        def run(module, op, args, kwargs):
            torch.cuda.manual_seed(5)

            # Each path runs a dummy op to increment the state a bit before creating controls.
            if (module == "torch"):
                dummy = getattr(torch, op)(*args, **kwargs)
                control1 = getattr(torch, op)(*args, **kwargs)
                control2 = getattr(torch, op)(*args, **kwargs)
            else:
                dummy = alloc.clone()
                control1 = alloc.clone()
                control2 = alloc.clone()
                getattr(dummy, op)(*args)
                getattr(control1, op)(*args)
                getattr(control2, op)(*args)

            stream = torch.cuda.Stream()
            stream.wait_stream(torch.cuda.current_stream())
            with torch.cuda.stream(stream):
                torch.cuda.manual_seed(5)

                g = torch.cuda.CUDAGraph()
                torch.cuda.empty_cache()
                if (module == "torch"):
                    g.capture_begin()
                    t1 = getattr(torch, op)(*args, **kwargs)
                    t2 = getattr(torch, op)(*args, **kwargs)
                    g.capture_end()
                else:
                    t1 = alloc.clone()
                    t2 = alloc.clone()
                    g.capture_begin()
                    getattr(t1, op)(*args)
                    getattr(t2, op)(*args)
                    g.capture_end()
            torch.cuda.current_stream().wait_stream(stream)

            if not TEST_CUDAMALLOCASYNC:
                # Makes sure values haven't been populated yet
                # (in other words, makes sure capture didn't actually run ops).
                # We can only try this with the native allocator, for which captured
                # addresses are already backed by cudaMalloced memory.
                # If we try it with cudaMallocAsync, CUDA won't event consider
                # the captured addresses allocated until replay(), and if we
                # access them before replay() we get IMAs.
                try:
                    self.assertNotEqual(control1, t1)
                    self.assertNotEqual(control2, t2)
                except Exception as e:
                    raise RuntimeError("Failed on " + module + "." + op) from e

            # Set a new seed to check if graph would use it
            for seed in [6, 314, 271]:
                torch.cuda.manual_seed(seed)
                # Runs a dummy op prelude, as for controls, to make sure replay()
                # picks up the dummy op's state increment.
                if (module == "torch"):
                    dummy = getattr(torch, op)(*args, **kwargs)
                    control1 = getattr(torch, op)(*args, **kwargs)
                    control2 = getattr(torch, op)(*args, **kwargs)
                else:
                    getattr(dummy, op)(*args)
                    getattr(control1, op)(*args)
                    getattr(control2, op)(*args)

                torch.cuda.manual_seed(seed)
                if (module == "torch"):
                    dummy = getattr(torch, op)(*args, **kwargs)
                else:
                    getattr(dummy, op)(*args)

                # see above comment on TEST_CUDAMALLOCASYNC
                if not TEST_CUDAMALLOCASYNC:
                    t1.copy_(alloc)
                    t2.copy_(alloc)

                # Runs RNG ops that fill t1 and t2.
                g.replay()

                try:
                    self.assertEqual(control1, t1)
                    self.assertEqual(control2, t2)
                except Exception as e:
                    raise RuntimeError("Failed on " + module + "." + op) from e

            # We hold references to all tensors used across streams up til this sync,
            # so no need to call record_stream on those tensors.
            torch.cuda.synchronize()

        for op_with_args in torch_with_args:
            run("torch", *op_with_args)

        for meth_with_args in tensor_with_args:
            # Adds an empty dict for kwargs, which none of the Tensor methods use
            run("Tensor", *(meth_with_args + ({},)))

    @unittest.skipIf(not TEST_CUDA_GRAPH, "CUDA >= 11.0 or ROCM >= 5.3 required for graphs")
    def test_graph_two_successive(self):
        torch.cuda.empty_cache()

        size = 1000
        kSmallBuffer = 2097152

        def func_with_temps(t, val):
            x = t.clone() + val
            y = t.clone() + val
            return x + y

        s = torch.cuda.Stream()

        for share_mem in ("Don't share", "via pool()", "via graph_pool_handle()"):
            g0 = torch.cuda.CUDAGraph()
            g1 = torch.cuda.CUDAGraph()

            a = torch.ones((size,), device="cuda")

            s.wait_stream(torch.cuda.current_stream())
            with torch.cuda.stream(s):
                g0_args = (torch.cuda.graph_pool_handle(),) if share_mem == "via graph_pool_handle()" else ()
                g0.capture_begin(*g0_args)
                b = a.clone()
                for _ in range(5):
                    b = func_with_temps(b, 1)
                g0.capture_end()

                g1_args = (g0.pool(),) if share_mem == "via pool()" else g0_args
                g1.capture_begin(*g1_args)
                for _ in range(5):
                    b = func_with_temps(b, 1)
                g1.capture_end()
            torch.cuda.current_stream().wait_stream(s)

            # mixes unrelated eager ops with replays
            c = a.clone()
            for _ in range(2):
                c = func_with_temps(c, 3)
            g0.replay()
            for _ in range(2):
                c = func_with_temps(c, 3)
            g1.replay()
            for _ in range(2):
                c = func_with_temps(c, 3)

            self.assertEqual(b.sum().item(), size * 3070)
            self.assertEqual(c.sum().item(), size * 442)

            if not TEST_CUDAMALLOCASYNC:
                # These stat checks are specific to the native allocator.
                if share_mem != "Don't share":
                    self.assertEqual(reserved_no_sharing - torch.cuda.memory_stats()["reserved_bytes.all.current"],  # noqa: F821
                                     kSmallBuffer)
                else:
                    reserved_no_sharing = torch.cuda.memory_stats()["reserved_bytes.all.current"]

            del a, b, c, g0, g1
            # Tensors used across streams (a and b) were held until just now, so no need to call record_stream on them.
            torch.cuda.synchronize()
            torch.cuda.empty_cache()

    @unittest.skipIf((not TEST_CUDA_GRAPH) or
                     IS_WINDOWS or  # appears to still be broken on Windows as of 11.4+
                     (torch.version.cuda and
                     int(torch.version.cuda.split(".")[0]) == 11 and
                     int(torch.version.cuda.split(".")[1]) < 4),
                     "Graph bindings disallow concurrent replay for CUDA < 11.4, see " +
                     "https://github.com/pytorch/pytorch/pull/57556")
    @unittest.skipIf(not TEST_CUDA_GRAPH, "CUDA >= 11.0 or ROCM >= 5.3 required for graphs")
    def test_graph_concurrent_replay(self):
        torch.cuda.empty_cache()

        size = 1000000  # largeish to help expose race conditions

        def func_with_temps(t, val):
            x = t.clone() + val
            y = t.clone() + val
            return x + y

        s = torch.cuda.Stream()

        for share_mem in ("Don't share", "via pool()", "via graph_pool_handle()"):
            g0 = torch.cuda.CUDAGraph()
            g1 = torch.cuda.CUDAGraph()

            s0 = torch.cuda.Stream()
            s1 = torch.cuda.Stream()

            a = torch.ones((size,), device="cuda")

            s.wait_stream(torch.cuda.current_stream())
            with torch.cuda.stream(s):
                g0_args = (torch.cuda.graph_pool_handle(),) if share_mem == "via graph_pool_handle()" else ()
                g0.capture_begin(*g0_args)
                b = a.clone()
                for _ in range(5):
                    b = func_with_temps(b, 1)
                g0.capture_end()

                g1_args = (g0.pool(),) if share_mem == "via pool()" else g0_args
                g1.capture_begin(*g1_args)
                c = a.clone()
                for _ in range(5):
                    c = func_with_temps(c, 2)
                g1.capture_end()

            # To reproduce data corruption, I need g0 and g1's kernels to run concurrently.
            # But replay() (especially cudaGraphLaunch) can incur significant CPU overhead.
            # The following pattern helps align device-side execution of g0 and g1's kernels.
            torch.cuda.synchronize()
            with torch.cuda.stream(s0):
                torch.cuda._sleep(1000000)
                s1.wait_stream(s0)
                g0.replay()
            with torch.cuda.stream(s1):
                g1.replay()
            torch.cuda.current_stream().wait_stream(s0)
            torch.cuda.current_stream().wait_stream(s1)

            if (not TEST_CUDAMALLOCASYNC) and (share_mem != "Don't share"):
                # If we used the native allocator and shared mempools,
                # we expect the concurrent replays corrupted each other.
                self.assertNotEqual(b.sum().item(), size * 94)
                self.assertNotEqual(c.sum().item(), size * 156)
            else:
                # If we EITHER
                #   - used the native allocator without sharing mempools, OR
                #   - used cudaMallocAsync, which ignores graph pool-sharing hints and should always be safe
                # we don't expect memory corruption.
                self.assertEqual(b.sum().item(), size * 94)
                self.assertEqual(c.sum().item(), size * 156)

            del a, b, c, g0, g1
            # Tensors used across streams (a, b, c) were held until just now, so no need to call record_stream on them.
            torch.cuda.synchronize()
            torch.cuda.empty_cache()

    @unittest.skipIf(not TEST_CUDA_GRAPH, "CUDA >= 11.0 or ROCM >= 5.3 required for graphs")
    def test_graph_three_successive(self):
        torch.cuda.empty_cache()

        size = 1000

        s = torch.cuda.Stream()

        for share_mem in ("Don't share", "via pool()", "via graph_pool_handle()"):
            a = torch.ones((size,), device="cuda")

            g0 = torch.cuda.CUDAGraph()
            g1 = torch.cuda.CUDAGraph()
            g2 = torch.cuda.CUDAGraph()

            s.wait_stream(torch.cuda.current_stream())
            with torch.cuda.stream(s):
                g0_args = (torch.cuda.graph_pool_handle(),) if share_mem == "via graph_pool_handle()" else ()
                g0.capture_begin(*g0_args)
                b = a.clone()
                c = b + 1
                d = b + 2
                g0.capture_end()

                args = (g0.pool(),) if share_mem == "via pool()" else g0_args

                g1.capture_begin(*args)
                e = c + 3
                del c
                g1.capture_end()

                g2.capture_begin(*args)
                f = d + 4
                g2.capture_end()
            torch.cuda.current_stream().wait_stream(s)

            # Tests that replaying in capture order is valid
            g0.replay()
            g1.replay()
            g2.replay()

            self.assertEqual(e.sum().item(), size * 5)
            self.assertEqual(f.sum().item(), size * 7)

            # Tests that replaying as g0, g2, g1 is only valid if they don't share a pool
            g0.replay()
            g2.replay()
            g1.replay()

            expect_corruption = (not TEST_CUDAMALLOCASYNC) and (share_mem != "Don't share")
            # If we used the native allocator and shared mempools, g2's capture should have reused c's memory for f.
            # We replayed g2 then g1, so we expect g1's captured "e = c + 3" mistakenly filled e with "f's vals + 3".
            self.assertEqual(e.sum().item(), size * (7 + 3) if expect_corruption else size * 5)
            self.assertEqual(f.sum().item(), size * 7)

            del a, b, d, e, f, g0, g1, g2
            # Tensors used across streams (a, e, f) were held until just now, so no need to call record_stream on them.
            torch.cuda.synchronize()
            torch.cuda.empty_cache()

    @unittest.skipIf((not TEST_CUDA_GRAPH) or
                     TEST_CUDAMALLOCASYNC , "CUDA >= 11.0 or ROCM >= 5.3 required for graphs")
    def test_graph_memory_stats_and_use_result_after_destroy_graph(self):
        kSmallSize = 1048576
        kSmallBuffer = 2097152
        kLargeBuffer = 20971520
        kMinLargeAlloc = 10485760
        kRoundLarge = 2097152

        elem = 4

        # this was annoying to write but stresses the expectations pretty rigorously
        cases = ((512 // elem, 1, kSmallBuffer, kSmallBuffer, "small_pool"),
                 (kSmallSize // elem, 2, 2 * kSmallBuffer, kSmallBuffer, "small_pool"),
                 ((kSmallSize + 512) // elem, 1, kLargeBuffer, kLargeBuffer, "large_pool"),
                 ((kMinLargeAlloc - 512) // elem, 2, 2 * kLargeBuffer, kLargeBuffer, "large_pool"),
                 ((kMinLargeAlloc + 512) // elem, 3,
                  3 * (kRoundLarge * ((kMinLargeAlloc + 512 + kRoundLarge - 1) // kRoundLarge)),
                  kRoundLarge * ((kMinLargeAlloc + 512 + kRoundLarge - 1) // kRoundLarge),
                  "large_pool"),)

        stats_to_check = ("segment.",
                          "reserved_bytes.",
                          "active.",
                          "active_bytes.")

        gc.collect()
        torch.cuda.empty_cache()

        s = torch.cuda.Stream()

        for (
            numel,
            delta_cudaMallocs,
            delta_cudaMalloc_bytes,
            delta_cudaMalloc_bytes_post_del_g,
            pool_string,
        ) in cases:
            if pool_string == "small_pool":
                delta_active_blocks = 3  # one from "b" plus a sneaky two from CUDAGraph's one-element rng seed and offset holders
                delta_active_bytes = (
                    numel * elem + 1024
                )  # + 1024 for CUDAGraph's rng seed and offset holders each
            else:
                delta_active_blocks = 1  # We only check the large pool, which isn't affected by rng offset holder
                delta_active_bytes = numel * elem

            g = torch.cuda.CUDAGraph()
            s.wait_stream(torch.cuda.current_stream())
            with torch.cuda.stream(s):
                # Allocation stat estimates assume input is created on the same stream as capture_begin()
                # (in other words, the same stream silo as the rng offset holder, which is not allocated from the
                # capture's private pool).
                a = torch.ones((numel,), device="cuda")

                precapture_stats = torch.cuda.memory_stats()

                g.capture_begin()
                b = a.clone()
                for _ in range(5):
                    b = b.clone() + 1
                g.capture_end()
            torch.cuda.current_stream().wait_stream(s)

            gc.collect()

            postcapture_stats = torch.cuda.memory_stats()

            expecteds = (delta_cudaMallocs,
                         delta_cudaMalloc_bytes,
                         delta_active_blocks,
                         delta_active_bytes)
            # Double checks replay and stats before and after a call to empty_cache
            for i in range(2):
                for stat, expected in zip(stats_to_check, expecteds):
                    stat = stat + pool_string + ".current"
                    current = postcapture_stats[stat] - precapture_stats[stat]
                    self.assertEqual(current, expected, "Pre to post capture delta of " +
                                     stat + f" = {current}, expected = {expected}, numel = {numel}")

                g.replay()
                self.assertEqual(b.sum().item(), 6 * numel)
                if i == 0:
                    torch.cuda.empty_cache()

            del g
            gc.collect()
            torch.cuda.empty_cache()
            postdel_stats = torch.cuda.memory_stats()

            # Uses graph result b after graph has been deleted
            self.assertEqual(b.sum().item(), 6 * numel)

            # b should be the only live reference remaining from the graph's private pool
            expecteds = (1, delta_cudaMalloc_bytes_post_del_g, 1, numel * elem)
            for stat, expected in zip(stats_to_check, expecteds):
                stat = stat + pool_string + ".current"
                current = postdel_stats[stat] - precapture_stats[stat]
                self.assertEqual(current, expected, "Pre capture to post graph delete delta of " +
                                 stat + f" = {current}, expected = {expected}, numel = {numel}")

            # del a, b before the next case is essential, otherwise overwriting a and b in the next case
            # can throw off its allocation/deallocation counts.
            del a, b
            # Tensors used across streams (a and b) were held until just now, so no need to call record_stream on them.
            torch.cuda.synchronize()
            torch.cuda.empty_cache()

    @unittest.skipIf(not TEST_CUDA_GRAPH, "CUDA >= 11.0 or ROCM >= 5.3 required for graphs")
    def test_graph_record_stream(self):
        # Makes sure graph capture defers attempting to reclaim allocations used across streams. See
        # "Q. Why skip process_events if a capture might be underway?" in c10/cuda/CUDACachingAllocator.cpp
        torch.cuda.empty_cache()

        potential_problem = torch.zeros((3,), device="cuda")
        a = torch.zeros((3,), device="cuda")
        s0 = torch.cuda.Stream()
        s1 = torch.cuda.Stream()
        s2 = torch.cuda.Stream()
        g = torch.cuda.CUDAGraph()

        torch.cuda.synchronize()
        with torch.cuda.stream(s0):
            potential_problem.record_stream(s0)
            torch.cuda._sleep(TestCuda.FIFTY_MIL_CYCLES)
            potential_problem.fill_(1.)
        del potential_problem

        with torch.cuda.stream(s1):
            g.capture_begin()
            # potential_problem's allocation should still be outstanding. if DeviceCachingAllocator::malloc
            # mistakenly calls process_events, it will trigger cudaEventQueries on potential_problem's end-of-life
            # event, which will cause the capture to error.
            b = a.clone()

            # Let's also see what happens if we record_stream on a tensor during capture.
            s2.wait_stream(s1)
            with torch.cuda.stream(s2):
                b.fill_(1.)
                b.record_stream(s2)  # dummy record_stream
                del b
            s1.wait_stream(s2)
            g.capture_end()
        torch.cuda.synchronize()

        # dummy allocation triggers process_events, Hopefully successfully processes b's end-of-life event.
        c = torch.zeros((3,), device="cuda")

    @skipIfRocm
    @unittest.skipIf(not TEST_CUDA_GRAPH, "CUDA >= 11.0 or ROCM >= 5.3 required for graphs")
    # If this test is the first in the process to try cudnn rnns with dropout, it'll initialize
    # DropoutState's long-lived internal buffer. Calling code perceives this (correct) behavior
    # as a memory leak unless we skip the leak check.
    @skipCUDAMemoryLeakCheckIf(True)
    def test_graph_cudnn_dropout(self):
        # Tests the interaction of cuda graph capture with DropoutState's syncs in ATen/native/cudnn/RNN.cpp.
        # In particular, if user runs a sequence of captured and noncaptured cudnn rnns, DropoutState should
        # avoid syncing noncapturing streams with captured events or vice versa.
        torch.cuda.empty_cache()

        model = torch.nn.LSTM(512, 512, 2, dropout=0.5).cuda()
        x = torch.ones(100, 192, 512, device="cuda")

        y = model(x)

        g = torch.cuda.CUDAGraph()
        s = torch.cuda.Stream()
        s.wait_stream(torch.cuda.current_stream())
        with torch.cuda.stream(s):
            g.capture_begin()
            y = model(x)
            g.capture_end()
        torch.cuda.current_stream().wait_stream(s)

        g.replay()

        y = model(x)

    @unittest.skipIf(not TEST_CUDA_GRAPH, "CUDA >= 11.0 or ROCM >= 5.3 required for graphs")
    def test_graph_grad_scaling(self):
        for foreach, fused in ((False, False), (True, False), (False, True)):
            self._test_graph_grad_scaling(foreach, fused)

    def _test_graph_grad_scaling(self, foreach, fused):
        torch.cuda.empty_cache()

        scaler = torch.cuda.amp.GradScaler(init_scale=4.)
        g = torch.cuda.CUDAGraph()
        s = torch.cuda.Stream()

        weight = torch.ones((100,), device="cuda", requires_grad=True)
        opt = torch.optim.SGD([weight], lr=0.1, foreach=foreach, fused=fused)
        static_input = torch.ones_like(weight)
        static_grad = torch.ones_like(weight)

        # warmup
        s = torch.cuda.Stream()
        s.wait_stream(torch.cuda.current_stream())
        with torch.cuda.stream(s):
            loss = (weight.half() * static_input).sum()
            scaler.scale(loss).backward()
        torch.cuda.current_stream().wait_stream(s)

        opt.zero_grad(set_to_none=True)

        # capture
        with torch.cuda.stream(s):
            g.capture_begin()
            loss = (weight.half() * static_input).sum()
            scaler.scale(loss).backward()
            g.capture_end()

        input_vals = [5, 20000, 5, 40000]
        # If the scale gets updated properly, these are the scale, growth tracker,
        # and grad values we expect.
        expected_scales = [4, 2, 2, 1]
        expected_growth_trackers = [1, 0, 1, 0]
        expected_grad_vals = [5 * 4, float("inf"), 5 * 2, float("inf")]

        for data, scale, growth_tracker, grad_val in zip(input_vals,
                                                         expected_scales,
                                                         expected_growth_trackers,
                                                         expected_grad_vals):
            static_input.fill_(data)
            g.replay()
            self.assertEqual(weight.grad, torch.full_like(weight.grad, grad_val))
            scaler.step(opt)
            scaler.update()
            self.assertEqual(scaler._scale, scale)
            self.assertEqual(scaler._growth_tracker, growth_tracker)

    @unittest.skipIf(not TEST_CUDA_GRAPH, "CUDA >= 11.0 or ROCM >= 5.3 required for graphs")
    @parametrize(
        "with_amp,cache_enabled,allow_unused_input",
        [
            subtest((False, False, True), decorators=[skipIfRocm]),
            subtest((True, False, True), decorators=[skipIfRocm]),
            subtest((True, True, True), decorators=[unittest.expectedFailure]),
            subtest((False, False, False), decorators=[unittest.expectedFailure]),
        ],
        name_fn=lambda x, y, z: "{}{}{}".format(
            {True: "with_amp", False: "without_amp"}[x],
            {True: "_cache_enabled", False: "_cache_disabled"}[y] if x else "",
            {True: "_allow_unused_input", False: "_not_allow_unused_input"}[z],
        ),
    )
    def test_graph_make_graphed_callables(
        self, with_amp, cache_enabled, allow_unused_input
    ):
        torch.manual_seed(5)
        torch.cuda.manual_seed(5)

        N, D_in, H, D_out = 640, 4096, 2048, 1024

        class MLP1(torch.nn.Module):
            def __init__(self, D_in: int, H: int, D_out: int):
                super().__init__()
                self.net_1 = torch.nn.Sequential(
                    torch.nn.Linear(D_in, H), torch.nn.Dropout(p=0.1)
                ).cuda()
                self.net_2 = torch.nn.Sequential(
                    torch.nn.Linear(H, D_out), torch.nn.Dropout(p=0.2)
                ).cuda()

            def forward(self, input_dict: dict):
                x = input_dict["x"]
                return self.net_2(self.net_1(x))

        class MLP2(torch.nn.Module):
            def __init__(self, D_in: int, H: int, D_out: int):
                super().__init__()
                self.net_1 = torch.nn.Sequential(
                    torch.nn.Linear(D_in, H), torch.nn.Dropout(p=0.1)
                ).cuda()
                self.net_2 = torch.nn.Sequential(
                    torch.nn.Linear(H, D_out), torch.nn.Dropout(p=0.2)
                ).cuda()

            def forward(self, x):
                return {"output": self.net_2(self.net_1(x))}

        models = []
        for _ in range(2):
            model_section1 = MLP1(D_in, H, H).cuda()
            model_section2 = MLP2(H, H, D_out).cuda()
            models.append(torch.nn.Sequential(model_section1, model_section2))

        model_graphed = models[0]
        model_control = models[1]

        model_graphed.load_state_dict(model_control.state_dict())

        opt_graphed = torch.optim.SGD(model_graphed.parameters(), lr=0.1)
        opt_control = torch.optim.SGD(model_control.parameters(), lr=0.1)

        x = torch.randn(N, D_in, device="cuda")
        h = torch.randn(N, H, device="cuda", requires_grad=True)
        unused_input = torch.randn(N, H, device="cuda", requires_grad=True)
        y_pred = torch.randn(N, D_out, device="cuda", requires_grad=True)
        y = torch.randn(N, D_out, device="cuda")

        loss_fn_control = torch.nn.functional.mse_loss
        relu_control = torch.nn.functional.relu

        # This is a good stress test. It graphs four callables: two Modules and two python functions.
        with torch.cuda.amp.autocast(with_amp, cache_enabled=cache_enabled):
            (
                model_graphed[0],
                model_graphed[1],
                relu_graphed,
                loss_fn_graphed,
            ) = torch.cuda.make_graphed_callables(
                (model_graphed[0], model_graphed[1], relu_control, loss_fn_control),
                (
                    ({"x": x, "unused_input": unused_input},),
                    (h,),
                    (y_pred,),
                    (y_pred, y),
                ),
                allow_unused_input=allow_unused_input,
            )

        real_inputs = [torch.rand_like(x) for _ in range(10)]
        real_targets = [torch.rand_like(y) for _ in range(10)]

        for m, opt, relu, loss_fn in zip(
            (model_graphed, model_control),
            (opt_graphed, opt_control),
            (relu_graphed, relu_control),
            (loss_fn_graphed, loss_fn_control),
        ):
            # Resets RNC states before iterations for graphed and ungraphed models,
            # so dropout math should be bitwise identical for both.
            torch.manual_seed(5)
            torch.cuda.manual_seed(5)
            for data, target in zip(real_inputs, real_targets):
                opt.zero_grad(set_to_none=True)
                with torch.cuda.amp.autocast(with_amp, cache_enabled=cache_enabled):
                    y_pred = m({"x": data, "unused_input": unused_input})["output"]
                    y_pred = relu(y_pred)
                    loss = loss_fn(y_pred, target)
                    loss.backward()
                opt.step()

        for p, pc in zip(model_graphed.parameters(), model_control.parameters()):
            self.assertEqual(p, pc)

        # We graphed the models in training mode. Eval should still run ungraphed.
        model_graphed.eval()
        model_control.eval()
        self.assertEqual(
            model_graphed({"x": real_inputs[0]}), model_control({"x": real_inputs[0]})
        )

    @unittest.skipIf(not TEST_CUDA_GRAPH, "CUDA >= 11.0 or ROCM >= 5.3 required for graphs")
    def test_graph_make_graphed_callables_same_pool(self):
        torch.manual_seed(5)
        torch.cuda.manual_seed(5)
        models = []
        num_models = 3
        for _ in range(num_models):
            models.append(
                torch.nn.Sequential(
                    torch.nn.Linear(32, 128),
                    torch.nn.ReLU(),
                    torch.nn.Linear(128, 128),
                ).cuda()
            )
        # we will reuse the same pool for all graph captures
        mempool = torch.cuda.graph_pool_handle()
        graphed_models = []
        for model in models:
            x = torch.randn([64, 32], device="cuda")
            graphed_model = deepcopy(model)
            graphed_model = torch.cuda.make_graphed_callables(graphed_model, (x,), pool=mempool)
            graphed_models.append(graphed_model)

        for model, graphed_model in zip(models, graphed_models):
            x = torch.randn([64, 32], device="cuda")
            y = model(x)
            yg = graphed_model(x)
            l = y.norm()
            lg = yg.norm()
            l.backward()
            lg.backward()

            self.assertEqual(y, yg)
            self.assertEqual(l, lg)
            for p, pg in zip(model.parameters(), graphed_model.parameters()):
                self.assertEqual(p, pg)
                self.assertEqual(p.grad, pg.grad)
                self.assertNotEqual(p.data_ptr(), pg.data_ptr())
                self.assertNotEqual(p.grad.data_ptr, pg.grad.data_ptr)

    def _test_graphed_optimizer(self, steps_warmup, steps_train, optimizer_ctor, kwargs):
        for actually_do_graphs in (True, False):
            params = [
                torch.randn((i + 5, i + 5), device="cuda") for i in range(2)
            ] + [torch.randn((), device="cuda")]
            params_control = [p.clone().requires_grad_() for p in params]
            params_graphed = [p.clone().requires_grad_() for p in params]

            grads = [[torch.randn_like(p) for p in params] for _ in range(steps_warmup + steps_train)]

            # Control (capturable=False)

            opt = optimizer_ctor(params_control, capturable=False, **kwargs)

            for i in range(steps_warmup + steps_train):
                for j, p in enumerate(params_control):
                    p.grad = grads[i][j]
                opt.step()

            # capturable=True

            opt = optimizer_ctor(params_graphed, capturable=True, **kwargs)

            for i in range(steps_warmup):
                for j, p in enumerate(params_graphed):
                    p.grad = grads[i][j]
                opt.step()

            if actually_do_graphs:
                g = torch.cuda.CUDAGraph()
                with torch.cuda.graph(g):
                    opt.step()

            for i in range(steps_train):
                if actually_do_graphs:
                    for j, p in enumerate(params_graphed):
                        p.grad.copy_(grads[i + steps_warmup][j])
                    g.replay()
                else:
                    # Passing capturable=True to the constructor and running without graphs should still be
                    # numerically correct, even if it's not ideal for performance.
                    for j, p in enumerate(params_graphed):
                        p.grad = grads[i + steps_warmup][j]
                    opt.step()

            for p_control, p_graphed in zip(params_control, params_graphed):
                self.assertEqual(p_control, p_graphed)

    @unittest.skipIf(not TEST_CUDA_GRAPH, "CUDA >= 11.0 or ROCM >= 5.3 required for graphs")
    def test_graph_optims(self):
        # Needs generalization if we want to extend this test to non-Adam-like optimizers.
        cases = [
            (optimizer_ctor, {"lr": 0.1, "betas": (0.8, 0.7), "foreach": foreach,
                              "decoupled_weight_decay": decoupled_weight_decay, "weight_decay": weight_decay})
            for optimizer_ctor, foreach, decoupled_weight_decay, weight_decay in product(
                (torch.optim.NAdam, torch.optim.RAdam,), (False, True,), (False, True,), (0.0, 0.1,))
        ] + [
            (torch.optim.Rprop, {"lr": 0.1, "foreach": foreach, "maximize": maximize})
            for foreach, maximize in product((False, True,), (False, True,))
        ] + [
            (optimizer_ctor, {"lr": 0.1, "betas": (0.8, 0.7), "foreach": foreach, "amsgrad": amsgrad})
            for optimizer_ctor, foreach, amsgrad in product(
                (torch.optim.Adam, torch.optim.AdamW), (False, True), (False, True),)
        ] + [
            (optimizer_ctor, {"lr": 0.1, "betas": (0.8, 0.7), "fused": True, "amsgrad": amsgrad})
            for optimizer_ctor, amsgrad in product((torch.optim.Adam, torch.optim.AdamW), (False, True))
        ] + [
            (optimizer_ctor, {"lr": 0.1, "foreach": foreach, "maximize": maximize, "weight_decay": weight_decay})
            for optimizer_ctor, foreach, maximize, weight_decay in product((torch.optim.Adamax, torch.optim.ASGD,
                                                                            torch.optim.Adadelta, torch.optim.RMSprop),
                                                                           (False, True), (False, True), (0, 0.1))
        ]

        for optimizer_ctor, kwargs in cases:
            with self.subTest(optimizer_ctor=optimizer_ctor, kwargs=kwargs):
                self._test_graphed_optimizer(3, 2, optimizer_ctor, kwargs)

    @unittest.skipIf(not TEST_CUDA_GRAPH, "CUDA >= 11.0 or ROCM >= 5.3 required for graphs")
    def test_graph_optims_with_explicitly_capturable_param_groups(self):
        # mimicking `_test_graphed_optimizer` maladroitly to pass two param_groups to optimizer.__init__
        n_warmup, n_replay = 3, 2
        for optimizer, second_param_group_capturable in product((torch.optim.Adam, torch.optim.AdamW,
                                                                 torch.optim.ASGD, torch.optim.Adamax,
                                                                 torch.optim.NAdam, torch.optim.RAdam,
<<<<<<< HEAD
                                                                 torch.optim.Adadelta, torch.optim.Rprop), (True, False)):
=======
                                                                 torch.optim.Adadelta, torch.optim.RMSprop), (True, False)):
>>>>>>> 0bfa9f47
            ref_p1, param1 = (torch.nn.Parameter(torch.ones(1, device="cuda")) for _ in range(2))
            ref_p2, param2 = (torch.nn.Parameter(torch.ones(1, device="cuda")) for _ in range(2))
            grads1, grads2 = ([torch.randn_like(param1) for _ in range(n_warmup + n_replay)] for _ in range(2))
            ref_grads1, ref_grads2 = ([t.clone() for t in tensors] for tensors in (grads1, grads2))
            params = [
                {"params": [param1], "capturable": True},
                {"params": [param2], "capturable": second_param_group_capturable},
            ]
            opt = optimizer(params)
            opt_ = optimizer([
                {"params": [ref_p1], "capturable": False},
                {"params": [ref_p2], "capturable": False},
            ])

            for i in range(n_warmup + n_replay):
                ref_p1.grad = ref_grads1[i]
                ref_p2.grad = ref_grads2[i]
                opt_.step()

            for i in range(n_warmup):
                param1.grad = grads1[i]
                param2.grad = grads2[i]
                opt.step()

            g = torch.cuda.CUDAGraph()
            if not second_param_group_capturable:
                with self.assertRaisesRegex(RuntimeError, "Attempting CUDA graph"):
                    with torch.cuda.graph(g):
                        opt.step()
            else:
                with torch.cuda.graph(g):
                    opt.step()

                for i in range(n_replay):
                    param1.grad.copy_(grads1[n_warmup + i])
                    param2.grad.copy_(grads2[n_warmup + i])
                    g.replay()
                self.assertEqual(ref_p1, param1)
                self.assertEqual(ref_p2, param2)

    @unittest.skipIf(not TEST_CUDA_GRAPH, "CUDA >= 11.0 or ROCM >= 5.3 required for graphs")
    def test_graph_scaling_fused_optimizers(self):
        cases = [
            (optimizer_ctor, {"lr": 0.1, "betas": (0.8, 0.7), "fused": True, "amsgrad": amsgrad})
            for optimizer_ctor, amsgrad in product((torch.optim.Adam, torch.optim.AdamW), (False, True))
        ] + list(product(
            (torch.optim.SGD,),
            [
                {"lr": 0.1, "momentum": 0.0, "dampening": d, "weight_decay": w, "nesterov": n, "fused": True}
                for d, w, n in product((0.0, 0.5), (0.0, 0.5), (False,))
            ] + [
                {"lr": 0.1, "momentum": 0.5, "dampening": d, "weight_decay": w, "nesterov": n, "fused": True}
                for d, w, n in product((0.0,), (0.0, 0.5), (True, False))
            ],
        ))

        steps_warmup = 3
        steps_train = 2

        for OptClass, kwargs in cases:
            has_capturable_arg = OptClass in (torch.optim.Adam, torch.optim.AdamW)
            for actually_do_graphs in (True, False) if has_capturable_arg else (True,):
                params = [torch.randn((i + 5, i + 5), device="cuda") for i in range(2)]
                params_control = [p.clone().requires_grad_() for p in params]
                params_graphed = [p.clone().requires_grad_() for p in params]

                # `GradScaler` in-place updates gradients thus it's necessary to duplicate gradients.
                grads = [[torch.randn_like(p) for p in params] for _ in range(steps_warmup + steps_train)]
                with torch.no_grad():
                    grads_control = [[g.clone() for g in gs] for gs in grads]
                    grads_graphed = [[g.clone() for g in gs] for gs in grads]

                # Gradient Scaler
                scaler_for_control = torch.cuda.amp.GradScaler(init_scale=128.0)
                with torch.no_grad():
                    scaler_for_control._lazy_init_scale_growth_tracker(torch.device("cuda"))

                scaler_for_graphed = torch.cuda.amp.GradScaler()
                scaler_for_graphed.load_state_dict(scaler_for_control.state_dict())
                with torch.no_grad():
                    scaler_for_graphed._lazy_init_scale_growth_tracker(torch.device("cuda"))

                # Control (capturable=False)
                if has_capturable_arg:
                    kwargs["capturable"] = False
                opt = OptClass(params_control, **kwargs)

                for i in range(steps_warmup + steps_train):
                    for j, p in enumerate(params_control):
                        p.grad = grads_control[i][j]
                    scaler_for_control.step(opt)
                    scaler_for_control.update()

                # capturable=True
                if has_capturable_arg:
                    kwargs["capturable"] = True
                opt = OptClass(params_graphed, **kwargs)

                for i in range(steps_warmup):
                    for j, p in enumerate(params_graphed):
                        p.grad = grads_graphed[i][j]
                    scaler_for_graphed.step(opt)
                    scaler_for_graphed.update()

                if actually_do_graphs:
                    g = torch.cuda.CUDAGraph()
                    with torch.cuda.graph(g):
                        scaler_for_graphed.step(opt)
                        scaler_for_graphed.update()

                for i in range(steps_train):
                    if actually_do_graphs:
                        for j, p in enumerate(params_graphed):
                            p.grad.copy_(grads_graphed[i + steps_warmup][j])
                        g.replay()
                    else:
                        # Passing capturable=True to the constructor and running without graphs should still be
                        # numerically correct, even if it's not ideal for performance.
                        for j, p in enumerate(params_graphed):
                            p.grad = grads_graphed[i + steps_warmup][j]
                        scaler_for_graphed.step(opt)
                        scaler_for_graphed.update()

                for p_control, p_graphed in zip(params_control, params_graphed):
                    self.assertEqual(p_control, p_graphed)

    @unittest.skipIf(not TEST_CUDA_GRAPH, "CUDA >= 11.0 or ROCM >= 5.3 required for graphs")
    def test_cuda_graph_error_options(self):
        def fn():
            x = torch.zeros([2000], device="cuda")
            y = x + x + x
            return y

        mem = None

        def raw_malloc():
            global mem
            mem = None
            stream = torch.cuda.Stream()
            try:
                with torch.cuda.stream(stream):
                    mem = torch.cuda.caching_allocator_alloc(1024)
            except BaseException:
                if mem is None:
                    return
            try:
                torch.cuda.caching_allocator_delete(mem)
                mem = None
                return None
            except BaseException:
                pass

        def throws_on_cuda_event(capture_error_mode):
            graph = torch.cuda.CUDAGraph()
            torch.cuda.synchronize()
            stream = torch.cuda.Stream()
            stream.wait_stream(torch.cuda.current_stream())
            with torch.cuda.stream(stream):
                fn()
            stream.synchronize()
            torch.cuda.current_stream().wait_stream(stream)
            torch.cuda.synchronize()
            try:
                with torch.cuda.graph(graph, stream=stream, capture_error_mode=capture_error_mode):
                    out = fn()
                    thread = threading.Thread(target=raw_malloc)
                    thread.start()
                    thread.join()
            except Exception:
                if mem is not None:
                    torch.cuda.caching_allocator_delete(mem)
                return True

            return False

        self.assertFalse(throws_on_cuda_event("thread_local"))
        self.assertFalse(throws_on_cuda_event("relaxed"))

        # Exception would Corrupt Process and make other tests fail
        # self.assertTrue(throws_on_cuda_event("global"))

    @unittest.skipIf(not TEST_CUDA_GRAPH, "CUDA >= 11.0 or ROCM >= 5.3 required for graphs")
    def test_cuda_graph_allocator_propagates_stream(self):
        segments = torch.cuda.memory_snapshot()
        existing_pools = {s["segment_pool_id"] for s in segments}
        x = torch.randn(10240000, device="cuda")
        y = torch.rand_like(x)
        g = torch.cuda.CUDAGraph()
        s0 = torch.cuda.Stream()
        s1 = torch.cuda.Stream()
        s0.wait_stream(torch.cuda.current_stream())
        with torch.cuda.stream(s0):
            g.capture_begin()
            z = x + y
        with torch.cuda.stream(s1):
            s1.wait_stream(s0)
            w = z + y
        s0.wait_stream(s1)
        with torch.cuda.stream(s0):
            g.capture_end()
        segments = torch.cuda.memory_snapshot()
        x = [s["segment_pool_id"] for s in segments if s["segment_pool_id"] not in existing_pools]
        self.assertEqual(len(x), 2)
        self.assertEqual(x[0], x[1])

    def test_batch_norm_gather_stats(self):
        input = torch.randn(1, 3, 3, 3, device='cuda')
        mean, invstd = torch.batch_norm_gather_stats(
            input, mean=torch.ones(2, 3, device='cuda'), invstd=torch.ones(2, 3, device='cuda'),
            running_mean=None, running_var=None  , momentum=.1, eps=1e-5, count=2
        )
        self.assertEqual(mean, torch.ones(3, device='cuda'))
        self.assertEqual(invstd, torch.ones(3, device='cuda'))

    def test_matmul_memory_use(self):
        def get_max_used():
            torch.cuda.synchronize()
            val = torch.cuda.max_memory_allocated()
            torch.cuda.reset_peak_memory_stats()
            return val

        a = torch.rand(1, 32, 32, device="cuda")
        b = torch.rand(24, 32, 1, device="cuda")

        get_max_used()

        torch.matmul(a, b)

        matmul_mem = get_max_used()

        a = a.expand(24, 32, 32)
        torch.matmul(a, b)

        matmul_expand_mem = get_max_used()

        torch.bmm(a, b)

        bmm_mem = get_max_used()

        self.assertEqual(matmul_expand_mem, matmul_mem)
        self.assertEqual(bmm_mem, matmul_mem)

    @unittest.skipIf(not TEST_WITH_ROCM, "ROCm-only test")
    def test_rocm_backward_pass_guard(self):
        # The test exercises a ROCm-specific feature.

        class MyFunction(torch.autograd.Function):
            @staticmethod
            def forward(ctx, tensor, constant):
                self.assertFalse(torch._C._rocm_is_backward_pass())
                ctx.constant = constant
                return tensor * constant

            @staticmethod
            def backward(ctx, grad_output):
                self.assertTrue(torch._C._rocm_is_backward_pass())
                return grad_output * ctx.constant, None

        class MyModule(torch.nn.Module):
            def __init__(self):
                super().__init__()
                self.a = torch.nn.Parameter(torch.randn(()))

            def forward(self, x):
                return MyFunction.apply(x, self.a)

        model = MyModule()
        criterion = torch.nn.MSELoss(reduction='sum')
        optimizer = torch.optim.SGD(model.parameters(), lr=1e-6)

        x = torch.randn(5, 5)
        result = model(x)
        loss = criterion(result, x)
        optimizer.zero_grad()
        loss.backward()
        optimizer.step()

    def test_matmul_device_mismatch(self):
        cpu = torch.rand((10, 10))
        cuda = cpu.cuda()
        with self.assertRaisesRegex(RuntimeError, "Expected all tensors to be on the same device"):
            cpu @ cuda
        with self.assertRaisesRegex(RuntimeError, "Expected all tensors to be on the same device"):
            cuda @ cpu

        for s, m1, m2 in product((cpu, cuda), repeat=3):
            if s.device == m1.device == m2.device:
                torch.addmm(s, m1, m2)
            else:
                with self.assertRaisesRegex(RuntimeError, "Expected all tensors to be on the same device"):
                    torch.addmm(s, m1, m2)

    @unittest.skipIf(TEST_MULTIGPU, "Testing on one GPU is sufficient")
    def test_lazy_init(self):
        """ Validate that no CUDA calls are made during `import torch` call"""
        def check_output(script: str) -> str:
            return subprocess.check_output([sys.executable, "-c", script]).decode("ascii").strip()

        VISIBLE_DEVICES = "HIP_VISIBLE_DEVICES" if TEST_WITH_ROCM else "CUDA_VISIBLE_DEVICES"
        test_script = f"import os; import torch;os.environ['{VISIBLE_DEVICES}']='32';print(torch.cuda.device_count())"
        rc = check_output(test_script)
        self.assertEqual(rc, "0")
        if not TEST_WITH_ROCM:
            # Check that `cuInit` was not called during the import
            # By using ctypes and calling cuDeviceCountGet() and expect CUDA_ERROR_NOT_INITIALIZED == 3
            # See https://github.com/pytorch/pytorch/issues/116276 for more details
            libcuda_name = "libcuda.so.1" if not IS_WINDOWS else "nvcuda.dll"
            cuda_driver_api_call = f"ctypes.CDLL('{libcuda_name}').cuDeviceGetCount(ctypes.byref(x))"
            rc = check_output(f"import torch; import ctypes;x=ctypes.c_int(-1);print({cuda_driver_api_call})")
            self.assertEqual(rc, "3")

    @unittest.skipIf(not TEST_MULTIGPU, "requires multiple devices")
    @unittest.skipIf(TEST_WITH_ROCM, "too lazy to debug this on ROCm")
    def test_device_count_not_cached_pre_init(self):
        test_script = """\
import torch
import os
r1 = torch.cuda.device_count()
os.environ['CUDA_VISIBLE_DEVICES'] = '0'
r2 = torch.cuda.device_count()
torch.empty(10, device='cuda')
print(f"{r1}, {r2}")
"""

        r = subprocess.check_output([sys.executable, "-c", test_script]).decode("ascii").strip()

        x = torch.cuda.device_count()
        self.assertEqual(f"{x}, 1", r)


@torch.testing._internal.common_utils.markDynamoStrictTest
class TestCudaMallocAsync(TestCase):
    @unittest.skipIf(TEST_CUDAMALLOCASYNC, "setContextRecorder not supported by CUDAMallocAsync")
    def test_memory_snapshot(self):
        try:
            torch.cuda.memory.empty_cache()
            torch.cuda.memory._record_memory_history("state", stacks="python")
            # make x the second block in a segment
            torch.rand(2 * 311, 411, device='cuda')
            unused = torch.rand(310, 410, device='cuda')
            x = torch.rand(311, 411, device='cuda')

            # create a bunch of tensors that all will tile into the
            # same segment to  exercise the history merging code
            # 512B is the minimum block size,
            # so we allocate all the tensors to this size to make sure
            # they tile evenly
            tensors = [torch.rand(128, device='cuda') for _ in range(1000)]
            while tensors:
                del tensors[randint(0, len(tensors) - 1)]

            # exercise the history trimming code
            torch.rand(128 * 5, device='cuda')

            ss = torch.cuda.memory._snapshot()
            found_it = False
            for seg in ss['segments']:
                self.assertTrue('frames' in seg)
                for b in seg['blocks']:
                    if b['requested_size'] == 311 * 411 * 4:
                        self.assertTrue('test_cuda' in b['frames'][0]['filename'])
                        found_it = True
                        self.assertEqual(x.untyped_storage().data_ptr(), b['address'])
            self.assertTrue(found_it)

            if not IS_WINDOWS:
                with tempfile.NamedTemporaryFile() as f:
                    torch.cuda.memory._save_segment_usage(f.name)
                    with open(f.name) as f2:
                        self.assertTrue('test_cuda.py' in f2.read())
            del unused
            del x
            torch.cuda.empty_cache()
            ss = torch.cuda.memory._snapshot()
            self.assertTrue(ss['device_traces'][0][-1]['action'] in ('segment_free', 'segment_unmap'))

        finally:
            torch.cuda.memory._record_memory_history(None)

    @unittest.skipIf(IS_ARM64 or not IS_LINUX, "x86 linux only cpp unwinding")
    def test_direct_traceback(self):
        from torch._C._profiler import gather_traceback, symbolize_tracebacks
        c = gather_traceback(True, True, True)
        r, = symbolize_tracebacks([c])
        r = str(r)
        self.assertTrue("test_cuda.py" in r)
        self.assertTrue("unwind" in r)

    @unittest.skipIf(TEST_CUDAMALLOCASYNC, "setContextRecorder not supported by CUDAMallocAsync")
    @unittest.skipIf(IS_ARM64 or not IS_LINUX, "cpp contexts are x86 linux only")
    def test_memory_snapshot_with_cpp(self):
        try:
            torch.cuda.memory.empty_cache()
            torch.cuda.memory._record_memory_history("state", stacks="all")
            x = torch.rand(311, 411, device='cuda')

            ss = torch.cuda.memory._snapshot()['segments']
            found_it = False
            for seg in ss:
                for b in seg['blocks']:
                    if b['requested_size'] == 311 * 411 * 4:
                        self.assertTrue('::rand' in str(b['frames']))
                        found_it = True
            self.assertTrue(found_it)

        finally:
            torch.cuda.memory._record_memory_history(None)

    @skipIfRocm
    def test_memory_profiler_viz(self):
        with torch.profiler.profile(
            with_stack=True,
            profile_memory=True,
            record_shapes=True
        ) as prof:
            x = torch.rand(128, 128, device='cuda')
            x * x + x * x
        plot = profile_plot(prof)
        plot = json.dumps(_profile_to_snapshot(prof))
        self.assertTrue("test_cuda.py" in plot)
        self.assertTrue("test_memory_profiler_viz" in plot)
        self.assertTrue('category' in plot)

    @unittest.skipIf(TEST_CUDAMALLOCASYNC, "setContextRecorder not supported by CUDAMallocAsync")
    @unittest.skipIf(IS_ARM64 or not IS_LINUX, "cpp contexts are x86 linux only")
    def test_cycles(self):
        fired = False

        def observer(html):
            nonlocal fired
            fired = True
            self.assertTrue('torch.Tensor' in html)
            self.assertTrue('test_cuda' in html)
            self.assertTrue('cell_contents' in html)

        disarm = observe_tensor_cycles(observer)

        def noop():
            pass

        try:
            def create():
                x = torch.empty(3, 4, device='cuda')

                def foo(p):
                    if p:
                        return foo(not p)
                    else:
                        return x
                return foo
            create()
            gc.collect()
            # the callback has to run outside of the collect
            # call so it doesn't actual fire until the next
            # method call after a gc.collect
            noop()
            self.assertTrue(fired)
        finally:
            disarm()

    @unittest.skipIf(TEST_CUDAMALLOCASYNC, "setContextRecorder not supported by CUDAMallocAsync")
    @unittest.skipIf(IS_ARM64 or not IS_LINUX, "cpp contexts are x86 linux only")
    def test_memory_plots(self):
        for context, stacks in (("all", "all" if IS_LINUX else "python"), ("all", "python"), (None, "python")):
            try:
                torch.cuda.memory.empty_cache()
                torch.cuda.memory._record_memory_history("all", context=context, stacks=stacks)

                def run():
                    x = torch.rand(128, 128, device='cuda')
                    x * x + x * x

                run()
                cpp = stacks == "all"
                record_context = context is not None
                ss = torch.cuda.memory._snapshot()

                tplot = trace_plot(ss)
                splot = segment_plot(ss)
                text = json.dumps(ss)

                self.assertTrue(record_context == ("test_memory_plots" in text))
                self.assertTrue(cpp == ("::rand" in text))
                self.assertTrue(str(128 * 128 * 4) in text)

            finally:
                torch.cuda.memory._record_memory_history(None)

    @unittest.skipIf(TEST_CUDAMALLOCASYNC, "setContextRecorder not supported by CUDAMallocAsync")
    @unittest.skipIf(IS_ARM64 or not IS_LINUX, "cpp contexts are x86 linux only")
    def test_memory_plots_free_stack(self):
        for context in ["alloc", "all", "state"]:
            try:
                torch.cuda.memory.empty_cache()
                torch.cuda.memory._record_memory_history(context=context)
                x = None

                def thealloc():
                    nonlocal x
                    x = torch.rand(3, 4, device='cuda')

                def thefree():
                    nonlocal x
                    del x

                thealloc()
                thefree()
                ss = json.dumps(torch.cuda.memory._snapshot())
                self.assertTrue(('thefree' in ss) == (context == 'all'))
                self.assertTrue(('thealloc' in ss) == (context != 'state'))
            finally:
                torch.cuda.memory._record_memory_history(None)

    @unittest.skipIf(TEST_CUDAMALLOCASYNC, "setContextRecorder not supported by CUDAMallocAsync")
    @unittest.skipIf(IS_ARM64 or not IS_LINUX, "cpp contexts are x86 linux only")
    def test_memory_plots_history_context(self):
        try:
            torch.cuda.memory.empty_cache()
            x = None

            def should_capture1():
                nonlocal x
                x = torch.rand(4, 4, device='cuda')

            def should_not_capture():
                nonlocal x
                x = torch.rand(3, 4, device='cuda')

            def should_capture2():
                nonlocal x
                x = torch.rand(4, 4, device='cuda')

            # Recording with context and python call stacks should capture the call stack.
            torch.cuda.memory._record_memory_history(context="all", stacks="python")
            should_capture1()
            # Recording with context=None should not capture the call stack.
            torch.cuda.memory._record_memory_history(context=None)
            should_not_capture()
            # Recording with context and python call stacks should capture the call stack.
            torch.cuda.memory._record_memory_history(context="all", stacks="python")
            should_capture2()

            ss = json.dumps(torch.cuda.memory._snapshot())
            self.assertTrue('should_capture1' in ss)
            self.assertTrue('should_not_capture' not in ss)
            self.assertTrue('should_capture2' in ss)
        finally:
            torch.cuda.memory._record_memory_history(None)

    @unittest.skipIf(TEST_CUDAMALLOCASYNC, "setContextRecorder not supported by CUDAMallocAsync")
    @unittest.skipIf(IS_ARM64 or not IS_LINUX, "cpp contexts are x86 linux only")
    def test_memory_plots_free_segment_stack(self):
        for context in ["alloc", "all", "state"]:
            try:
                torch.cuda.memory.empty_cache()
                torch.cuda.memory._record_memory_history(context=context)
                x = torch.rand(3, 4, device='cuda')
                del x
                torch.cuda.memory.empty_cache()

                ss = json.dumps(torch.cuda.memory._snapshot())
                self.assertTrue(('empty_cache' in ss) == (context == 'all'))
            finally:
                torch.cuda.memory._record_memory_history(None)

    @unittest.skipIf(TEST_CUDAMALLOCASYNC, "setContextRecorder not supported by CUDAMallocAsync")
    def test_memory_snapshot_script(self):
        try:
            torch.cuda.memory.empty_cache()
            torch.cuda.memory._record_memory_history("state", stacks="python")

            @torch.jit.script
            def foo():
                return torch.rand(311, 411, device='cuda')

            x = foo()

            ss = torch.cuda.memory._snapshot()['segments']
            found_it = False
            for seg in ss:
                for b in seg['blocks']:
                    if b['requested_size'] == 311 * 411 * 4:
                        self.assertTrue(b['frames'][0]['name'] == 'foo')
                        found_it = True
            self.assertTrue(found_it)

        finally:
            torch.cuda.memory._record_memory_history(None)

    def test_allocator_settings(self):
        def power2_div(size, div_factor):
            pow2 = 1
            while pow2 < size:
                pow2 = pow2 * 2
            if pow2 == size:
                return pow2
            step = pow2 / 2 / div_factor
            ret = pow2 / 2
            while ret < size:
                ret = ret + step
            return ret

        torch.cuda.memory.empty_cache()
        key_allocated = 'active_bytes.all.allocated' if not TEST_CUDAMALLOCASYNC else 'allocated_bytes.all.current'
        key_requested = 'requested_bytes.all.allocated'

        nelems = 21 * 1024 * 1024
        nbytes = 4 * nelems  # floats are 4 bytes

        nelems_big = 100 * 1024 * 1024
        nbytes_big = 4 * nelems_big  # floats are 4 bytes

        start_mem = torch.cuda.memory_stats()[key_allocated]
        torch.cuda.memory._set_allocator_settings("")
        x = torch.rand(nelems, device='cuda')

        # test roundup_power2_divisions single value syntax
        reg_mem = torch.cuda.memory_stats()[key_allocated]
        start_requested = torch.cuda.memory_stats()[key_requested]
        torch.cuda.memory._set_allocator_settings("roundup_power2_divisions:4")
        y = torch.rand(nelems, device='cuda')

        pow2_div4_mem = torch.cuda.memory_stats()[key_allocated]
        current_requested = torch.cuda.memory_stats()[key_requested]

        self.assertTrue(reg_mem - start_mem == nbytes)
        if not TEST_CUDAMALLOCASYNC:
            # not supported with the cudaMallocAsync backend
            self.assertTrue(pow2_div4_mem - reg_mem == power2_div(nbytes, 4))
            self.assertTrue(current_requested - start_requested == nbytes)

        torch.cuda.memory._set_allocator_settings("garbage_collection_threshold:0.5")
        torch.cuda.memory._set_allocator_settings("garbage_collection_threshold:0.5,max_split_size_mb:40")

        # should have reset the power2 divisions now
        torch.cuda.memory.empty_cache()
        start_mem = torch.cuda.memory_stats()[key_allocated]
        z = torch.rand(nelems, device='cuda')
        reg_mem = torch.cuda.memory_stats()[key_allocated]
        self.assertTrue(reg_mem - start_mem == nbytes)

        # roundup_power2_divisions knob array syntax
        torch.cuda.memory.empty_cache()
        torch.cuda.memory._set_allocator_settings(
            "garbage_collection_threshold:0.5,roundup_power2_divisions:[64:8,128:2,256:2,512:2,1024:1,>:1]")
        start_mem = torch.cuda.memory_stats()[key_allocated]
        w = torch.rand(nelems, device='cuda')

        pow2_div8_mem = torch.cuda.memory_stats()[key_allocated]
        if not TEST_CUDAMALLOCASYNC:
            # not supported with the cudaMallocAsync backend
            self.assertTrue(pow2_div8_mem - start_mem == power2_div(nbytes, 8))

        torch.cuda.memory.empty_cache()
        start_mem = torch.cuda.memory_stats()[key_allocated]
        v = torch.rand(nelems_big, device='cuda')

        pow2_div2_mem = torch.cuda.memory_stats()[key_allocated]
        if not TEST_CUDAMALLOCASYNC:
            # not supported with the cudaMallocAsync backend
            self.assertTrue(pow2_div2_mem - start_mem == power2_div(nbytes_big, 2))

        torch.cuda.memory.empty_cache()
        torch.cuda.memory._set_allocator_settings("release_lock_on_cudamalloc:True")
        start_mem = torch.cuda.memory_stats()[key_allocated]
        w = torch.rand(nelems, device='cuda')
        reg_mem = torch.cuda.memory_stats()[key_allocated]
        self.assertTrue(reg_mem - start_mem == nbytes)

        with self.assertRaises(RuntimeError):
            torch.cuda.memory._set_allocator_settings("foo:1,bar:2")

        with self.assertRaises(RuntimeError):
            torch.cuda.memory._set_allocator_settings("garbage_collection_threshold:1.2")

        with self.assertRaises(RuntimeError):
            torch.cuda.memory._set_allocator_settings("max_split_size_mb:2")

        with self.assertRaises(RuntimeError):
            torch.cuda.memory._set_allocator_settings("release_lock_on_cudamalloc:none")

        with self.assertRaises(RuntimeError):
            torch.cuda.memory._set_allocator_settings("pinned_use_cuda_host_register:none")

        with self.assertRaises(RuntimeError):
            torch.cuda.memory._set_allocator_settings("pinned_num_register_threads:none")

        with self.assertRaises(RuntimeError):
            torch.cuda.memory._set_allocator_settings("pinned_num_register_threads:1024")

    @parametrize(
        "max_split_size_mb_setting", [False, True]
    )
    def test_raises_oom(self, max_split_size_mb_setting):
        if max_split_size_mb_setting:
            # CudaCachingAllocator does early return when searching available blocks
            # if max_split_size_mb is not set
            # Setting this triggers more parts of the code
            torch.cuda.memory._set_allocator_settings("max_split_size_mb:1024")
            torch.cuda.memory.empty_cache()
        with self.assertRaises(torch.cuda.OutOfMemoryError):
            torch.empty(1024 * 1024 * 1024 * 1024, device='cuda')

    @unittest.skipIf(not (IS_LINUX and os.uname().machine == "x86_64"), 'cpp traces only on linux')
    @unittest.skipIf(TEST_CUDAMALLOCASYNC, "setContextRecorder not supported by CUDAMallocAsync")
    def test_cpp_memory_snapshot_pickle(self):
        from torch.utils.cpp_extension import load_inline
        source = """
        #include <torch/csrc/cuda/memory_snapshot.h>
        py::object do_snapshot() {
            std::string data = torch::cuda::_memory_snapshot_pickled();
            return py::bytes(data);
        }
        void record(bool e, bool ctx) {
            torch::cuda::_record_memory_history(e, ctx, 10, ctx, ctx);
        }
        """
        m = load_inline(name='snapshot', cpp_sources=[source], functions=['do_snapshot', 'record'])
        for ctx in (False, True):
            try:
                m.record(True, ctx)

                @torch.jit.script
                def the_script_fn():
                    return torch.rand(311, 411, device='cuda')

                def run():
                    t = the_script_fn()
                    return pickle.loads(m.do_snapshot())

                mem = run()
                found = False
                for s in mem['segments']:
                    for b in s['blocks']:
                        if b['state'] == 'active_allocated':
                            if b['requested_size'] == 311 * 411 * 4:
                                if ctx:
                                    frame_text = str(b['frames'])
                                    # C++ frame
                                    self.assertTrue('::rand' in frame_text)
                                    # script frame
                                    self.assertTrue('the_script_fn' in frame_text)
                                    # python frame
                                    self.assertTrue('case.py' in frame_text)
                                found = True
                last_action = mem['device_traces'][0][-1]
                self.assertTrue(last_action['action'] == 'alloc')
                self.assertTrue(last_action['size'] == 311 * 411 * 4)
                self.assertTrue(found)
            finally:
                m.record(False, False)

    @unittest.skipIf(TEST_CUDAMALLOCASYNC, "temporarily disabled")
    def test_notifies_oom(self):
        x = False

        def cb(device, alloc, device_alloc, device_free):
            nonlocal x
            x = True
        torch._C._cuda_attach_out_of_memory_observer(cb)
        with self.assertRaises(torch.cuda.OutOfMemoryError):
            torch.empty(1024 * 1024 * 1024 * 1024, device='cuda')
        self.assertTrue(x)

    def test_allocator_fuzz(self):
        # fuzz
        state = random.getstate()
        random.seed(123)
        N = 10000
        try:
            mem = []
            total = 0
            c = 0

            def alloc():
                nonlocal total, c
                b = random.randrange(2 * 1024 * 1024 // 4, 200 * 1024 * 1024 // 4)
                mem.append((c, torch.full((b,), c, dtype=torch.int32, device='cuda')))
                c += 1
                total += b

            def free():
                nonlocal total
                idx = random.randrange(0, len(mem))
                v, x = mem.pop(idx)
                assert torch.all(v == x)
                total -= x.numel()

            choices = [alloc, free, torch.cuda.memory.empty_cache]
            for i in range(N):
                while total >= 1024 * 1024 * 1024 / 4:
                    free()
                action, = random.choices(choices, weights=[1, 1 if mem else 0, .1])
                action()
        finally:
            random.setstate(state)

    @unittest.skipIf(TEST_PYNVML, "pynvml is not available")
    def test_nvml_get_handler(self):
        self.assertTrue(torch.cuda._get_pynvml_handler() is not None)

    @unittest.skipIf(TEST_PYNVML, "pynvml is not available")
    def test_temperature(self):
        self.assertTrue(0 <= torch.cuda.temperature() <= 150)

    @unittest.skipIf(TEST_PYNVML, "pynvml is not available")
    def test_power_draw(self):
        self.assertTrue(torch.cuda.power_draw() >= 0)

    @unittest.skipIf(TEST_PYNVML, "pynvml is not available")
    def test_clock_speed(self):
        self.assertTrue(torch.cuda.clock_rate() >= 0)


MIN_BLOCK_SIZE = 512
SMALL_SIZE = 1048576
SMALL_BUFFER = 2097152
LARGE_BUFFER = 20971520

def get_cudagraph_segments(pool_id):
    segments = torch.cuda.memory_snapshot()
    return [segment for segment in segments if segment["segment_pool_id"] == pool_id]

def get_all_cudagraph_segments():
    segments = torch.cuda.memory_snapshot()
    return [segment for segment in segments if segment["segment_pool_id"] != (0, 0)]

def cudagraphify(fn, inputs, pool=None):
    if not TEST_CUDA_GRAPH:
        raise unittest.SkipTest("cuda graph test is skipped")

    torch.cuda.synchronize()
    stream = torch.cuda.Stream()
    stream.wait_stream(torch.cuda.current_stream())
    with torch.cuda.stream(stream):
        fn(*inputs)
    stream.synchronize()
    torch.cuda.current_stream().wait_stream(stream)
    torch.cuda.synchronize()

    graph = torch.cuda.CUDAGraph()
    with torch.cuda.graph(graph, stream=stream, pool=pool):
        static_outputs = fn(*inputs)

    return graph, static_outputs

def int8_cuda(size):
    return torch.ones([size], device="cuda", dtype=torch.uint8)

def live_blocks(pool_id):
    blocks = 0
    seg = get_cudagraph_segments(pool_id)
    for segment in get_cudagraph_segments(pool_id):
        for block in segment["blocks"]:
            blocks += block["state"] == "active_allocated"
    return blocks


def tensor_metadata(x):
    return {
        "nbytes": x.untyped_storage().nbytes(),
        "data_ptr": x.untyped_storage().data_ptr(),
        "size": x.shape,
        "stride": x.stride(),
        "dtype": x.dtype,
        "device": x.device,
        "storage_offset": x.storage_offset(),
    }


def reconstruct_from_tensor_metadata(metadata):
    s = torch._C._construct_storage_from_data_pointer(
        metadata["data_ptr"], metadata["device"], metadata["nbytes"]
    )
    t = torch.empty([0], device=metadata["device"], dtype=metadata["dtype"])
    t.set_(
        source=s,
        storage_offset=metadata["storage_offset"],
        size=metadata["size"],
        stride=metadata["stride"],
    )
    return t


@unittest.skipIf(TEST_CUDAMALLOCASYNC or TEST_WITH_ROCM, "NYI")
@torch.testing._internal.common_utils.markDynamoStrictTest
class TestBlockStateAbsorption(TestCase):

    def checkCheckpointedBlock(self, before_block, after_block):
        for field in ("size", "state"):
            self.assertEqual(before_block[field], after_block[field])

    def checkCheckpointedState(self, before_segments, after_segments):
        # after may contain additional segments, but all of the segments in before
        # should be exactly equivalent to after
        after_ptr_to_segment = {segment["address"] : segment for segment in after_segments}

        for before_segment in before_segments:
            self.assertTrue(before_segment["address"] in after_ptr_to_segment)
            after_segment = after_ptr_to_segment[before_segment["address"]]

            for field in ("device", "total_size", "allocated_size", "active_size", "segment_type", "segment_pool_id"):
                self.assertEqual(before_segment[field], after_segment[field])

            self.assertEqual(len(before_segment["blocks"]), len(after_segment["blocks"]))
            for before_block, after_block in zip(before_segment["blocks"], after_segment["blocks"]):
                self.checkCheckpointedBlock(before_block, after_block)

    @staticmethod
    def setCheckpointPoolState(device, state, stale_storages_ptr, storages_deleters=None):
        stale_storages_ptr = [t.untyped_storage()._cdata for t in stale_storages_ptr]
        storages_deleters = [] if not storages_deleters else [t.untyped_storage()._cdata for t in storages_deleters]
        torch._C._cuda_setCheckpointPoolState(device, state, stale_storages_ptr, storages_deleters)

    def checkFunction(self, fn, inputs, pool=None):
        graph, outputs = cudagraphify(fn, inputs, pool=pool)

        pool_id = graph.pool()
        device = outputs[0].device.index

        segments_before_checkpoint = get_cudagraph_segments(pool_id)

        state = torch._C._cuda_getCheckpointState(device, pool_id)
        self.setCheckpointPoolState(device, state, [], [])

        self.checkCheckpointedState(segments_before_checkpoint, get_cudagraph_segments(pool_id))

    def setUp(self):
        super().setUp()
        self.segment_length = len(get_all_cudagraph_segments())

    def tearDown(self):
        torch.cuda.synchronize()
        gc.collect()
        torch.cuda.empty_cache()

        self.assertEqual(len(get_all_cudagraph_segments()), self.segment_length)

        super().tearDown()

    def test_simple(self):

        def foo():
            x = torch.zeros([SMALL_SIZE * 8], device="cuda", dtype=torch.uint8)
            x = x + x
            x1 = int8_cuda(SMALL_SIZE) + int8_cuda(SMALL_SIZE) + int8_cuda(SMALL_SIZE)
            y = int8_cuda(SMALL_SIZE) + x1
            z = int8_cuda(SMALL_SIZE)
            return x, y, z

        self.checkFunction(foo, [])

    def test_allocated_in_middle_of_segment(self):

        def foo():
            small_buffers = [int8_cuda(MIN_BLOCK_SIZE) for _ in range(11)]
            return small_buffers[5].add_(2)

        self.checkFunction(foo, [])

    def test_multiple_middle_allocations(self):

        def foo():
            small_buffers = [int8_cuda(MIN_BLOCK_SIZE) for _ in range(11)]
            return small_buffers[5], small_buffers[8]

        self.checkFunction(foo, [])

    def test_middle_allocations_contiguous(self):
        def foo():
            small_buffers = [int8_cuda(MIN_BLOCK_SIZE) for _ in range(11)]
            return small_buffers[5], small_buffers[6]

        self.checkFunction(foo, [])

    def test_additional_free_following_checkpoint(self):

        def foo():
            return int8_cuda(MIN_BLOCK_SIZE),

        def foo2():
            return int8_cuda(MIN_BLOCK_SIZE),

        graph, outputs = cudagraphify(foo, [])
        pool_id = graph.pool()

        segments_before_checkpoint = get_cudagraph_segments(pool_id)

        state = torch._C._cuda_getCheckpointState(outputs[0].device.index, pool_id)

        graph2, outputs2 = cudagraphify(foo2, [], pool=graph.pool())


        self.setCheckpointPoolState(outputs[0].device.index, state, outputs2, [])

        del outputs2

        self.checkCheckpointedState(segments_before_checkpoint, get_cudagraph_segments(pool_id))

    # TODO: re-enable
    # def test_additional_free_error(self):
    #     def foo():
    #         return int8_cuda(MIN_BLOCK_SIZE),

    #     def foo2():
    #         return int8_cuda(MIN_BLOCK_SIZE),

    #     graph, outputs = cudagraphify(foo, [])
    #     pool_id = graph.pool()

    #     segments_before_checkpoint = get_cudagraph_segments(pool_id)

    #     state = torch._C._cuda_getCheckpointState(outputs[0].device.index, pool_id)

        # graph2, outputs2 = cudagraphify(foo2, [], pool=graph.pool())
        # with self.assertRaisesRegex(Exception, "being manually freed must be passed"):
        #     self.setCheckpointPoolState(outputs[0].device.index, state, [], [])

    def test_tensor_dies_after_checkpoint(self):

        def foo():
            return int8_cuda(MIN_BLOCK_SIZE), int8_cuda(MIN_BLOCK_SIZE)

        graph, outputs = cudagraphify(foo, [])
        pool_id = graph.pool()
        device = outputs[0].device.index

        segments_before_checkpoint = get_cudagraph_segments(pool_id)
        state = torch._C._cuda_getCheckpointState(outputs[0].device.index, pool_id)

        output_data_ptrs = [output.data_ptr() for output in outputs]

        del outputs

        self.setCheckpointPoolState(device, state, [], [])

        self.assertEqual(live_blocks(pool_id), 2)
        torch._C._cuda_cudaCachingAllocator_raw_delete(output_data_ptrs[0])
        self.assertEqual(live_blocks(pool_id), 1)
        torch._C._cuda_cudaCachingAllocator_raw_delete(output_data_ptrs[1])
        self.assertEqual(live_blocks(pool_id), 0)

    def test_assigning_back_deleter_fns_to_tensor(self):

        def foo(x):
            return int8_cuda(SMALL_BUFFER) + x, int8_cuda(SMALL_BUFFER) + x, int8_cuda(LARGE_BUFFER) + x

        inp = torch.tensor([1], device="cuda")
        graph, outputs = cudagraphify(foo, [inp])
        pool_id = graph.pool()
        graph.replay()

        device = outputs[0].device.index

        for i in range(len(outputs)):
            self.assertTrue(outputs[i].mean(dtype=torch.float) == 2)

        state = torch._C._cuda_getCheckpointState(outputs[0].device.index, pool_id)

        output_ptrs = [output.untyped_storage().data_ptr() for output in outputs]
        ten_metadata = [tensor_metadata(t) for t in outputs]

        self.assertEqual(live_blocks(pool_id), 3)

        del outputs

        self.assertEqual(live_blocks(pool_id), 0)

        reconstructed_tensors = [reconstruct_from_tensor_metadata(metadata) for metadata in ten_metadata]

        for i in range(len(reconstructed_tensors)):
            self.assertTrue(reconstructed_tensors[i].mean(dtype=torch.float) == 2)

        inp.add_(1)
        graph.replay()

        for i in range(len(reconstructed_tensors)):
            self.assertTrue(reconstructed_tensors[i].mean(dtype=torch.float) == 3)

        self.setCheckpointPoolState(device, state, [], [reconstructed_tensors[0], reconstructed_tensors[1]])

        self.assertEqual(live_blocks(pool_id), 3)

        reconstructed_tensors[0] = None
        self.assertEqual(live_blocks(pool_id), 2)

        reconstructed_tensors[1] = None
        self.assertEqual(live_blocks(pool_id), 1)

        # should not change, we did not pass it in to swap data ptrs
        reconstructed_tensors[2] = None
        self.assertEqual(live_blocks(pool_id), 1)

        torch._C._cuda_cudaCachingAllocator_raw_delete(output_ptrs[2])

        self.assertEqual(live_blocks(pool_id), 0)

    @skipIfNoTorchVision
    def test_resnet(self):
        import torchvision
        m = torchvision.models.resnet50()
        m.eval()
        m = m.cuda()

        inp = torch.rand([1, 3, 255, 255], device="cuda")
        self.checkFunction(m, [inp])

    def test_check_pool_live_allocations(self):

        def foo():
            return torch.ones([4], device="cuda")

        pool = torch.cuda.graph_pool_handle()
        graph, outputs = cudagraphify(foo, [], pool=pool)

        index = outputs[0].device.index

        def check(live_dps):
            return torch._C._cuda_checkPoolLiveAllocations(index, pool, live_dps)

        self.assertTrue(check({outputs[0].data_ptr()}))

        self.assertFalse(check({outputs[0].data_ptr(), 0}))
        self.assertFalse(check(set()))

        del outputs
        self.assertTrue(check(set()))


    def test_allocate_in_thread_to_pool(self):

        def foo():
            return torch.rand([4], device="cuda")

        pool = torch.cuda.graph_pool_handle()
        graph, outputs = cudagraphify(foo, [], pool=pool)
        device = outputs[0].device.index
        del outputs

        @contextlib.contextmanager
        def _use_cuda_memory_pool_manager(device, mem_pool):
            """
            Context manager to use cuda graph pool for new allocations. If you use this manager
            all cudagraph tensors in use should be reflected in the allocator or they will be overwritten.
            existing_graph should already have been used in a capture, and the mem_pool must already exist.
            """
            torch.cuda.synchronize()
            stream = torch.cuda.Stream()
            stream.wait_stream(torch.cuda.current_stream())
            stream_context = torch.cuda.stream(stream)
            stream_context.__enter__()
            torch._C._cuda_beginAllocateCurrentStreamToPool(device, mem_pool)
            try:
                yield
            finally:
                torch._C._cuda_endAllocateCurrentStreamToPool(device, mem_pool)
                torch._C._cuda_releasePool(device, mem_pool)
                stream_context.__exit__(None, None, None)


        segments = get_cudagraph_segments(pool)
        self.assertEqual(len(get_cudagraph_segments(pool)), 1)

        def use_pool():
            def alloc_three():
                a = int8_cuda(LARGE_BUFFER)
                b = int8_cuda(LARGE_BUFFER)
                c = a + b

            with _use_cuda_memory_pool_manager(device, pool):
                # three allocations
                for _ in range(10):
                    alloc_three()

            # three more allocations not in pool
            alloc_three()


        def no_pool():
            # two allocations
            for _ in range(10):
                a = int8_cuda(LARGE_BUFFER)
                b = int8_cuda(LARGE_BUFFER)
                del a, b

        graph_thread = threading.Thread(target=use_pool)
        no_graph_thread = threading.Thread(target=no_pool)
        graph_thread.start()
        no_graph_thread.start()

        graph_thread.join()
        no_graph_thread.join()

        self.assertEqual(len(get_cudagraph_segments(pool)), 4)

        del graph

        torch.cuda.synchronize()
        gc.collect()
        torch.cuda.empty_cache()

        self.assertEqual(len(get_cudagraph_segments(pool)), 0)


    def test_no_triton_on_import(self):
        """ Test that Trition is not imported on first GPU use """
        script = "import sys; import torch; torch.rand(2, device='cuda'); print('triton' in sys.modules)"

        rc = subprocess.check_output(
            [sys.executable, '-c', script],
            # On Windows, opening the subprocess with the default CWD makes `import torch`
            # fail, so just set CWD to this script's directory
            cwd=os.path.dirname(os.path.realpath(__file__))).strip().decode('ascii')
        self.assertEqual(rc, "False", "Triton was imported when importing torch!")


instantiate_parametrized_tests(TestCuda)
instantiate_parametrized_tests(TestCudaMallocAsync)

if __name__ == '__main__':
    run_tests()<|MERGE_RESOLUTION|>--- conflicted
+++ resolved
@@ -2931,11 +2931,8 @@
         for optimizer, second_param_group_capturable in product((torch.optim.Adam, torch.optim.AdamW,
                                                                  torch.optim.ASGD, torch.optim.Adamax,
                                                                  torch.optim.NAdam, torch.optim.RAdam,
-<<<<<<< HEAD
-                                                                 torch.optim.Adadelta, torch.optim.Rprop), (True, False)):
-=======
-                                                                 torch.optim.Adadelta, torch.optim.RMSprop), (True, False)):
->>>>>>> 0bfa9f47
+                                                                 torch.optim.Adadelta, torch.optim.RMSprop
+                                                                 torch.optim.Rprop), (True, False)):
             ref_p1, param1 = (torch.nn.Parameter(torch.ones(1, device="cuda")) for _ in range(2))
             ref_p2, param2 = (torch.nn.Parameter(torch.ones(1, device="cuda")) for _ in range(2))
             grads1, grads2 = ([torch.randn_like(param1) for _ in range(n_warmup + n_replay)] for _ in range(2))

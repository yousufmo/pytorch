--- conflicted
+++ resolved
@@ -7,11 +7,6 @@
 from optim.test_optim import TestOptim, TestDifferentiableOptimizer  # noqa: F401
 from optim.test_lrscheduler import TestLRScheduler  # noqa: F401
 from optim.test_swa_utils import TestSWAUtils  # noqa: F401
-<<<<<<< HEAD
-from torch.testing._internal.common_optimizers import optim_db, optims, OptimizerErrorEnum
-from torch.testing._internal.common_device_type import instantiate_device_type_tests, onlyCPU, skipMPS
-from torch.testing._internal.common_utils import run_tests, TestCase
-=======
 from torch.nn import Parameter
 from torch.testing._internal.common_cuda import TEST_MULTIGPU
 from torch.testing._internal.common_optimizers import (
@@ -22,8 +17,8 @@
 
 
 FP16_REDUCED_PRECISION = {'atol': 1e-5, 'rtol': 1e-4}
->>>>>>> c05dd2aa
-
+
+@markDynamoStrictTest
 class TestOptimRenewed(TestCase):
 
     @onlyCPU
@@ -100,20 +95,20 @@
                 # foreach/fused optimizers should be tested with a
                 # zero_size tensor as its last param.
                 # ref: https://github.com/pytorch/pytorch/issues/100701
-                empty_params = [torch.empty((), device=device, dtype=dtype)]
-                params = list(model.parameters()) + empty_params
+                empty_param = torch.empty((), device=device, dtype=dtype, requires_grad=True)
+                empty_param.grad = torch.rand_like(empty_param)
+                params = list(model.parameters()) + [empty_param]
 
                 optimizer = optim_cls(params, **kwargs)
 
                 for i in range(kIterations):
                     optimizer.zero_grad()
-                    output = model(input)
-                    loss = output.sum()
-                    loss.backward()
 
                     # Test that step behaves as expected (a no-op) when grads are set to None
-                    if i == 3:
-                        optimizer.zero_grad(set_to_none=True)
+                    if i != 3:
+                        output = model(input)
+                        loss = output.sum()
+                        loss.backward()
 
                     optimizer.step()
 
